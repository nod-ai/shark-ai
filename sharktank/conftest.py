# Copyright 2024 Advanced Micro Devices, Inc.
#
# Licensed under the Apache License v2.0 with LLVM Exceptions.
# See https://llvm.org/LICENSE.txt for license information.
# SPDX-License-Identifier: Apache-2.0 WITH LLVM-exception

from pathlib import Path
import pytest
from pytest import FixtureRequest
from typing import Optional, Any


# Tests under each top-level directory will get a mark.
TLD_MARKS = {
    "tests": "unit",
    "integration": "integration",
}


def pytest_collection_modifyitems(items, config):
    # Add marks to all tests based on their top-level directory component.
    root_path = Path(__file__).parent
    for item in items:
        item_path = Path(item.path)
        rel_path = item_path.relative_to(root_path)
        tld = rel_path.parts[0]
        mark = TLD_MARKS.get(tld)
        if mark:
            item.add_marker(mark)


def pytest_addoption(parser):
    parser.addoption(
        "--mlir",
        type=Path,
        default=None,
        help="Path to exported MLIR program. If not specified a temporary file will be used.",
    )
    parser.addoption(
        "--module",
        type=Path,
        default=None,
        help="Path to exported IREE module. If not specified a temporary file will be used.",
    )
    parser.addoption(
        "--parameters",
        type=Path,
        default=None,
        help="Exported model parameters. If not specified a temporary file will be used.",
    )
    parser.addoption(
        "--prefix",
        type=str,
        default=None,
        help=(
            "Path prefix for test artifacts. "
            "Other arguments may override this for specific values."
        ),
    )
    parser.addoption(
        "--caching",
        action="store_true",
        default=False,
        help="Load cached results if present instead of recomputing.",
    )
    parser.addoption(
        "--device",
        type=str,
        action="store",
        help="List a torch device, (e.g., 'cuda:0')",
    )
    parser.addoption(
        "--run-quick-test",
        action="store_true",
        dest="run-quick-test",
        default=False,
        help="Enable all quick tests",
    )
    parser.addoption(
        "--run-nightly-tests",
        action="store_true",
        dest="run-nightly-tests",
        default=False,
        help="Enable all nightly tests",
    )

    parser.addoption(
        "--with-clip-data",
        action="store_true",
        default=False,
        help=(
            "Enable tests that use CLIP data like models that is not a part of the source "
            "code. The user is expected to provide the data"
        ),
    )
    parser.addoption(
        "--with-flux-data",
        action="store_true",
        default=False,
        help=(
            "Enable tests that use Flux data like models that is not a part of the source "
            "code. The user is expected to provide the data"
        ),
    )
    parser.addoption(
        "--with-t5-data",
        action="store_true",
        default=False,
        help=(
            "Enable tests that use T5 data like models that is not a part of the source "
            "code. The user is expected to provide the data"
        ),
    )
    parser.addoption(
        "--with-vae-data",
        action="store_true",
        default=False,
        help=(
            "Enable tests that use vae data such as models not part of the source code."
        ),
    )
    parser.addoption(
        "--with-quark-data",
        action="store_true",
        default=False,
        help=(
            "Enable tests that use vae data such as models not part of the source code."
        ),
    )

    # TODO: Remove all hardcoded paths in CI tests
    parser.addoption(
        "--llama3-8b-tokenizer-path",
        type=Path,
        action="store",
        help="Llama3.1 8b tokenizer path, defaults to 30F CI system path",
    )
    parser.addoption(
        "--llama3-8b-f16-model-path",
        type=Path,
        action="store",
        help="Llama3.1 8b model path, defaults to 30F CI system path",
    )
    parser.addoption(
        "--llama3-8b-f16-tp2-model-path",
        type=Path,
        action="store",
        help="Llama3.1 8b tp2 model path, defaults to 30F CI system path",
    )
    parser.addoption(
        "--llama3-8b-f8-model-path",
        type=Path,
        action="store",
        default=None,
        help="Llama3.1 8b f8 model path",
    )
    parser.addoption(
        "--llama3-405b-tokenizer-path",
        type=Path,
        action="store",
        help="Llama3.1 405b tokenizer path, defaults to 30F CI system path",
    )
    parser.addoption(
        "--llama3-405b-f16-model-path",
        type=Path,
        action="store",
        help="Llama3.1 405b model path, defaults to 30F CI system path",
    )
    parser.addoption(
        "--llama3-405b-f8-model-path",
        type=Path,
        action="store",
        default=None,
        help="Llama3.1 405b f8 model path",
    )
    parser.addoption(
        "--deepseek-v3-tokenizer-path",
        type=Path,
        action="store",
        help="Deepkseek v3 tokenizer path",
    )
    parser.addoption(
        "--deepseek-v3-model-path",
        type=Path,
        action="store",
        help="Deepseek v3 unsharded model path",
    )
    parser.addoption(
<<<<<<< HEAD
=======
        "--deepseek-v3-tp2-model-path",
        type=Path,
        action="store",
        help="Deepseek v3 tp2 sharded model path",
    )
    parser.addoption(
>>>>>>> d3664ed9
        "--deepseek-v3-tp8-model-path",
        type=Path,
        action="store",
        help="Deepseek v3 tp8 sharded model path",
    )

    # To obtain a T5 GGUF file you can use llama.cpp's convert_hf_to_gguf.py.
    # https://github.com/ggerganov/llama.cpp/blob/9abe9eeae98b11fa93b82632b264126a010225ff/convert_hf_to_gguf.py
    # E.g.
    # git lfs install
    # git clone https://huggingface.co/google/t5-v1_1-small
    # convert_hf_to_gguf.py \
    #     --outfile t5-v1_1-small.gguf \
    #     --outtype=f32 \
    #     t5-v1_1-small
    parser.addoption(
        "--google-t5-v1-1-small-f32-model-path",
        type=Path,
        default="/data/t5/small/google__t5-v1_1-small_f32.gguf",
        help="Google T5 v1.1 small float32 model path",
    )
    parser.addoption(
        "--google-t5-v1-1-small-bf16-model-path",
        type=Path,
        default="/data/t5/small/google__t5-v1_1-small_bf16.gguf",
        help="Google T5 v1.1 small bfloat16 model path",
    )
    parser.addoption(
        "--google-t5-v1-1-xxl-f32-model-path",
        type=Path,
        default="/data/t5/xxl/google__t5-v1_1-xxl_f32.gguf",
        help="Google T5 v1.1 XXL float32 model path",
    )
    parser.addoption(
        "--google-t5-v1-1-xxl-bf16-model-path",
        type=Path,
        default="/data/t5/xxl/google__t5-v1_1-xxl_bf16.gguf",
        help="Google T5 v1.1 XXL bfloat16 model path",
    )

    parser.addoption(
        "--baseline-perplexity-scores",
        type=Path,
        action="store",
        default="sharktank/tests/evaluate/baseline_perplexity_scores.json",
        help="Llama3.1 8B & 405B model baseline perplexity scores",
    )
    parser.addoption(
        "--iree-device",
        type=str,
        nargs="+",
        action="store",
        default="local-task",
        help="List an IREE device from 'iree-run-module --list_devices'",
    )
    parser.addoption(
        "--iree-hip-target",
        action="store",
        help="Specify the iree-hip target version (e.g., gfx942)",
    )
    parser.addoption(
        "--iree-hal-target-device",
        action="store",
        default="local",
        help="Specify the iree-hal target device (e.g., hip)",
    )
    parser.addoption(
        "--iree-hal-local-target-device-backends",
        type=list[str],
        nargs="+",
        action="store",
        default=["llvm-cpu"],
        help="Default target backends for local device executable compilation",
    )

    parser.addoption(
        "--tensor-parallelism-size",
        action="store",
        type=int,
        default=1,
        help="Number of devices for tensor parallel sharding",
    )
    parser.addoption(
        "--bs",
        action="store",
        type=int,
        default=4,
        help="Batch size for mlir export",
    )


def set_fixture(request: FixtureRequest, name: str, value: Any):
    if request.cls is None:
        return value
    else:
        setattr(request.cls, name, value)


def set_fixture_from_cli_option(
    request: FixtureRequest,
    cli_option_name: str,
    class_attribute_name: Optional[str] = None,
) -> Optional[Any]:
    value = request.config.getoption(cli_option_name)
    if class_attribute_name is None:
        class_attribute_name = cli_option_name
    return set_fixture(request, class_attribute_name, value)


@pytest.fixture(scope="class")
def mlir_path(request: FixtureRequest) -> Optional[Path]:
    return set_fixture_from_cli_option(request, "mlir", "mlir_path")


@pytest.fixture(scope="class")
def module_path(request: FixtureRequest) -> Optional[Path]:
    return set_fixture_from_cli_option(request, "module", "module_path")


@pytest.fixture(scope="class")
def parameters_path(request: FixtureRequest) -> Optional[Path]:
    return set_fixture_from_cli_option(request, "parameters", "parameters_path")


@pytest.fixture(scope="class")
def path_prefix(request: FixtureRequest) -> Optional[str]:
    return set_fixture_from_cli_option(request, "prefix", "path_prefix")


@pytest.fixture(scope="class")
def caching(request: FixtureRequest) -> Optional[bool]:
    return set_fixture_from_cli_option(request, "caching")


@pytest.fixture(scope="class")
def device(request: FixtureRequest) -> Optional[bool]:
    return set_fixture_from_cli_option(request, "device")


@pytest.fixture(scope="class")
def tensor_parallelism_size(request: FixtureRequest) -> Optional[str]:
    return set_fixture_from_cli_option(
        request, "tensor_parallelism_size", "tensor_parallelism_size"
    )


@pytest.fixture(scope="class")
def baseline_perplexity_scores(request: FixtureRequest) -> Optional[str]:
    return set_fixture_from_cli_option(
        request, "baseline_perplexity_scores", "baseline_perplexity_scores"
    )


@pytest.fixture(scope="class")
def batch_size(request: FixtureRequest) -> Optional[str]:
    return set_fixture_from_cli_option(request, "bs", "batch_size")


@pytest.fixture(scope="class")
def get_model_artifacts(request: FixtureRequest):
    model_path = {}
    model_path["llama3_8b_tokenizer_path"] = set_fixture_from_cli_option(
        request, "--llama3-8b-tokenizer-path", "llama3_8b_tokenizer"
    )
    model_path["llama3_8b_f16_model_path"] = set_fixture_from_cli_option(
        request, "--llama3-8b-f16-model-path", "llama3_8b_f16_model"
    )
    model_path["llama3_8b_f16_tp2_model_path"] = set_fixture_from_cli_option(
        request, "--llama3-8b-f16-tp2-model-path", "llama3_8b_f16_tp2_model"
    )
    model_path["llama3_8b_f8_model_path"] = set_fixture_from_cli_option(
        request, "--llama3-8b-f8-model-path", "llama3_8b_f8_model"
    )
    model_path["llama3_405b_tokenizer_path"] = set_fixture_from_cli_option(
        request, "--llama3-405b-tokenizer-path", "llama3_405b_tokenizer"
    )
    model_path["llama3_405b_f16_model_path"] = set_fixture_from_cli_option(
        request, "--llama3-405b-f16-model-path", "llama3_405b_f16_model"
    )
    model_path["llama3_405b_f8_model_path"] = set_fixture_from_cli_option(
        request, "--llama3-405b-f8-model-path", "llama3_405b_f8_model"
    )
    model_path["deepseek_v3_tokenizer_path"] = set_fixture_from_cli_option(
        request, "--deepseek-v3-tokenizer-path", "deepseek_v3_tokenizer"
    )
    model_path["deepseek_v3_model_path"] = set_fixture_from_cli_option(
        request, "--deepseek-v3-model-path", "deepseek_v3_model"
    )
<<<<<<< HEAD
=======
    model_path["deepseek_v3_tp2_model_path"] = set_fixture_from_cli_option(
        request, "--deepseek-v3-tp2-model-path", "deepseek_v3_tp2_model"
    )
>>>>>>> d3664ed9
    model_path["deepseek_v3_tp8_model_path"] = set_fixture_from_cli_option(
        request, "--deepseek-v3-tp8-model-path", "deepseek_v3_tp8_model"
    )
    model_path["google__t5_v1_1_small_f32_model_path"] = set_fixture_from_cli_option(
        request,
        "--google-t5-v1-1-small-f32-model-path",
        "google__t5_v1_1_small_f32_model",
    )
    model_path["google__t5_v1_1_small_bf16_model_path"] = set_fixture_from_cli_option(
        request,
        "--google-t5-v1-1-small-bf16-model-path",
        "google__t5_v1_1_small_bf16_model",
    )
    model_path["google__t5_v1_1_xxl_f32_model_path"] = set_fixture_from_cli_option(
        request,
        "--google-t5-v1-1-xxl-f32-model-path",
        "google__t5_v1_1_xxl_f32_model",
    )
    return model_path


@pytest.fixture(scope="class")
def get_iree_flags(request: FixtureRequest):
    model_path = {}
    iree_device = request.config.getoption("iree_device")
    if not isinstance(iree_device, str) and len(iree_device) == 1:
        iree_device = iree_device[0]
    set_fixture(request, "iree_device", iree_device)
    model_path["iree_hip_target"] = set_fixture_from_cli_option(
        request, "--iree-hip-target", "iree_hip_target"
    )
    model_path["iree_hal_target_device"] = set_fixture_from_cli_option(
        request, "--iree-hal-target-device", "iree_hal_target_device"
    )
    model_path["iree_hal_local_target_device_backends"] = set_fixture_from_cli_option(
        request,
        "--iree-hal-local-target-device-backends",
        "iree_hal_local_target_device_backends",
    )


# The following three functions allow us to add a "XFail Reason" column to the html reports for each test
@pytest.hookimpl(optionalhook=True)
def pytest_html_results_table_header(cells):
    cells.insert(2, "<th>XFail Reason</th>")


@pytest.hookimpl(optionalhook=True)
def pytest_html_results_table_row(report, cells):
    if hasattr(report, "wasxfail"):
        cells.insert(2, f"<td>{report.wasxfail}</td>")
    else:
        cells.insert(2, f"<td></td>")


@pytest.hookimpl(hookwrapper=True)
def pytest_runtest_makereport(item, call):
    outcome = yield
    report = outcome.get_result()

    if report.when == "call" and hasattr(item, "wasxfail"):
        report.wasxfail = item.wasxfail<|MERGE_RESOLUTION|>--- conflicted
+++ resolved
@@ -186,15 +186,12 @@
         help="Deepseek v3 unsharded model path",
     )
     parser.addoption(
-<<<<<<< HEAD
-=======
         "--deepseek-v3-tp2-model-path",
         type=Path,
         action="store",
         help="Deepseek v3 tp2 sharded model path",
     )
     parser.addoption(
->>>>>>> d3664ed9
         "--deepseek-v3-tp8-model-path",
         type=Path,
         action="store",
@@ -383,12 +380,9 @@
     model_path["deepseek_v3_model_path"] = set_fixture_from_cli_option(
         request, "--deepseek-v3-model-path", "deepseek_v3_model"
     )
-<<<<<<< HEAD
-=======
     model_path["deepseek_v3_tp2_model_path"] = set_fixture_from_cli_option(
         request, "--deepseek-v3-tp2-model-path", "deepseek_v3_tp2_model"
     )
->>>>>>> d3664ed9
     model_path["deepseek_v3_tp8_model_path"] = set_fixture_from_cli_option(
         request, "--deepseek-v3-tp8-model-path", "deepseek_v3_tp8_model"
     )
