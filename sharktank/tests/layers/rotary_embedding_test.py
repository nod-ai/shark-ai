# Copyright 2025 Advanced Micro Devices, Inc.
#
# Licensed under the Apache License v2.0 with LLVM Exceptions.
# See https://llvm.org/LICENSE.txt for license information.
# SPDX-License-Identifier: Apache-2.0 WITH LLVM-exception

import math
import pytest
import torch

import iree.runtime
import iree.turbine.aot as aot
from iree.compiler import compile_file

from parameterized import parameterized_class

from sharktank import ops
from sharktank.layers import CachedRotaryLayer, build_rotary_layer
from sharktank.types import AnyTensor, ReplicatedTensor
<<<<<<< HEAD
from sharktank.utils.iree import (
    iree_to_torch,
    tensor_to_device_array,
    with_iree_device_context,
)
from sharktank.utils.testing import TempDirTestBase, is_hip_condition
=======
from sharktank.utils.iree import device_array_to_host, tensor_to_device_array
from sharktank.utils.testing import TempDirTestBase, assert_tensor_close
>>>>>>> d12d8ab8


def validate(
    xq: AnyTensor,
    em: AnyTensor,
    rope_dims: float,
    rope_freq_base: float,
    interleaved: bool,
) -> None:
    xq = ops.unshard(xq)
    em = ops.unshard(em)

    # Initially we want to compute the lengths of each vector
    if interleaved:
        xq_01 = xq.unflatten(-1, (rope_dims // 2, 2))
        em_01 = em.unflatten(-1, (2, rope_dims // 2))
        em_01 = em_01.transpose(-2, -1)
    else:
        xq_01 = xq.unflatten(-1, (2, rope_dims // 2))
        em_01 = em.unflatten(-1, (2, rope_dims // 2))
        xq_01 = xq_01.transpose(-2, -1)
        em_01 = em_01.transpose(-2, -1)

    xq_0 = xq_01[:, :, :, :, 0]
    xq_1 = xq_01[:, :, :, :, 1]

    em_0 = em_01[:, :, :, :, 0]
    em_1 = em_01[:, :, :, :, 1]

    xq_l = torch.sqrt(xq_0 * xq_0 + xq_1 * xq_1)
    em_l = torch.sqrt(em_0 * em_0 + em_1 * em_1)
    assert_tensor_close(xq_l, em_l)

    # Normalize
    xq_0 = xq_0 / xq_l
    xq_1 = xq_1 / xq_l
    em_0 = em_0 / em_l
    em_1 = em_1 / em_l

    # Compute the angle step per value
    xq_a = torch.atan2(xq_1, xq_0)
    em_a = torch.atan2(em_1, em_0)

    # Compute the step size for the rotation
    angle = em_a - xq_a
    angle = angle[:, 1:, :, :] - angle[:, :-1, :, :]
    step = angle[0, 1, 0, :][None, None, None, :]
    step = ops.where(step > math.pi * 2.0, step - math.pi * 2.0, step)
    step = ops.where(step < 0.0, step + math.pi * 2.0, step)

    # Check that the step size is approximately correct
    expected_step = ops.log(torch.tensor(rope_freq_base)) * (
        -(ops.arange(rope_dims // 2)) / (rope_dims // 2)
    )
    expected_step = torch.exp(expected_step)
    assert_tensor_close(step.flatten(), expected_step, atol=1e-2, rtol=1e-2)

    # Guarantee a progressive stepping for rotation:
    angle = angle / step
    angle = angle[:, 1:, ::]
    angle = ops.where(angle < 0, angle + math.pi * 2.0, angle)
    assert_tensor_close(angle, torch.full(angle.shape, 1.0), atol=1e-2, rtol=1e-2)


@pytest.mark.usefixtures("iree_flags")
@parameterized_class(
    ("interleave_rotary",),
    [(True,), (False,)],
)
class TestRotaryEmbedding(TempDirTestBase):
    def setUp(self):
        super().setUp()
        torch.manual_seed(42)
        self.bs = 1
        self.rope_dims = 8
        self.heads = 1
        self.max_seqlen = 16
        self.rope_freq_base = 10000.0
        self.pipeline_stage_to_device_map: list[list[int]] | None = None

        self.xq = torch.rand(
            (self.bs, self.max_seqlen, self.heads, self.rope_dims),
            dtype=torch.float,
        )

    def validate(self, em: AnyTensor, xq: AnyTensor) -> None:
        if isinstance(em, ReplicatedTensor):
            assert em.devices == xq.devices

        validate(
            xq=self.xq,
            em=em,
            rope_dims=self.rope_dims,
            rope_freq_base=self.rope_freq_base,
            interleaved=self.interleave_rotary,
        )

    def create_rotary_layer(self) -> CachedRotaryLayer:
        return build_rotary_layer(
            rope_dimension_count=self.rope_dims,
            rope_freq_base=self.rope_freq_base,
            interleave=self.interleave_rotary,
            pipeline_stage_to_device_map=self.pipeline_stage_to_device_map,
        )

    def export_compile_run_layer(self, layer: CachedRotaryLayer, xq: AnyTensor) -> None:
        mlir_path = self._temp_dir / "rotary_layer.mlir"
        vmfb_path = self._temp_dir / "rotary_layer.vmfb"

        pipelined = isinstance(xq, ReplicatedTensor)
        devices = list(xq.devices) if pipelined else [0]
        assert len(devices) == 1, "Tensor parallelism not supported."

        arg_affinities = {0: aot.DeviceAffinity(devices[0])}  # xq

        fxb = aot.FxProgramsBuilder(layer)

        xq_or_shards = xq.shards if pipelined else xq

        @fxb.export_program(
            name=f"rotary_embedding",
            args=(xq_or_shards,),
            kwargs={},
            strict=False,
            arg_device=arg_affinities,
        )
        def _(module, xq_or_shards: list[torch.Tensor]):
            if pipelined:
                xq_or_shards = ReplicatedTensor(ts=xq_or_shards, devices=xq.devices)
            return module(xt=xq_or_shards)

        bundle = aot.export(fxb)
        bundle.save_mlir(mlir_path)

        extra_args = [
            f"-iree-hip-target={self.iree_hip_target}",
            "--iree-opt-level=O3",
            "--iree-dispatch-creation-propagate-collapse-across-expands=true",
            "--iree-hal-indirect-command-buffers=true",
            "--iree-stream-resource-memory-model=discrete",
            "--iree-hal-memoization=true",
            "--iree-codegen-enable-default-tuning-specs=true",
            "--iree-stream-affinity-solver-max-iterations=1024",
        ]
        extra_args.extend(
            f"--iree-hal-target-device=hip[{d}]" for d in range(max(devices) + 1)
        )

        compile_file(
            str(mlir_path),
            output_file=str(vmfb_path),
            extra_args=extra_args,
        )

        iree_devices = [
            iree.runtime.get_device(f"hip://{d}") for d in range(max(devices) + 1)
        ]
        instance = iree.runtime.VmInstance()

        def run_module_with_devices(devices):

            hal = iree.runtime.create_hal_module(
                instance=instance, devices=iree_devices
            )

            vm_module = iree.runtime.VmModule.mmap(instance, str(vmfb_path.absolute()))
            modules = [hal, vm_module]
            context = iree.runtime.VmContext(instance=instance, modules=modules)

            forward = modules[-1].lookup_function("rotary_embedding")

            invoker = iree.runtime.FunctionInvoker(
                vm_context=context,
                device=iree_devices[0],
                vm_function=forward,
            )

            _xq = xq.shards[0] if pipelined else xq
            func_input = tensor_to_device_array(_xq, iree_devices[0])
            result_compiled = invoker(func_input)
            result = iree_to_torch(result_compiled, to_host=True)
            return result

        return with_iree_device_context(run_module_with_devices, iree_devices)

    def test_rotary_table_eager_unsharded(self):
        rotary_layer = self.create_rotary_layer()
        em = rotary_layer(xt=self.xq)
        self.validate(em, self.xq)

    def test_rotary_table_eager_replicated(self):
        self.pipeline_stage_to_device_map = [[0], [1], [2], [3], [4], [5], [6], [7]]
        rotary_layer = self.create_rotary_layer()
        for devices in self.pipeline_stage_to_device_map:
            xq = ReplicatedTensor(ts=[self.xq], devices=devices)
            em = rotary_layer(xt=xq)
            assert em.devices == xq.devices
            self.validate(em, xq)

    @pytest.mark.skipif("config.getoption('iree_hal_target_device') != 'hip'")
    def test_rotary_table_iree_unsharded(self):
        rotary_layer = self.create_rotary_layer()

        result_compiled = self.export_compile_run_layer(rotary_layer, self.xq)
        self.validate(*result_compiled, self.xq)

        result_eager = rotary_layer(xt=self.xq)
        self.validate(result_eager, self.xq)

<<<<<<< HEAD
        torch.testing.assert_close(
            ops.unshard(result_eager),
            ops.unshard(*result_compiled),
            atol=1e-4,
            rtol=1e-4,
        )
=======
        assert_tensor_close(result_eager, result_compiled, atol=1e-4, rtol=1e-4)
>>>>>>> d12d8ab8

    @pytest.mark.skipif("config.getoption('iree_hal_target_device') != 'hip'")
    def test_rotary_table_iree_replicated(self):
        self.pipeline_stage_to_device_map = [[0], [1], [2], [3], [4], [5], [6], [7]]

        rotary_layer = self.create_rotary_layer()

        for devices in self.pipeline_stage_to_device_map:
            xq = ReplicatedTensor(ts=[self.xq], devices=devices)

            result_compiled = self.export_compile_run_layer(rotary_layer, xq)
            self.validate(*result_compiled, xq)

            result_eager = rotary_layer(xt=xq)
            self.validate(result_eager, xq)

<<<<<<< HEAD
            torch.testing.assert_close(
                ops.unshard(result_eager).as_torch(),
                ops.unshard(*result_compiled),
                atol=1e-4,
                rtol=1e-4,
            )
=======
            assert_tensor_close(result_eager, result_compiled, atol=1e-4, rtol=1e-4)
>>>>>>> d12d8ab8
<|MERGE_RESOLUTION|>--- conflicted
+++ resolved
@@ -17,17 +17,12 @@
 from sharktank import ops
 from sharktank.layers import CachedRotaryLayer, build_rotary_layer
 from sharktank.types import AnyTensor, ReplicatedTensor
-<<<<<<< HEAD
 from sharktank.utils.iree import (
     iree_to_torch,
     tensor_to_device_array,
     with_iree_device_context,
 )
-from sharktank.utils.testing import TempDirTestBase, is_hip_condition
-=======
-from sharktank.utils.iree import device_array_to_host, tensor_to_device_array
-from sharktank.utils.testing import TempDirTestBase, assert_tensor_close
->>>>>>> d12d8ab8
+from sharktank.utils.testing import TempDirTestBase, is_hip_condition, assert_tensor_close
 
 
 def validate(
@@ -237,16 +232,7 @@
         result_eager = rotary_layer(xt=self.xq)
         self.validate(result_eager, self.xq)
 
-<<<<<<< HEAD
-        torch.testing.assert_close(
-            ops.unshard(result_eager),
-            ops.unshard(*result_compiled),
-            atol=1e-4,
-            rtol=1e-4,
-        )
-=======
         assert_tensor_close(result_eager, result_compiled, atol=1e-4, rtol=1e-4)
->>>>>>> d12d8ab8
 
     @pytest.mark.skipif("config.getoption('iree_hal_target_device') != 'hip'")
     def test_rotary_table_iree_replicated(self):
@@ -263,13 +249,4 @@
             result_eager = rotary_layer(xt=xq)
             self.validate(result_eager, xq)
 
-<<<<<<< HEAD
-            torch.testing.assert_close(
-                ops.unshard(result_eager).as_torch(),
-                ops.unshard(*result_compiled),
-                atol=1e-4,
-                rtol=1e-4,
-            )
-=======
-            assert_tensor_close(result_eager, result_compiled, atol=1e-4, rtol=1e-4)
->>>>>>> d12d8ab8
+            assert_tensor_close(result_eager, result_compiled, atol=1e-4, rtol=1e-4)