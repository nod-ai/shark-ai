--- conflicted
+++ resolved
@@ -30,63 +30,6 @@
 @parameterized_class(
     ("dtype", "pp"), [(dtype, pp) for dtype, pp in itertools.product(_DTYPES, _PP)]
 )
-<<<<<<< HEAD
-def test_paged(dtype: torch.dtype):
-    bs = 4
-    seq_length = 24
-    attn_head_count = 4
-    attn_head_dim = 16
-    transformer_block_count = 4
-    block_seq_stride = 4
-    cache = PagedAttentionGqa(
-        block_seq_stride=block_seq_stride,
-        transformer_block_count=transformer_block_count,
-        attn_head_count=attn_head_count,
-        attn_head_dim=attn_head_dim,
-        cache_dtype=dtype,
-        attn_dtype=dtype,
-        device=None,
-    )
-
-    write_seq_length = seq_length - block_seq_stride
-    page_count = bs * seq_length // block_seq_stride
-    page_ids = torch.arange(page_count, dtype=torch.int64)
-    page_ids = page_ids.view(bs, seq_length // block_seq_stride)
-    write_page_ids = page_ids[:, : write_seq_length // block_seq_stride]
-
-    allocation = cache.allocate(page_count=page_count)
-    for t in allocation:
-        t[...] = torch.full(t.shape, 0.0).to(dtype=dtype)
-
-    # Write a prefill in:
-    shape = bs, write_seq_length, attn_head_count, attn_head_dim
-    write_ones = torch.rand(*shape).to(dtype=dtype)
-    write_twos = torch.rand(*shape).to(dtype=dtype)
-
-    cache.write(
-        allocation,
-        cache_partitions=[write_ones, write_twos],
-        transformer_block_index=1,
-        page_ids=write_page_ids,
-    )
-
-    read_back = cache.read(
-        allocation,
-        transformer_block_index=1,
-        page_ids=write_page_ids,
-    )
-    assert_tensor_close(write_ones, read_back[0])
-    assert_tensor_close(write_twos, read_back[1])
-
-    # Check the others are still zero:
-    for i in range(transformer_block_count):
-        if i == 1:
-            continue
-        read_ones = cache.read(
-            allocation,
-            transformer_block_index=i,
-            page_ids=write_page_ids,
-=======
 class PagedKVCacheTest(unittest.TestCase):
     def setUp(self):
         self.bs = 4
@@ -109,7 +52,6 @@
             block_seq_stride=self.block_seq_stride,
             cache_dtype=self.dtype,
             parallelism_config=self.parallelism_config,
->>>>>>> f731f6e4
         )
         self.cache = PagedAttention(
             kv_cache=self.kv_cache,
