# Copyright 2025 Advanced Micro Devices, Inc
#
# Licensed under the Apache License v2.0 with LLVM Exceptions.
# See https://llvm.org/LICENSE.txt for license information.
# SPDX-License-Identifier: Apache-2.0 WITH LLVM-exception

import unittest
<<<<<<< HEAD
from copy import deepcopy

import torch

from sharktank.models.deepseek.toy_deepseek import generate
from sharktank.models.llm import PagedLlmModelV1
from sharktank.types.sharding import shard_theta
from sharktank.utils.evaluate import pad_tokens
from sharktank.utils.load_llm import TorchGenerator
from sharktank.utils.create_cache import *


class DeepseekShardedTest(unittest.TestCase):
    def testTensorParallelToySizedModelEagerVsUnsharded(self):
        theta, config = generate(12345)
        tensor_parallelism_size = 2

        sharded_config = deepcopy(config)
        sharded_config.tensor_parallelism_size = tensor_parallelism_size
        sharded_theta = shard_theta(theta=theta, config=sharded_config)

        reference_model = PagedLlmModelV1(theta=theta, config=config)
        target_model = PagedLlmModelV1(theta=sharded_theta, config=sharded_config)

        ids = [[3, 22, 13, 114, 90, 232, 61, 13, 244, 13, 212]]
        token_ids, seq_lens = pad_tokens(
            token_ids=ids,
            pad_to_multiple_of=config.block_seq_stride,
        )
        token_ids = torch.as_tensor(token_ids)
        seq_lens = torch.as_tensor(seq_lens)

        reference_generator = TorchGenerator(reference_model)
        reference_batch = reference_generator.begin_batch(
            token_ids=token_ids,
            seq_lens=seq_lens,
        )
        reference_batch.prefill()
        reference_logits = reference_batch.prefill_logits

        target_generator = TorchGenerator(target_model)
        target_batch = target_generator.begin_batch(
            token_ids=token_ids,
            seq_lens=seq_lens,
        )
        target_batch.prefill()
        target_logits = target_batch.prefill_logits

        torch.testing.assert_close(
            target_logits, reference_logits, atol=2e-4, rtol=2e-2
        )
=======
import pytest
from copy import deepcopy

import torch

from sharktank.layers.paged_llama_attention_block import PagedLlamaAttentionBlock
from sharktank.layers.rotary_embedding import RotaryEmbeddingLayer

from sharktank.models.deepseek.toy_deepseek import generate
from sharktank.types.theta import Theta, flat_to_nested_dict
from sharktank.types.sharding import shard_theta, LatentAttentionBlockSharding
from sharktank import ops


@pytest.mark.xfail(
    reason="Deepseek support will be added soon",
)
class DeepseekShardedTest(unittest.TestCase):
    def test_deepseek(self):
        theta, config = generate(12345)
        theta = theta("blk", 0)

        sharding = 2
        spec = LatentAttentionBlockSharding(sharding)
        sharding_keys = {k for k in spec.theta_sharding().keys()}
        flattened = theta.flatten()

        t = {}
        for k in flattened:
            if k.split(".")[0] in sharding_keys:
                t[k] = flattened[k]
        theta = Theta(flat_to_nested_dict(t))

        sharded_config = deepcopy(config)
        sharded_config.tensor_parallelism_size = sharding

        sharded_theta = shard_theta(theta, sharded_config)

        hp = config.hp
        reference_model = PagedLlamaAttentionBlock(
            theta=theta,
            block_index=0,
            cache=None,
            head_count=hp.attention_head_count,
            head_dim=hp.attn_head_dim,
            head_count_kv=hp.attention_head_count_kv,
            rms_epsilon=hp.attention_layer_norm_rms_epsilon,
            rope_dimension_count=hp.rope_dimension_count,
            v_head_dim=hp.v_head_dim,
            model_arch=hp.model_arch,
        )

        sharded_model = PagedLlamaAttentionBlock(
            theta=sharded_theta,
            block_index=0,
            cache=None,
            head_count=hp.attention_head_count,
            head_dim=hp.attn_head_dim,
            head_count_kv=hp.attention_head_count_kv,
            rms_epsilon=hp.attention_layer_norm_rms_epsilon,
            rope_dimension_count=hp.rope_dimension_count,
            v_head_dim=hp.v_head_dim,
            model_arch=hp.model_arch,
        )

        bs = 1
        seq = 11
        embed = hp.embedding_length
        input = torch.rand((bs, seq, embed))

        embedding = RotaryEmbeddingLayer(
            rope_dimension_count=hp.rope_dimension_count,
            rope_freq_base=hp.rope_freq_base,
            max_seqlen=hp.context_length,
        )

        sharded_embedding = RotaryEmbeddingLayer(
            rope_dimension_count=hp.rope_dimension_count,
            rope_freq_base=hp.rope_freq_base,
            max_seqlen=hp.context_length,
            tensor_parallelism_size=sharding,
        )

        reference = reference_model.forward(embedding=embedding, h=input)
        sharded = sharded_model.forward(
            embedding=sharded_embedding, h=ops.replicate(input, count=sharding)
        )
        sharded = ops.unshard(sharded)
        assert torch.isclose(reference, sharded, atol=1e-5).all()
>>>>>>> 62ff0316
<|MERGE_RESOLUTION|>--- conflicted
+++ resolved
@@ -5,7 +5,12 @@
 # SPDX-License-Identifier: Apache-2.0 WITH LLVM-exception
 
 import unittest
-<<<<<<< HEAD
+import pytest
+from copy import deepcopy
+
+import torch
+
+import unittest
 from copy import deepcopy
 
 import torch
@@ -56,95 +61,4 @@
 
         torch.testing.assert_close(
             target_logits, reference_logits, atol=2e-4, rtol=2e-2
-        )
-=======
-import pytest
-from copy import deepcopy
-
-import torch
-
-from sharktank.layers.paged_llama_attention_block import PagedLlamaAttentionBlock
-from sharktank.layers.rotary_embedding import RotaryEmbeddingLayer
-
-from sharktank.models.deepseek.toy_deepseek import generate
-from sharktank.types.theta import Theta, flat_to_nested_dict
-from sharktank.types.sharding import shard_theta, LatentAttentionBlockSharding
-from sharktank import ops
-
-
-@pytest.mark.xfail(
-    reason="Deepseek support will be added soon",
-)
-class DeepseekShardedTest(unittest.TestCase):
-    def test_deepseek(self):
-        theta, config = generate(12345)
-        theta = theta("blk", 0)
-
-        sharding = 2
-        spec = LatentAttentionBlockSharding(sharding)
-        sharding_keys = {k for k in spec.theta_sharding().keys()}
-        flattened = theta.flatten()
-
-        t = {}
-        for k in flattened:
-            if k.split(".")[0] in sharding_keys:
-                t[k] = flattened[k]
-        theta = Theta(flat_to_nested_dict(t))
-
-        sharded_config = deepcopy(config)
-        sharded_config.tensor_parallelism_size = sharding
-
-        sharded_theta = shard_theta(theta, sharded_config)
-
-        hp = config.hp
-        reference_model = PagedLlamaAttentionBlock(
-            theta=theta,
-            block_index=0,
-            cache=None,
-            head_count=hp.attention_head_count,
-            head_dim=hp.attn_head_dim,
-            head_count_kv=hp.attention_head_count_kv,
-            rms_epsilon=hp.attention_layer_norm_rms_epsilon,
-            rope_dimension_count=hp.rope_dimension_count,
-            v_head_dim=hp.v_head_dim,
-            model_arch=hp.model_arch,
-        )
-
-        sharded_model = PagedLlamaAttentionBlock(
-            theta=sharded_theta,
-            block_index=0,
-            cache=None,
-            head_count=hp.attention_head_count,
-            head_dim=hp.attn_head_dim,
-            head_count_kv=hp.attention_head_count_kv,
-            rms_epsilon=hp.attention_layer_norm_rms_epsilon,
-            rope_dimension_count=hp.rope_dimension_count,
-            v_head_dim=hp.v_head_dim,
-            model_arch=hp.model_arch,
-        )
-
-        bs = 1
-        seq = 11
-        embed = hp.embedding_length
-        input = torch.rand((bs, seq, embed))
-
-        embedding = RotaryEmbeddingLayer(
-            rope_dimension_count=hp.rope_dimension_count,
-            rope_freq_base=hp.rope_freq_base,
-            max_seqlen=hp.context_length,
-        )
-
-        sharded_embedding = RotaryEmbeddingLayer(
-            rope_dimension_count=hp.rope_dimension_count,
-            rope_freq_base=hp.rope_freq_base,
-            max_seqlen=hp.context_length,
-            tensor_parallelism_size=sharding,
-        )
-
-        reference = reference_model.forward(embedding=embedding, h=input)
-        sharded = sharded_model.forward(
-            embedding=sharded_embedding, h=ops.replicate(input, count=sharding)
-        )
-        sharded = ops.unshard(sharded)
-        assert torch.isclose(reference, sharded, atol=1e-5).all()
->>>>>>> 62ff0316
+        )