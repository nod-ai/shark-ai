import re
import transformers.models
from sharktank.utils.testing import TempDirTestBase
from sharktank.models.llama4.testing import (
    make_toy_model_config,
    config_to_hugging_face_text_config,
    theta_to_hugging_face_state_dict,
)
from sharktank.models.llama.testing import make_random_llama_theta
from sharktank.models.llm import PagedLlmModelV1
import sharktank.ops as ops
import transformers
import torch
import pytest
from sharktank.utils.export_artifacts import IreeCompileException
from sharktank.utils.testing import (
    is_mi300x,
    IreeVsEagerLLMTester,
    is_cpu_condition,
    is_hip_condition,
)
from sharktank.utils.attention import *
import random
from parameterized import parameterized
import os


class Llama4Test(TempDirTestBase):
    def setUp(self):
        super().setUp()
        torch.random.manual_seed(12345)

    @pytest.mark.xfail(
        is_mi300x,
        strict=False,
        reason="argument of type 'NoneType' is not iterable / numerical errors",
    )
    def testCompareToyEagerVsHuggingFace(self):
        dtype = torch.float32
        torch.set_printoptions(
            linewidth=120, threshold=1000, edgeitems=4, precision=2, sci_mode=True
        )
        config = make_toy_model_config(dtype=dtype)
        theta = make_random_llama_theta(config, dtype_rest=dtype, dtype_norm=dtype)
        hf_config = config_to_hugging_face_text_config(config)

        model = PagedLlmModelV1(theta=theta, config=config)
        hf_model = transformers.models.llama4.Llama4ForCausalLM(hf_config)

        hf_state_dict = theta_to_hugging_face_state_dict(theta, config)
        hf_model.load_state_dict(hf_state_dict)

        batch_size = 41
        batch_seq_len = config.hp.context_length
        input_ids = torch.randint(
            low=0,
            high=config.hp.vocab_size,
            size=[batch_size, batch_seq_len],
            dtype=torch.long,
        )
        seq_lens = batch_seq_len * torch.ones(batch_size, dtype=torch.int64)

        # We need to create the cache ourselves as HF would create it always in bf16.
        hf_past_key_values = transformers.cache_utils.HybridChunkedCache(
            hf_config,
            max_batch_size=input_ids.shape[0],
            max_cache_len=input_ids.shape[1],
            dtype=dtype,
        )

        hf_2d_attention_mask = (~ops.input_mask(seq_lens, config.hp.context_length)).to(
            torch.int64
        )

        @torch.compiler.disable(recursive=True)
        def run_hf_model():
            return hf_model(
                input_ids=input_ids,
                attention_mask=hf_2d_attention_mask,
                past_key_values=hf_past_key_values,
            )

        hf_output = run_hf_model()

        page_count = (len(input_ids[0]) // config.block_seq_stride) * batch_size
        kv_cache_state = model.cache.allocate(page_count)
        seq_block_ids = torch.arange(
            start=0, end=input_ids.numel() // config.block_seq_stride, dtype=torch.long
        ).view(batch_size, batch_seq_len // config.block_seq_stride)

        output = model.prefill(
            tokens=input_ids,
<<<<<<< HEAD
            sequence_lengths=torch.tensor([batch_seq_len]).repeat(batch_size),
            attention_mask=attention_mask,
=======
            seq_lens=seq_lens,
>>>>>>> 3fc379e6
            cache_state=kv_cache_state,
            seq_block_ids=seq_block_ids,
        )

        torch.testing.assert_close(hf_output.logits, output, atol=2e-4, rtol=2e-2)<|MERGE_RESOLUTION|>--- conflicted
+++ resolved
@@ -90,12 +90,7 @@
 
         output = model.prefill(
             tokens=input_ids,
-<<<<<<< HEAD
-            sequence_lengths=torch.tensor([batch_seq_len]).repeat(batch_size),
-            attention_mask=attention_mask,
-=======
             seq_lens=seq_lens,
->>>>>>> 3fc379e6
             cache_state=kv_cache_state,
             seq_block_ids=seq_block_ids,
         )
