import re
import transformers.models
from sharktank.utils.testing import TempDirTestBase
from sharktank.models.llama4.testing import (
    make_toy_model_config,
    config_to_hugging_face_text_config,
    theta_to_hugging_face_state_dict,
)
from sharktank.models.llama.testing import make_random_llama_theta
from sharktank.models.llm import PagedLlmModelV1
import sharktank.ops as ops
import transformers
import torch
import pytest
from sharktank.utils.export_artifacts import IreeCompileException
from sharktank.utils.testing import (
    is_mi300x,
    IreeVsEagerLLMTester,
    is_cpu_condition,
    is_hip_condition,
)
from sharktank.utils.attention import *
import random
from parameterized import parameterized
import os


class Llama4Test(TempDirTestBase):
    def setUp(self):
        super().setUp()
        torch.random.manual_seed(12345)

    @pytest.mark.xfail(
<<<<<<< HEAD
        strict=False,
        reason="MoE implementation differences causing numerical errors",
=======
        raises=AssertionError,
        reason="Maybe a bogus attention chunk size constraint. It does not make sense as the actual chunk size would be like 8K.",
        match=re.escape(
            "Sequence length (143) must be divisible by attention chunk size (37)"
        ),
>>>>>>> 2924068d
    )
    def testCompareToyEagerVsHuggingFace(self):
        dtype = torch.float32
        torch.set_printoptions(
            linewidth=120, threshold=1000, edgeitems=4, precision=2, sci_mode=True
        )
        config = make_toy_model_config(dtype=dtype)
        theta = make_random_llama_theta(config, dtype_rest=dtype, dtype_norm=dtype)
        hf_config = config_to_hugging_face_text_config(config)

        model = PagedLlmModelV1(theta=theta, config=config)
        hf_model = transformers.models.llama4.Llama4ForCausalLM(hf_config)

        hf_state_dict = theta_to_hugging_face_state_dict(theta, config)
        hf_model.load_state_dict(hf_state_dict)

        batch_size = 41
        batch_seq_len = config.hp.context_length
        input_ids = torch.randint(
            low=0,
            high=config.hp.vocab_size,
            size=[batch_size, batch_seq_len],
            dtype=torch.long,
        )
        seq_lens = batch_seq_len * torch.ones(batch_size, dtype=torch.int64)

        # We need to create the cache ourselves as HF would create it always in bf16.
        hf_past_key_values = transformers.cache_utils.HybridChunkedCache(
            hf_config,
            max_batch_size=input_ids.shape[0],
            max_cache_len=input_ids.shape[1],
            dtype=dtype,
        )

        hf_2d_attention_mask = (~ops.input_mask(seq_lens, config.hp.context_length)).to(
            torch.int64
        )

        @torch.compiler.disable(recursive=True)
        def run_hf_model():
            return hf_model(
                input_ids=input_ids,
                attention_mask=hf_2d_attention_mask,
                past_key_values=hf_past_key_values,
            )

        hf_output = run_hf_model()

        page_count = (len(input_ids[0]) // config.block_seq_stride) * batch_size
        kv_cache_state = model.cache.allocate(page_count)
        seq_block_ids = torch.arange(
            start=0, end=input_ids.numel() // config.block_seq_stride, dtype=torch.long
        ).view(batch_size, batch_seq_len // config.block_seq_stride)

        output = model.prefill(
            tokens=input_ids,
            seq_lens=seq_lens,
            cache_state=kv_cache_state,
            seq_block_ids=seq_block_ids,
        )

        torch.testing.assert_close(hf_output.logits, output, atol=2e-4, rtol=2e-2)<|MERGE_RESOLUTION|>--- conflicted
+++ resolved
@@ -29,18 +29,12 @@
     def setUp(self):
         super().setUp()
         torch.random.manual_seed(12345)
-
     @pytest.mark.xfail(
-<<<<<<< HEAD
-        strict=False,
-        reason="MoE implementation differences causing numerical errors",
-=======
         raises=AssertionError,
         reason="Maybe a bogus attention chunk size constraint. It does not make sense as the actual chunk size would be like 8K.",
         match=re.escape(
             "Sequence length (143) must be divisible by attention chunk size (37)"
         ),
->>>>>>> 2924068d
     )
     def testCompareToyEagerVsHuggingFace(self):
         dtype = torch.float32
