--- conflicted
+++ resolved
@@ -65,14 +65,9 @@
 @pytest.mark.usefixtures("iree_flags", "device")
 @is_mi300x
 class LlamaIreeVsEagerTest(TempDirTestBase):
-<<<<<<< HEAD
-    @parameterized.expand(product([1, 2], [1, 2]))
-    @xfail(
-=======
     @parameterized.expand(product([1, 2], [1, 2], [False, True]))
     @pytest.mark.xfail(
         raises=AssertionError,
->>>>>>> 2e3aed42
         reason="https://github.com/nod-ai/shark-ai/issues/1758",
         strict=True,
     )
