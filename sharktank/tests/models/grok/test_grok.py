--- conflicted
+++ resolved
@@ -38,12 +38,7 @@
 
     logits = model.prefill(
         tokens=ids,
-<<<<<<< HEAD
-        sequence_lengths=torch.tensor([seq_len]),
-        attention_mask=None,
-=======
         seq_lens=torch.tensor([seq_len]),
->>>>>>> 3fc379e6
         cache_state=cache_state,
         seq_block_ids=block_ids,
     )
