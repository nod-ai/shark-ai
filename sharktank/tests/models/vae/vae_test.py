# Copyright 2024 Advanced Micro Devices, Inc.
#
# Licensed under the Apache License v2.0 with LLVM Exceptions.
# See https://llvm.org/LICENSE.txt for license information.
# SPDX-License-Identifier: Apache-2.0 WITH LLVM-exception

from collections import OrderedDict
import logging
import torch
import unittest
import pytest
import iree.runtime
import iree.compiler
from huggingface_hub import hf_hub_download
from diffusers.models.autoencoders.autoencoder_kl import AutoencoderKL
import functools
from parameterized import parameterized
import platform


from sharktank.types import Dataset
from sharktank.models.vae.model import VaeDecoderModel
from sharktank.models.vae.tools.diffuser_ref import (
    run_torch_vae,
    convert_vae_decoder_to_hugging_face,
)
from sharktank.models.vae.tools.run_vae import export_vae
from sharktank.models.vae.tools.sample_data import get_random_inputs
from sharktank.tools.import_hf_dataset import import_hf_dataset
from sharktank.utils.iree import (
    with_iree_device_context,
    get_iree_devices,
    load_iree_module,
    run_iree_module_function,
    prepare_iree_module_function_args,
    flatten_for_iree_signature,
    device_array_to_host,
)
from sharktank.utils.testing import (
    TempDirTestBase,
    get_iree_compiler_flags,
    is_cpu_condition,
)
from sharktank.models.vae.testing import (
    get_toy_vae_decoder_config,
    make_vae_decoder_random_theta,
)
from sharktank.transforms.dataset import set_float_dtype

logger = logging.getLogger(__name__)

with_vae_data = pytest.mark.skipif("not config.getoption('with_vae_data')")


@with_vae_data
@pytest.mark.usefixtures("get_iree_flags")
class VaeSDXLDecoderTest(TempDirTestBase):
    def setUp(self):
        super().setUp()
        hf_model_id = "stabilityai/stable-diffusion-xl-base-1.0"
        hf_hub_download(
            repo_id=hf_model_id,
            local_dir=f"{self._temp_dir}",
            local_dir_use_symlinks=False,
            revision="main",
            filename="vae/config.json",
        )
        hf_hub_download(
            repo_id=hf_model_id,
            local_dir=f"{self._temp_dir}",
            local_dir_use_symlinks=False,
            revision="main",
            filename="vae/diffusion_pytorch_model.safetensors",
        )
        hf_hub_download(
            repo_id="amd-shark/sdxl-quant-models",
            local_dir=f"{self._temp_dir}",
            local_dir_use_symlinks=False,
            revision="main",
            filename="vae/vae.safetensors",
        )
        torch.manual_seed(12345)
        f32_dataset = import_hf_dataset(
            f"{self._temp_dir}/vae/config.json",
            [f"{self._temp_dir}/vae/diffusion_pytorch_model.safetensors"],
        )
        f32_dataset.save(
            f"{self._temp_dir}/vae_f32.irpa", io_report_callback=logger.debug
        )
        f16_dataset = import_hf_dataset(
            f"{self._temp_dir}/vae/config.json",
            [f"{self._temp_dir}/vae/vae.safetensors"],
        )
        f16_dataset.save(
            f"{self._temp_dir}/vae_f16.irpa", io_report_callback=logger.debug
        )

    @pytest.mark.expensive
    def testCompareF32EagerVsHuggingface(self):
        dtype = getattr(torch, "float32")
        inputs = get_random_inputs(dtype=dtype, device="cpu", bs=1)
        ref_results = run_torch_vae(f"{self._temp_dir}", inputs)

        ds = Dataset.load(f"{self._temp_dir}/vae_f32.irpa", file_type="irpa")
        model = VaeDecoderModel.from_dataset(ds).to(device="cpu")

        results = model.forward(inputs)

        torch.testing.assert_close(ref_results, results)

    @pytest.mark.expensive
    @pytest.mark.skip(reason="running fp16 on cpu is extremely slow")
    def testCompareF16EagerVsHuggingface(self):
        dtype = getattr(torch, "float32")
        inputs = get_random_inputs(dtype=dtype, device="cpu", bs=1)
        ref_results = run_torch_vae(f"{self._temp_dir}", inputs)

        ds = Dataset.load(f"{self._temp_dir}/vae_f16.irpa", file_type="irpa")
        model = VaeDecoderModel.from_dataset(ds).to(device="cpu")

        results = model.forward(inputs.to(torch.float16))

        torch.testing.assert_close(ref_results, results)

    @pytest.mark.expensive
    def testVaeIreeVsHuggingFace(self):
        dtype = getattr(torch, "float32")
        inputs = get_random_inputs(dtype=dtype, device="cpu", bs=1)
        ref_results = run_torch_vae(f"{self._temp_dir}", inputs)

        ds_f16 = Dataset.load(f"{self._temp_dir}/vae_f16.irpa", file_type="irpa")
        ds_f32 = Dataset.load(f"{self._temp_dir}/vae_f32.irpa", file_type="irpa")

        model_f16 = VaeDecoderModel.from_dataset(ds_f16).to(device="cpu")
        model_f32 = VaeDecoderModel.from_dataset(ds_f32).to(device="cpu")

        # TODO: Decomposing attention due to https://github.com/iree-org/iree/issues/19286, remove once issue is resolved
        module_f16 = export_vae(model_f16, inputs.to(torch.float16), True)
        module_f32 = export_vae(model_f32, inputs, True)

        module_f16.save_mlir(f"{self._temp_dir}/vae_f16.mlir")
        module_f32.save_mlir(f"{self._temp_dir}/vae_f32.mlir")
        extra_args = [
<<<<<<< HEAD
            "--iree-hal-target-device=hip",
            "--iree-hip-target=gfx942",
=======
>>>>>>> d00a27ea
            "--iree-opt-const-eval=false",
            "--iree-opt-strip-assertions=true",
            "--iree-global-opt-propagate-transposes=true",
            "--iree-opt-outer-dim-concat=true",
            "--iree-llvmgpu-enable-prefetch=true",
            "--iree-hip-waves-per-eu=2",
            "--iree-dispatch-creation-enable-aggressive-fusion=true",
            "--iree-codegen-llvmgpu-use-vector-distribution=true",
            "--iree-execution-model=async-external",
            "--iree-preprocessing-pass-pipeline=builtin.module(iree-preprocessing-transpose-convolution-pipeline,iree-preprocessing-pad-to-intrinsics)",
        ] + get_iree_compiler_flags(self)

        iree.compiler.compile_file(
            f"{self._temp_dir}/vae_f16.mlir",
            output_file=f"{self._temp_dir}/vae_f16.vmfb",
            extra_args=extra_args,
        )
        iree.compiler.compile_file(
            f"{self._temp_dir}/vae_f32.mlir",
            output_file=f"{self._temp_dir}/vae_f32.vmfb",
            extra_args=extra_args,
        )

        iree_devices = get_iree_devices(driver=self.iree_device, device_count=1)

        def run_iree_module(iree_devices: list[iree.runtime.HalDevice]):
            iree_module, iree_vm_context, iree_vm_instance = load_iree_module(
                module_path=f"{self._temp_dir}/vae_f16.vmfb",
                devices=iree_devices,
                parameters_path=f"{self._temp_dir}/vae_f16.irpa",
            )

            input_args = OrderedDict([("inputs", inputs.to(torch.float16))])
            iree_args = flatten_for_iree_signature(input_args)

            iree_args = prepare_iree_module_function_args(
                args=iree_args, devices=iree_devices
            )
            iree_result = run_iree_module_function(
                module=iree_module,
                vm_context=iree_vm_context,
                args=iree_args,
                device=iree_devices[0],
                function_name="decode",
            )[0].to_host()
            # TODO: Verify these numerics are good or if tolerances are too loose
            # TODO: Upload IR on passing tests to keep https://github.com/iree-org/iree/blob/main/experimental/regression_suite/shark-test-suite-models/sdxl/test_vae.py at latest
            torch.testing.assert_close(
                ref_results.to(torch.float16),
                torch.from_numpy(iree_result),
                atol=5e-2,
                rtol=4e-1,
            )

            iree_module, iree_vm_context, iree_vm_instance = load_iree_module(
                module_path=f"{self._temp_dir}/vae_f32.vmfb",
                devices=iree_devices,
                parameters_path=f"{self._temp_dir}/vae_f32.irpa",
            )

            input_args = OrderedDict([("inputs", inputs)])
            iree_args = flatten_for_iree_signature(input_args)

            iree_args = prepare_iree_module_function_args(
                args=iree_args, devices=iree_devices
            )
            iree_result = run_iree_module_function(
                module=iree_module,
                vm_context=iree_vm_context,
                args=iree_args,
                device=iree_devices[0],
                function_name="decode",
            )[0].to_host()
            return torch.from_numpy(iree_result).clone()

        iree_result = with_iree_device_context(run_iree_module, iree_devices)

        # TODO: Upload IR on passing tests
        torch.testing.assert_close(ref_results, iree_result, atol=3e-5, rtol=6e-6)


@pytest.mark.usefixtures("get_iree_flags")
class VaeFluxDecoderTest(TempDirTestBase):
    def setUp(self):
        super().setUp()
        torch.manual_seed(12345)
        self.hf_model_id = "black-forest-labs/FLUX.1-dev"
        self.extra_args = [
<<<<<<< HEAD
            "--iree-hal-target-device=hip",
            "--iree-hip-target=gfx942",
=======
>>>>>>> d00a27ea
            "--iree-opt-const-eval=false",
            "--iree-opt-strip-assertions=true",
            "--iree-global-opt-propagate-transposes=true",
            "--iree-opt-outer-dim-concat=true",
            "--iree-llvmgpu-enable-prefetch=true",
            "--iree-hip-waves-per-eu=2",
            "--iree-dispatch-creation-enable-aggressive-fusion=true",
            "--iree-codegen-llvmgpu-use-vector-distribution=true",
            "--iree-execution-model=async-external",
            "--iree-preprocessing-pass-pipeline=builtin.module(iree-preprocessing-transpose-convolution-pipeline,iree-preprocessing-pad-to-intrinsics)",
        ] + get_iree_compiler_flags(self)

    @pytest.mark.expensive
    @with_vae_data
    def testCompareBF16EagerVsHuggingface(self):
        self.download_from_hf()
        self.import_bf16_dataset()

        dtype = torch.bfloat16
        inputs = get_random_inputs(dtype=dtype, device="cpu", bs=1, config="flux")
        ref_results = run_torch_vae(
            "black-forest-labs/FLUX.1-dev", inputs, 1024, 1024, True, dtype
        )

        ds = Dataset.load(f"{self._temp_dir}/flux_vae_bf16.irpa", file_type="irpa")
        model = VaeDecoderModel.from_dataset(ds).to(device="cpu")

        results = model.forward(inputs)
        # TODO: verify numerics
        torch.testing.assert_close(ref_results, results, atol=3e-2, rtol=3e5)

    @pytest.mark.expensive
    @with_vae_data
    def testCompareF32EagerVsHuggingface(self):
        self.download_from_hf()
        self.import_f32_dataset()

        dtype = torch.float32
        inputs = get_random_inputs(dtype=dtype, device="cpu", bs=1, config="flux")
        ref_results = run_torch_vae(
            "black-forest-labs/FLUX.1-dev", inputs, 1024, 1024, True, dtype
        )

        ds = Dataset.load(f"{self._temp_dir}/flux_vae_f32.irpa", file_type="irpa")
        model = VaeDecoderModel.from_dataset(ds).to(device="cpu", dtype=dtype)

        results = model.forward(inputs)
        torch.testing.assert_close(ref_results, results)

    @parameterized.expand(
        [
            (torch.float32, torch.float64, 1e-5, 1e-5),
            (torch.bfloat16, torch.float64, 3e-2, 3e-2),
        ],
    )
    @pytest.mark.xfail(
        platform.system() == "Windows",
        raises=AssertionError,
        strict=False,
        reason="nan on Windows",
    )
    def testCompareToyEagerVsHuggingFace(
        self,
        target_dtype: torch.dtype,
        reference_dtype: torch.dtype,
        atol: float,
        rtol: float,
    ):
        config = get_toy_vae_decoder_config()
        theta = make_vae_decoder_random_theta(config, dtype=target_dtype)
        model = VaeDecoderModel(config, theta)
        hf_model = convert_vae_decoder_to_hugging_face(model).to(dtype=reference_dtype)

        self.runTestCompareEagerVsHuggingFace(
            target_model=model, reference_model=hf_model, atol=atol, rtol=rtol
        )

    @parameterized.expand(
        [
            (torch.float32, torch.float64, 1e-5, 1e-5),
            (torch.bfloat16, torch.float64, 3e-2, 3e-2),
        ],
    )
    @pytest.mark.xfail(
        is_cpu_condition,
        raises=iree.compiler.CompilerToolError,
        strict=True,
        reason="Compiler error on CPU TODO: file issue",
    )
    def testCompareToyIreeVsEager(
        self,
        target_dtype: torch.dtype,
        reference_dtype: torch.dtype,
        atol: float,
        rtol: float,
    ):
        config = get_toy_vae_decoder_config()
        reference_theta = make_vae_decoder_random_theta(config, dtype=reference_dtype)
        reference_model = VaeDecoderModel(config, reference_theta)

        self.runTestCompareIreeVsEager(
            target_dtype=target_dtype,
            reference_model=reference_model,
            atol=atol,
            rtol=rtol,
        )

    @pytest.mark.expensive
    @with_vae_data
    def testVaeIreeVsHuggingFace(self):
        self.download_from_hf()
        self.import_bf16_dataset()
        self.import_f32_dataset()

        dtype = torch.bfloat16
        inputs = get_random_inputs(
            dtype=torch.float32, device="cpu", bs=1, config="flux"
        )
        ref_results = run_torch_vae(
            "black-forest-labs/FLUX.1-dev", inputs, 1024, 1024, True, torch.float32
        )

        ds = Dataset.load(f"{self._temp_dir}/flux_vae_bf16.irpa", file_type="irpa")
        ds_f32 = Dataset.load(f"{self._temp_dir}/flux_vae_f32.irpa", file_type="irpa")

        model = VaeDecoderModel.from_dataset(ds).to(device="cpu")
        model_f32 = VaeDecoderModel.from_dataset(ds_f32).to(device="cpu")

        # TODO: Decomposing attention due to https://github.com/iree-org/iree/issues/19286, remove once issue is resolved
        module = export_vae(model, inputs.to(dtype=dtype), True)
        module_f32 = export_vae(model_f32, inputs, True)

        module.save_mlir(f"{self._temp_dir}/flux_vae_bf16.mlir")
        module_f32.save_mlir(f"{self._temp_dir}/flux_vae_f32.mlir")

        iree.compiler.compile_file(
            f"{self._temp_dir}/flux_vae_bf16.mlir",
            output_file=f"{self._temp_dir}/flux_vae_bf16.vmfb",
            extra_args=self.extra_args,
        )
        iree.compiler.compile_file(
            f"{self._temp_dir}/flux_vae_f32.mlir",
            output_file=f"{self._temp_dir}/flux_vae_f32.vmfb",
            extra_args=self.extra_args,
        )

        iree_devices = get_iree_devices(driver=self.iree_device, device_count=1)

        def run_iree_module(iree_devices: list[iree.runtime.HalDevice]):
            iree_module, iree_vm_context, iree_vm_instance = load_iree_module(
                module_path=f"{self._temp_dir}/flux_vae_bf16.vmfb",
                devices=iree_devices,
                parameters_path=f"{self._temp_dir}/flux_vae_bf16.irpa",
            )

            input_args = OrderedDict([("inputs", inputs.to(dtype=dtype))])
            iree_args = flatten_for_iree_signature(input_args)

            iree_args = prepare_iree_module_function_args(
                args=iree_args, devices=iree_devices
            )
            iree_result = device_array_to_host(
                run_iree_module_function(
                    module=iree_module,
                    vm_context=iree_vm_context,
                    args=iree_args,
                    device=iree_devices[0],
                    function_name="decode",
                )[0]
            )

            # TODO verify these numerics
            torch.testing.assert_close(
                ref_results.to(torch.bfloat16), iree_result, atol=3.3e-2, rtol=4e5
            )

            iree_module, iree_vm_context, iree_vm_instance = load_iree_module(
                module_path=f"{self._temp_dir}/flux_vae_f32.vmfb",
                devices=iree_devices,
                parameters_path=f"{self._temp_dir}/flux_vae_f32.irpa",
            )

            input_args = OrderedDict([("inputs", inputs)])
            iree_args = flatten_for_iree_signature(input_args)

            iree_args = prepare_iree_module_function_args(
                args=iree_args, devices=iree_devices
            )
            iree_result_f32 = device_array_to_host(
                run_iree_module_function(
                    module=iree_module,
                    vm_context=iree_vm_context,
                    args=iree_args,
                    device=iree_devices[0],
                    function_name="decode",
                )[0]
            )
            return iree_result_f32.clone()

        iree_result_f32 = with_iree_device_context(run_iree_module, iree_devices)

        torch.testing.assert_close(ref_results, iree_result_f32)

    def runTestCompareEagerVsHuggingFace(
        self,
        target_model: VaeDecoderModel,
        reference_model: AutoencoderKL,
        atol: float,
        rtol: float,
    ):
        inputs = get_random_inputs(
            dtype=target_model.dtype,
            device="cpu",
            bs=1,
            config="flux",
            height=target_model.hp.sample_size[0],
            width=target_model.hp.sample_size[1],
            latent_channels=target_model.hp.latent_channels,
        )
        ref_results = run_torch_vae(
            reference_model,
            inputs,
            height=target_model.hp.sample_size[0],
            width=target_model.hp.sample_size[1],
            flux=True,
        )
        results = target_model.forward(inputs)
        torch.testing.assert_close(
            results.to(dtype=ref_results.dtype), ref_results, atol=atol, rtol=rtol
        )

    def runTestCompareIreeVsEager(
        self,
        target_dtype: torch.dtype,
        reference_model: VaeDecoderModel,
        atol: float,
        rtol: float,
    ):
        target_theta = reference_model.theta.transform(
            functools.partial(set_float_dtype, dtype=target_dtype)
        )
        target_model = VaeDecoderModel(reference_model.hp, theta=target_theta)

        target_inputs = get_random_inputs(
            dtype=target_model.dtype,
            device="cpu",
            bs=1,
            config="flux",
            height=target_model.hp.sample_size[0],
            width=target_model.hp.sample_size[1],
            latent_channels=target_model.hp.latent_channels,
        )
        reference_inputs = target_inputs.to(dtype=reference_model.dtype)

        reference_results = reference_model(reference_inputs)

        module = export_vae(target_model, target_inputs, True)
        target_mlir_path = f"{self._temp_dir}/model.mlir"
        target_module_path = f"{self._temp_dir}/model.vmfb"
        module.save_mlir(f"{self._temp_dir}/model.mlir")
        iree.compiler.compile_file(
            target_mlir_path,
            output_file=target_module_path,
            extra_args=self.extra_args,
        )
        target_parameters_path = f"{self._temp_dir}/model.irpa"
        target_dataset = Dataset(
            properties=target_model.hp.asdict(), root_theta=target_model.theta
        )
        target_dataset.save(target_parameters_path)

        iree_devices = get_iree_devices(driver=self.iree_device, device_count=1)

        def run_iree_module(iree_devices: list[iree.runtime.HalDevice]):
            iree_module, iree_vm_context, iree_vm_instance = load_iree_module(
                module_path=target_module_path,
                devices=iree_devices,
                parameters_path=target_parameters_path,
            )

            iree_args = flatten_for_iree_signature(target_inputs)

            iree_args = prepare_iree_module_function_args(
                args=iree_args, devices=iree_devices
            )
            target_results = device_array_to_host(
                run_iree_module_function(
                    module=iree_module,
                    vm_context=iree_vm_context,
                    args=iree_args,
                    device=iree_devices[0],
                    function_name="decode",
                )[0]
            ).to(dtype=reference_results.dtype)

            torch.testing.assert_close(
                reference_results, target_results, atol=atol, rtol=rtol
            )

        with_iree_device_context(run_iree_module, iree_devices)

    def download_from_hf(self):
        hf_hub_download(
            repo_id=self.hf_model_id,
            local_dir=f"{self._temp_dir}/flux_vae/",
            local_dir_use_symlinks=False,
            revision="main",
            filename="vae/config.json",
        )
        hf_hub_download(
            repo_id=self.hf_model_id,
            local_dir=f"{self._temp_dir}/flux_vae/",
            local_dir_use_symlinks=False,
            revision="main",
            filename="vae/diffusion_pytorch_model.safetensors",
        )

    def import_bf16_dataset(self):
        dataset = import_hf_dataset(
            f"{self._temp_dir}/flux_vae/vae/config.json",
            [f"{self._temp_dir}/flux_vae/vae/diffusion_pytorch_model.safetensors"],
        )
        dataset.save(
            f"{self._temp_dir}/flux_vae_bf16.irpa", io_report_callback=logger.debug
        )

    def import_f32_dataset(self):
        dataset_f32 = import_hf_dataset(
            f"{self._temp_dir}/flux_vae/vae/config.json",
            [f"{self._temp_dir}/flux_vae/vae/diffusion_pytorch_model.safetensors"],
            target_dtype=torch.float32,
        )
        dataset_f32.save(
            f"{self._temp_dir}/flux_vae_f32.irpa", io_report_callback=logger.debug
        )


if __name__ == "__main__":
    unittest.main()<|MERGE_RESOLUTION|>--- conflicted
+++ resolved
@@ -141,11 +141,6 @@
         module_f16.save_mlir(f"{self._temp_dir}/vae_f16.mlir")
         module_f32.save_mlir(f"{self._temp_dir}/vae_f32.mlir")
         extra_args = [
-<<<<<<< HEAD
-            "--iree-hal-target-device=hip",
-            "--iree-hip-target=gfx942",
-=======
->>>>>>> d00a27ea
             "--iree-opt-const-eval=false",
             "--iree-opt-strip-assertions=true",
             "--iree-global-opt-propagate-transposes=true",
@@ -234,11 +229,8 @@
         torch.manual_seed(12345)
         self.hf_model_id = "black-forest-labs/FLUX.1-dev"
         self.extra_args = [
-<<<<<<< HEAD
             "--iree-hal-target-device=hip",
             "--iree-hip-target=gfx942",
-=======
->>>>>>> d00a27ea
             "--iree-opt-const-eval=false",
             "--iree-opt-strip-assertions=true",
             "--iree-global-opt-propagate-transposes=true",
