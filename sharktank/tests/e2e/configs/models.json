{
  "llama-8b-fp8": {
    "irpa": "/shark-dev/8b/fp8/attnf8/native_fp8_e4m3fnuz_llama3_8b.irpa",
    "dtype": "fp8",
    "tokenizer": "/shark-dev/8b/instruct/tokenizer.json",
    "tokenizer_config": "/shark-dev/8b/instruct/tokenizer_config.json",
    "kv_dtype": "float8_e4m3fnuz",
    "benchmark_model": "llama-8B-FP8",
    "benchmarks": [
      {
        "name": "prefill_bs4",
        "inputs": [
          "4x2048xi64",
          "4xi64",
          "4x64xi64",
          "261x2097152xf8E4M3FNUZ"
        ],
        "seq_len": 2048
      },
      {
        "name": "decode_bs4",
        "inputs": [
          "4x1xi64",
          "4xi64",
          "4xi64",
          "4x65xi64",
          "261x2097152xf8E4M3FNUZ"
        ],
        "seq_len": 2048
      }
    ],
    "benchmark_repetitions": 3,
    "attention_kernel": "sharktank",
    "device_block_count": 8043,
    "bs_prefill": 4,
    "bs_decode": 4,
    "extra_export_flags_list": [
      "--use-hf",
      "--attention-kernel",
      "sharktank"
    ],
    "output_dir": "../shark-ai/output_artifacts/",
    "prefill_gold_mi325x": 172.20,
    "decode_gold_mi325x": 8.50,
    "prefill_gold_mi300x": 200.20,
    "decode_gold_mi300x": 9.60,
    "extra_compile_flags_list": [
      "--iree-dispatch-creation-propagate-collapse-across-expands=true",
      "--iree-hip-specialize-dispatches",
      "--iree-hal-target-device=hip",
      "--iree-opt-level=O3",
      "--iree-hal-indirect-command-buffers=true",
      "--iree-stream-resource-memory-model=discrete",
      "--iree-hip-enable-tensor-ukernels",
      "--iree-hal-memoization=true",
      "--iree-hip-target=gfx942"
    ],
    "device_ids": [
      0
    ],
    "extra_benchmark_flags_list": [
      "--hip_use_streams=true"
    ],
    "isl": 2048,
    "prefill_bs_for_time_check": 4,
    "decode_bs_for_time_check": 4,
    "port_for_serving": 8900
  },
  "llama-8b-fp16": {
    "irpa": "/shark-dev/8b/instruct/weights/llama3.1_8b_instruct_fp16.irpa",
    "dtype": "fp16",
    "tokenizer": "/shark-dev/8b/instruct/tokenizer.json",
    "tokenizer_config": "/shark-dev/8b/instruct/tokenizer_config.json",
    "benchmark_model": "llama-8B-FP16",
    "benchmarks": [
      {
        "name": "prefill_bs4",
        "inputs": [
          "@/shark-dev/8b/prefill_args_bs4_2048_stride_32/tokens.npy",
          "@/shark-dev/8b/prefill_args_bs4_2048_stride_32/seq_lens.npy",
          "@/shark-dev/8b/prefill_args_bs4_2048_stride_32/seq_block_ids.npy",
          "@/shark-dev/8b/prefill_args_bs4_2048_stride_32/cs_f16.npy"
        ],
        "seq_len": 2048
      },
      {
        "name": "decode_bs4",
        "inputs": [
          "@/shark-dev/8b/decode_args_bs4_2048_stride_32/next_tokens.npy",
          "@/shark-dev/8b/decode_args_bs4_2048_stride_32/seq_lens.npy",
          "@/shark-dev/8b/decode_args_bs4_2048_stride_32/start_positions.npy",
          "@/shark-dev/8b/decode_args_bs4_2048_stride_32/seq_block_ids.npy",
          "@/shark-dev/8b/decode_args_bs4_2048_stride_32/cs_f16.npy"
        ],
        "seq_len": 2048
      }
    ],
    "benchmark_repetitions": 3,
    "attention_kernel": "sharktank",
    "device_block_count": 4096,
    "bs_prefill": 4,
    "bs_decode": 4,
    "extra_export_flags_list": [],
    "output_dir": "../shark-ai/output_artifacts/",
    "prefill_gold_mi325x": 281.80,
    "decode_gold_mi325x": 8.23,
    "prefill_gold_mi300x": 320.0,
    "decode_gold_mi300x": 9.90,
    "extra_compile_flags_list": [
      "--iree-dispatch-creation-propagate-collapse-across-expands=true",
      "--iree-hip-specialize-dispatches",
      "--iree-hal-target-device=hip",
      "--iree-opt-level=O3",
      "--iree-hal-indirect-command-buffers=true",
      "--iree-stream-resource-memory-model=discrete",
      "--iree-hip-enable-tensor-ukernels",
      "--iree-hal-memoization=true",
      "--iree-hip-target=gfx942"
    ],
    "device_ids": [
      0
    ],
    "extra_benchmark_flags_list": [
      "--hip_use_streams=true"
    ],
    "isl": 2048,
    "prefill_bs_for_time_check": 4,
    "decode_bs_for_time_check": 4,
    "port_for_serving": 8900
  },
  "llama-70b-fp16": {
    "irpa": "/shark-dev/70b/instruct/weights/llama3.1_70b_instruct_fp16.irpa",
    "dtype": "fp16",
    "tokenizer": "/shark-dev/70b/instruct/tokenizer.json",
    "tokenizer_config": "/shark-dev/70b/instruct/tokenizer_config.json",
    "kv_dtype": "float16",
    "benchmark_model": "llama-70B-FP16",
    "benchmarks": [
      {
        "name": "prefill_bs4",
        "inputs": [
          "4x2048xsi64",
          "4xsi64",
          "4x64xsi64",
          "513x5242880xf16"
        ],
        "seq_len": 2048
      },
      {
        "name": "decode_bs4",
        "inputs": [
          "4x1xsi64",
          "4xsi64",
          "4xsi64",
          "4x65xsi64",
          "513x5242880xf16"
        ],
        "seq_len": 2048
      }
    ],
    "benchmark_repetitions": 3,
    "attention_kernel": "sharktank",
    "device_block_count": 4096,
    "bs_prefill": 4,
    "bs_decode": 4,
    "extra_export_flags_list": [],
    "output_dir": "../shark-ai/output_artifacts/",
    "prefill_gold_mi325x": 1992.0,
    "decode_gold_mi325x": 49.90,
    "prefill_gold_mi300x": 2237.90,
    "decode_gold_mi300x": 57.0,
    "extra_compile_flags_list": [
      "--iree-dispatch-creation-propagate-collapse-across-expands=true",
      "--iree-hip-specialize-dispatches",
      "--iree-stream-affinity-solver-max-iterations=1024",
      "--iree-codegen-enable-default-tuning-specs=true",
      "--iree-hal-target-device=hip",
      "--iree-opt-level=O3",
      "--iree-hal-indirect-command-buffers=true",
      "--iree-stream-resource-memory-model=discrete",
      "--iree-hip-enable-tensor-ukernels",
      "--iree-hal-memoization=true",
      "--iree-hip-target=gfx942"
    ],
    "device_ids": [
      0
    ],
    "extra_benchmark_flags_list": [
      "--hip_use_streams=true"
    ],
    "isl": 2048,
    "prefill_bs_for_time_check": 4,
    "decode_bs_for_time_check": 4,
    "port_for_serving": 8900
  },
  "llama-70b-fp8": {
    "irpa": "/shark-dev/70b/fp8/attnf8/native_fp8_e4m3fnuz_llama3_70b.irpa",
    "dtype": "llama-70B-FP8",
    "tokenizer": "/shark-dev/70b/instruct/tokenizer.json",
    "tokenizer_config": "/shark-dev/70b/instruct/tokenizer_config.json",
    "kv_dtype": "float8_e4m3fnuz",
    "benchmark_model": "llama-70B-FP8",
    "benchmarks": [
      {
        "name": "prefill_bs4",
        "inputs": [
          "4x2048xi64",
          "4xi64",
          "4x64xi64",
          "261x5242880xf8E4M3FNUZ"
        ],
        "seq_len": 2048
      },
      {
        "name": "decode_bs4",
        "inputs": [
          "4x1xi64",
          "4xi64",
          "4xi64",
          "4x65xi64",
          "261x5242880xf8E4M3FNUZ"
        ],
        "seq_len": 2048
      }
    ],
    "benchmark_repetitions": 3,
    "attention_kernel": "sharktank",
    "device_block_count": 8043,
    "bs_prefill": 4,
    "bs_decode": 4,
    "extra_export_flags_list": [
      "--use-hf",
      "--attention-kernel",
      "sharktank",
      "--kv-cache-dtype=float8_e4m3fnuz"
    ],
    "output_dir": "../shark-ai/output_artifacts/",
    "prefill_gold_mi325x": 1530.90,
    "decode_gold_mi325x": 43.20,
    "prefill_gold_mi300x": 1579.0,
    "decode_gold_mi300x": 48.20,
    "extra_compile_flags_list": [
      "--iree-dispatch-creation-propagate-collapse-across-expands=true",
      "--iree-hip-specialize-dispatches",
      "--iree-stream-affinity-solver-max-iterations=1024",
      "--iree-codegen-enable-default-tuning-specs=true",
      "--iree-hal-target-device=hip",
      "--iree-opt-level=O3",
      "--iree-hal-indirect-command-buffers=true",
      "--iree-stream-resource-memory-model=discrete",
      "--iree-hip-enable-tensor-ukernels",
      "--iree-hal-memoization=true",
      "--iree-hip-target=gfx942"
    ],
    "device_ids": [
      0
    ],
    "extra_benchmark_flags_list": [
      "--hip_use_streams=true"
    ],
    "isl": 2048,
    "prefill_bs_for_time_check": 4,
    "decode_bs_for_time_check": 4,
    "port_for_serving": 8900
  },
  "mistral": {
    "irpa": "/shark-dev/mistral_instruct/instruct.irpa",
    "dtype": "mistral_fp8",
    "tokenizer": "/shark-dev/mistral_instruct/tokenizer.json",
    "tokenizer_config": "/shark-dev/mistral_instruct/tokenizer_config.json",
    "kv_dtype": "float8_e4m3fnuz",
    "benchmark_model": "Mistral-Nemo-Instruct-2407-FP8",
    "benchmarks": [
      {
        "name": "prefill_bs4",
        "inputs": [
          "4x2048xsi64",
          "4xsi64",
          "4x32xsi64",
          "2048x2621440xf8E4M3FNUZ"
        ],
        "seq_len": 2048
      },
      {
        "name": "decode_bs32",
        "inputs": [
          "32x1xsi64",
          "32xsi64",
          "32xsi64",
          "32x32xsi64",
          "2048x2621440xf8E4M3FNUZ"
        ],
        "seq_len": 2048
      }
    ],
    "benchmark_repetitions": 5,
    "attention_kernel": "torch",
    "device_block_count": 4096,
    "bs_prefill": 4,
    "bs_decode": 32,
    "extra_export_flags_list": [
      "--use-hf",
      "--attention-kernel=torch",
      "--kv-cache-dtype=float8_e4m3fnuz"
    ],
    "output_dir": "../shark-ai/output_artifacts/",
    "prefill_gold_mi325x": 138.0,
    "decode_gold_mi325x": 16.7,
    "prefill_gold_mi300x": 160.50,
    "decode_gold_mi300x": 16.853,
    "extra_compile_flags_list": [
      "--iree-dispatch-creation-propagate-collapse-across-expands=true",
      "--iree-hip-specialize-dispatches",
      "--iree-hal-target-device=hip",
      "--iree-opt-level=O3",
      "--iree-hal-indirect-command-buffers=true",
      "--iree-stream-resource-memory-model=discrete",
      "--iree-hip-enable-tensor-ukernels",
      "--iree-hal-memoization=true",
      "--iree-hip-target=gfx942"
    ],
    "device_ids": [
      0
    ],
    "extra_benchmark_flags_list": [
      "--device_allocator=caching"
    ],
    "isl": 2048,
    "prefill_bs_for_time_check": 4,
    "decode_bs_for_time_check": 32,
    "port_for_serving": 8900
  },
  "gpt-oss-20b-bfp16": {
    "irpa": "/shark-dev/gpt-oss/20b/weights/gpt-oss-20b_model_bfp16.irpa",
    "dtype": "bfp16",
    "tokenizer": "/shark-dev/gpt-oss/20b/tokenizer.json",
    "tokenizer_config": "/shark-dev/gpt-oss/20b/tokenizer_config.json",
    "kv_dtype": "bfloat16",
    "benchmark_model": "gpt-oss-20B-BFP16",
    "benchmarks": [
      {
        "name": "prefill_bs4",
        "inputs": [
          "4x4096xsi64",
          "4xsi64",
          "4x64xsi64",
          "513x786432xbf16"
        ],
        "seq_len": 4096
      },
      {
        "name": "decode_bs4",
        "inputs": [
          "4x1xsi64",
          "4xsi64",
          "4xsi64",
          "4x65xsi64",
          "513x786432xbf16"
        ],
        "seq_len": 4096
      }
    ],
    "benchmark_repetitions": 3,
    "device_block_count": 8043,
    "bs_prefill": 4,
    "bs_decode": 4,
    "output_dir": "../shark-ai/output_artifacts/",
    "extra_export_flags_list": [
      "--use-hf",
      "--attention-dtype=bfloat16",
      "--kv-cache-dtype=bfloat16",
      "--activation-dtype=bfloat16",
      "--attention-kernel=decomposed",
      "--block-seq-stride=32"
    ],
    "extra_compile_flags_list": [
      "--iree-dispatch-creation-propagate-collapse-across-expands=true",
      "--iree-hip-specialize-dispatches",
      "--iree-hal-target-device=hip",
      "--iree-opt-level=O3",
      "--iree-hal-indirect-command-buffers=true",
      "--iree-stream-resource-memory-model=discrete",
      "--iree-hip-enable-tensor-ukernels",
      "--iree-hal-memoization=true",
      "--iree-hip-target=gfx942"
    ],
    "device_ids": [
      0
    ],
    "isl": 4096,
    "prefill_bs_for_time_check": 4,
    "decode_bs_for_time_check": 4,
    "port_for_serving": 8900
  },
  "llama-405b-fp4-pp2-with-topk": {
    "irpa": "/shark-dev/llama3.1/405b/instruct/weights/fp4/fp4_preshuffled_2025_09_12.irpa",
    "dtype": "llama-405B-FP48",
    "tokenizer": "/shark-dev/llama3.1/405b/instruct/weights/fp4/tokenizer.json",
    "tokenizer_config": "/shark-dev/llama3.1/405b/instruct/weights/fp4/tokenizer_config.json",
    "kv_dtype": "float8_e4m3fn",
    "benchmark_model": "llama-405B-FP4",
    "benchmarks": [
      {
        "name": "prefill_bs4",
        "inputs": [
          "@/shark-dev/llama3.1/405b/instruct/real_inputs/pp2/prefill/19988/prefill_bs4_tokenlen19988_input0_tokens.npy",
          "@/shark-dev/llama3.1/405b/instruct/real_inputs/pp2/prefill/19988/prefill_bs4_tokenlen19988_input1_seq_lens.npy",
          "@/shark-dev/llama3.1/405b/instruct/real_inputs/pp2/prefill/19988/prefill_bs4_tokenlen19988_input2_seq_block_ids.npy",
          "@/shark-dev/llama3.1/405b/instruct/real_inputs/pp2/prefill/19988/prefill_bs4_cache_input3_kv_cache_state.npy",
          "@/shark-dev/llama3.1/405b/instruct/real_inputs/pp2/prefill/19988/prefill_bs4_cache_input4_kv_cache_state.npy"
        ],
        "seq_len": 19988
      },
      {
        "name": "decode_bs4",
        "inputs": [
          "@/shark-dev/llama3.1/405b/instruct/real_inputs/pp2/decode/19988/decode_bs4_tokenlen19988_input0_tokens.npy",
          "@/shark-dev/llama3.1/405b/instruct/real_inputs/pp2/decode/19988/decode_bs4_tokenlen19988_input1_seq_lens.npy",
          "@/shark-dev/llama3.1/405b/instruct/real_inputs/pp2/decode/19988/decode_bs4_tokenlen19988_input2_start_positions.npy",
          "@/shark-dev/llama3.1/405b/instruct/real_inputs/pp2/decode/19988/decode_bs4_tokenlen19988_input3_seq_block_ids.npy",
          "@/shark-dev/llama3.1/405b/instruct/real_inputs/pp2/decode/19988/decode_bs4_cache_input4_kv_cache_state.npy",
          "@/shark-dev/llama3.1/405b/instruct/real_inputs/pp2/decode/19988/decode_bs4_cache_input5_kv_cache_state.npy"
        ],
        "seq_len": 19988
      }
    ],
    "benchmark_repetitions": 3,
    "device_block_count": 4096,
    "bs_prefill": 4,
    "bs_decode": 4,
    "extra_export_flags_list": [
      "--use-hf",
      "--attention-kernel=torch",
      "--kv-cache-dtype=float8_e4m3fn",
      "--attention-dtype=float16",
      "--activation-dtype=float16",
      "--matmul-kernel=sharktank.asm\\;*",
      "--pipeline-parallelism-size=2",
      "--top-k=1"
    ],
    "output_dir": "../shark-ai/output_artifacts/",
    "prefill_gold_mi350x": 63271,
    "decode_gold_mi350x": 279,
    "extra_compile_flags_list": [
      "--iree-hip-target=gfx950",
      "--iree-opt-level=O3",
      "--iree-dispatch-creation-propagate-collapse-across-expands=true",
      "--iree-stream-affinity-solver-max-iterations=1024",
      "--iree-hal-indirect-command-buffers=true",
      "--iree-stream-resource-memory-model=discrete",
      "--iree-hip-specialize-dispatches",
      "--iree-hal-memoization=true",
      "--iree-codegen-enable-default-tuning-specs=true",
      "--iree-hip-encoding-layout-resolver=data-tiling",
      "--iree-global-opt-enable-early-materialization=false",
      "--iree-opt-data-tiling=false",
      "--iree-hip-enable-tensor-ukernels",
      "--iree-opt-const-expr-hoisting=false"
    ],
    "device_ids": [
      0,
      1
    ],
    "extra_benchmark_flags_list": [
      "-—benchmark_min_warmup_time=10.0"
    ],
    "isl": 19988,
    "prefill_bs_for_time_check": 4,
    "decode_bs_for_time_check": 4,
    "port_for_serving": 8959
  },
  "llama-405b-fp4-pp2-without-topk": {
    "irpa": "/shark-dev/llama3.1/405b/instruct/weights/fp4/fp4_preshuffled_2025_09_12.irpa",
    "dtype": "llama-405B-FP48",
    "tokenizer": "/shark-dev/llama3.1/405b/instruct/weights/fp4/tokenizer.json",
    "tokenizer_config": "/shark-dev/llama3.1/405b/instruct/weights/fp4/tokenizer_config.json",
    "kv_dtype": "float8_e4m3fn",
    "benchmark_model": "llama-405B-FP4",
    "benchmarks": [
      {
        "name": "prefill_bs4",
        "inputs": [
          "@/shark-dev/llama3.1/405b/instruct/real_inputs/pp2/prefill/19988/prefill_bs4_tokenlen19988_input0_tokens.npy",
          "@/shark-dev/llama3.1/405b/instruct/real_inputs/pp2/prefill/19988/prefill_bs4_tokenlen19988_input1_seq_lens.npy",
          "@/shark-dev/llama3.1/405b/instruct/real_inputs/pp2/prefill/19988/prefill_bs4_tokenlen19988_input2_seq_block_ids.npy",
          "@/shark-dev/llama3.1/405b/instruct/real_inputs/pp2/prefill/19988/prefill_bs4_cache_input3_kv_cache_state.npy",
          "@/shark-dev/llama3.1/405b/instruct/real_inputs/pp2/prefill/19988/prefill_bs4_cache_input4_kv_cache_state.npy"
        ],
        "seq_len": 19988
      },
      {
        "name": "decode_bs4",
        "inputs": [
          "@/shark-dev/llama3.1/405b/instruct/real_inputs/pp2/decode/19988/decode_bs4_tokenlen19988_input0_tokens.npy",
          "@/shark-dev/llama3.1/405b/instruct/real_inputs/pp2/decode/19988/decode_bs4_tokenlen19988_input1_seq_lens.npy",
          "@/shark-dev/llama3.1/405b/instruct/real_inputs/pp2/decode/19988/decode_bs4_tokenlen19988_input2_start_positions.npy",
          "@/shark-dev/llama3.1/405b/instruct/real_inputs/pp2/decode/19988/decode_bs4_tokenlen19988_input3_seq_block_ids.npy",
          "@/shark-dev/llama3.1/405b/instruct/real_inputs/pp2/decode/19988/decode_bs4_cache_input4_kv_cache_state.npy",
          "@/shark-dev/llama3.1/405b/instruct/real_inputs/pp2/decode/19988/decode_bs4_cache_input5_kv_cache_state.npy"
        ],
        "seq_len": 19988
      }
    ],
    "benchmark_repetitions": 10,
    "device_block_count": 4096,
    "bs_prefill": 4,
    "bs_decode": 4,
    "extra_export_flags_list": [
      "--use-hf",
      "--attention-kernel=torch",
      "--kv-cache-dtype=float8_e4m3fn",
      "--attention-dtype=float16",
      "--activation-dtype=float16",
      "--matmul-kernel=sharktank.asm\\;*",
      "--pipeline-parallelism-size=2"
    ],
    "output_dir": "../shark-ai/output_artifacts/",
    "prefill_gold_mi350x": 63271,
    "decode_gold_mi350x": 279,
    "extra_compile_flags_list": [
      "--iree-hip-target=gfx950",
      "--iree-opt-level=O3",
      "--iree-dispatch-creation-propagate-collapse-across-expands=true",
      "--iree-stream-affinity-solver-max-iterations=1024",
      "--iree-hal-indirect-command-buffers=true",
      "--iree-stream-resource-memory-model=discrete",
      "--iree-hip-specialize-dispatches",
      "--iree-hal-memoization=true",
      "--iree-codegen-enable-default-tuning-specs=true",
      "--iree-hip-encoding-layout-resolver=data-tiling",
      "--iree-global-opt-enable-early-materialization=false",
      "--iree-opt-data-tiling=false",
      "--iree-hip-enable-tensor-ukernels",
      "--iree-opt-const-expr-hoisting=false"
    ],
    "device_ids": [
      0,
      1
    ],
    "extra_benchmark_flags_list": [
      "-—benchmark_min_warmup_time=10.0"
    ],
    "isl": 19988,
    "prefill_bs_for_time_check": 4,
    "decode_bs_for_time_check": 4,
    "port_for_serving": 8959
  },
  "llama-405b-fp4-pp8-with-topk": {
    "irpa": "/shark-dev/llama3.1/405b/instruct/weights/fp4/fp4_preshuffled_2025_09_12.irpa",
    "dtype": "llama-405B-FP48",
    "tokenizer": "/shark-dev/llama3.1/405b/instruct/weights/fp4/tokenizer.json",
    "tokenizer_config": "/shark-dev/llama3.1/405b/instruct/weights/fp4/tokenizer_config.json",
    "kv_dtype": "float8_e4m3fnuz",
    "benchmark_model": "llama-405B-FP4",
    "benchmarks": [
      {
        "name": "prefill_bs4",
        "inputs": [
          "@/shark-dev/llama3.1/405b/instruct/real_inputs/pp8/prefill/19988/prefill_bs4_tokenlen19988_input0_tokens.npy",
          "@/shark-dev/llama3.1/405b/instruct/real_inputs/pp8/prefill/19988/prefill_bs4_tokenlen19988_input1_seq_lens.npy",
          "@/shark-dev/llama3.1/405b/instruct/real_inputs/pp8/prefill/19988/prefill_bs4_tokenlen19988_input2_seq_block_ids.npy",
          "@/shark-dev/llama3.1/405b/instruct/real_inputs/pp8/prefill/19988/prefill_bs4_cacheinput3_kv_cache_state.npy",
          "@/shark-dev/llama3.1/405b/instruct/real_inputs/pp8/prefill/19988/prefill_bs4_cacheinput4_kv_cache_state.npy",
          "@/shark-dev/llama3.1/405b/instruct/real_inputs/pp8/prefill/19988/prefill_bs4_cacheinput5_kv_cache_state.npy",
          "@/shark-dev/llama3.1/405b/instruct/real_inputs/pp8/prefill/19988/prefill_bs4_cacheinput6_kv_cache_state.npy",
          "@/shark-dev/llama3.1/405b/instruct/real_inputs/pp8/prefill/19988/prefill_bs4_cacheinput7_kv_cache_state.npy",
          "@/shark-dev/llama3.1/405b/instruct/real_inputs/pp8/prefill/19988/prefill_bs4_cacheinput8_kv_cache_state.npy",
          "@/shark-dev/llama3.1/405b/instruct/real_inputs/pp8/prefill/19988/prefill_bs4_cacheinput9_kv_cache_state.npy",
          "@/shark-dev/llama3.1/405b/instruct/real_inputs/pp8/prefill/19988/prefill_bs4_cacheinput10_kv_cache_state.npy"
        ],
        "seq_len": 19988
      },
      {
        "name": "decode_bs4",
        "inputs": [
<<<<<<< HEAD
          "@/shark-dev/llama3.1/405b/instruct/real_inputs/pp8/decode/19988/decode_bs4_tokenlen${isl}_input0_tokens.npy",
=======
          "@/shark-dev/llama3.1/405b/instruct/real_inputs/pp8/decode/19988/decode_bs4_tokenlen19988_input0_tokens.npy",
>>>>>>> 9850e949
          "@/shark-dev/llama3.1/405b/instruct/real_inputs/pp8/decode/19988/decode_bs4_tokenlen19988_input1_seq_lens.npy",
          "@/shark-dev/llama3.1/405b/instruct/real_inputs/pp8/decode/19988/decode_bs4_tokenlen19988_input2_start_positions.npy",
          "@/shark-dev/llama3.1/405b/instruct/real_inputs/pp8/decode/19988/decode_bs4_tokenlen19988_input3_seq_block_ids.npy",
          "@/shark-dev/llama3.1/405b/instruct/real_inputs/pp8/decode/19988/decode_bs4_cacheinput4_kv_cache_state.npy",
          "@/shark-dev/llama3.1/405b/instruct/real_inputs/pp8/decode/19988/decode_bs4_cacheinput5_kv_cache_state.npy",
          "@/shark-dev/llama3.1/405b/instruct/real_inputs/pp8/decode/19988/decode_bs4_cacheinput6_kv_cache_state.npy",
          "@/shark-dev/llama3.1/405b/instruct/real_inputs/pp8/decode/19988/decode_bs4_cacheinput7_kv_cache_state.npy",
          "@/shark-dev/llama3.1/405b/instruct/real_inputs/pp8/decode/19988/decode_bs4_cacheinput8_kv_cache_state.npy",
          "@/shark-dev/llama3.1/405b/instruct/real_inputs/pp8/decode/19988/decode_bs4_cacheinput9_kv_cache_state.npy",
          "@/shark-dev/llama3.1/405b/instruct/real_inputs/pp8/decode/19988/decode_bs4_cacheinput10_kv_cache_state.npy",
          "@/shark-dev/llama3.1/405b/instruct/real_inputs/pp8/decode/19988/decode_bs4_cacheinput11_kv_cache_state.npy"
        ],
        "seq_len": 19988
      }
    ],
    "benchmark_repetitions": 10,
    "device_block_count": 4096,
    "bs_prefill": 4,
    "bs_decode": 4,
    "extra_export_flags_list": [
      "--use-hf",
      "--attention-kernel=torch",
      "--kv-cache-dtype=float8_e4m3fn",
      "--attention-dtype=float16",
      "--activation-dtype=float16",
      "--matmul-kernel=sharktank.asm\\;*",
      "--pipeline-parallelism-size=8"
    ],
    "output_dir": "../shark-ai/output_artifacts/",
    "prefill_gold_mi350x": 62734,
<<<<<<< HEAD
    "decode_gold_mi350x": 199.91,
=======
    "decode_gold_mi350x": 302,
>>>>>>> 9850e949
    "extra_compile_flags_list": [
      "--iree-hip-target=gfx950",
      "--iree-opt-level=O3",
      "--iree-dispatch-creation-propagate-collapse-across-expands=true",
      "--iree-stream-affinity-solver-max-iterations=1024",
      "--iree-hal-indirect-command-buffers=true",
      "--iree-stream-resource-memory-model=discrete",
      "--iree-hip-specialize-dispatches",
      "--iree-hal-memoization=true",
      "--iree-codegen-enable-default-tuning-specs=true",
      "--iree-hip-encoding-layout-resolver=data-tiling",
      "--iree-global-opt-enable-early-materialization=false",
      "--iree-opt-data-tiling=false",
      "--iree-hip-enable-tensor-ukernels",
      "--iree-opt-const-expr-hoisting=false"
    ],
    "device_ids": [
      0,
      1,
      2,
      3,
      4,
      5,
      6,
      7
    ],
    "extra_benchmark_flags_list": [
      "-—benchmark_min_warmup_time=10.0"
    ],
    "isl": 19988,
    "prefill_bs_for_time_check": 4,
    "decode_bs_for_time_check": 4,
    "port_for_serving": 8959
  },
  "llama-405b-fp4-pp8-without-topk": {
    "irpa": "/shark-dev/llama3.1/405b/instruct/weights/fp4/fp4_preshuffled_2025_09_12.irpa",
    "dtype": "llama-405B-FP4",
    "tokenizer": "/shark-dev/llama3.1/405b/instruct/weights/fp4/tokenizer.json",
    "tokenizer_config": "/shark-dev/llama3.1/405b/instruct/weights/fp4/tokenizer_config.json",
    "kv_dtype": "float8_e4m3fnuz",
    "benchmark_model": "llama-405B-FP4",
    "benchmarks": [
      {
        "name": "prefill_bs4",
        "inputs": [
          "@/shark-dev/llama3.1/405b/instruct/real_inputs/pp8/prefill/19988/prefill_bs4_tokenlen19988_input0_tokens.npy",
          "@/shark-dev/llama3.1/405b/instruct/real_inputs/pp8/prefill/19988/prefill_bs4_tokenlen19988_input1_seq_lens.npy",
          "@/shark-dev/llama3.1/405b/instruct/real_inputs/pp8/prefill/19988/prefill_bs4_tokenlen19988_input2_seq_block_ids.npy",
          "@/shark-dev/llama3.1/405b/instruct/real_inputs/pp8/prefill/19988/prefill_bs4_cacheinput3_kv_cache_state.npy",
          "@/shark-dev/llama3.1/405b/instruct/real_inputs/pp8/prefill/19988/prefill_bs4_cacheinput4_kv_cache_state.npy",
          "@/shark-dev/llama3.1/405b/instruct/real_inputs/pp8/prefill/19988/prefill_bs4_cacheinput5_kv_cache_state.npy",
          "@/shark-dev/llama3.1/405b/instruct/real_inputs/pp8/prefill/19988/prefill_bs4_cacheinput6_kv_cache_state.npy",
          "@/shark-dev/llama3.1/405b/instruct/real_inputs/pp8/prefill/19988/prefill_bs4_cacheinput7_kv_cache_state.npy",
          "@/shark-dev/llama3.1/405b/instruct/real_inputs/pp8/prefill/19988/prefill_bs4_cacheinput8_kv_cache_state.npy",
          "@/shark-dev/llama3.1/405b/instruct/real_inputs/pp8/prefill/19988/prefill_bs4_cacheinput9_kv_cache_state.npy",
          "@/shark-dev/llama3.1/405b/instruct/real_inputs/pp8/prefill/19988/prefill_bs4_cacheinput10_kv_cache_state.npy"
        ],
        "seq_len": 19988
      },
      {
        "name": "decode_bs4",
        "inputs": [
          "@/shark-dev/llama3.1/405b/instruct/real_inputs/pp8/decode/19988/decode_bs4_tokenlen19988_input0_tokens.npy",
          "@/shark-dev/llama3.1/405b/instruct/real_inputs/pp8/decode/19988/decode_bs4_tokenlen19988_input1_seq_lens.npy",
          "@/shark-dev/llama3.1/405b/instruct/real_inputs/pp8/decode/19988/decode_bs4_tokenlen19988_input2_start_positions.npy",
          "@/shark-dev/llama3.1/405b/instruct/real_inputs/pp8/decode/19988/decode_bs4_tokenlen19988_input3_seq_block_ids.npy",
          "@/shark-dev/llama3.1/405b/instruct/real_inputs/pp8/decode/19988/decode_bs4_cacheinput4_kv_cache_state.npy",
          "@/shark-dev/llama3.1/405b/instruct/real_inputs/pp8/decode/19988/decode_bs4_cacheinput5_kv_cache_state.npy",
          "@/shark-dev/llama3.1/405b/instruct/real_inputs/pp8/decode/19988/decode_bs4_cacheinput6_kv_cache_state.npy",
          "@/shark-dev/llama3.1/405b/instruct/real_inputs/pp8/decode/19988/decode_bs4_cacheinput7_kv_cache_state.npy",
          "@/shark-dev/llama3.1/405b/instruct/real_inputs/pp8/decode/19988/decode_bs4_cacheinput8_kv_cache_state.npy",
          "@/shark-dev/llama3.1/405b/instruct/real_inputs/pp8/decode/19988/decode_bs4_cacheinput9_kv_cache_state.npy",
          "@/shark-dev/llama3.1/405b/instruct/real_inputs/pp8/decode/19988/decode_bs4_cacheinput10_kv_cache_state.npy",
          "@/shark-dev/llama3.1/405b/instruct/real_inputs/pp8/decode/19988/decode_bs4_cacheinput11_kv_cache_state.npy"
        ],
        "seq_len": 19988
      }
    ],
    "benchmark_repetitions": 10,
    "device_block_count": 4096,
    "bs_prefill": 4,
    "bs_decode": 4,
    "extra_export_flags_list": [
      "--use-hf",
      "--attention-kernel=torch",
      "--kv-cache-dtype=float8_e4m3fn",
      "--attention-dtype=float16",
      "--activation-dtype=float16",
      "--matmul-kernel=sharktank.asm\\;*",
      "--pipeline-parallelism-size=8"
    ],
    "output_dir": "../shark-ai/output_artifacts/",
    "prefill_gold_mi350x": 62734,
    "decode_gold_mi350x": 302,
    "extra_compile_flags_list": [
      "--iree-hip-target=gfx950",
      "--iree-opt-level=O3",
      "--iree-dispatch-creation-propagate-collapse-across-expands=true",
      "--iree-stream-affinity-solver-max-iterations=1024",
      "--iree-hal-indirect-command-buffers=true",
      "--iree-stream-resource-memory-model=discrete",
      "--iree-hip-specialize-dispatches",
      "--iree-hal-memoization=true",
      "--iree-codegen-enable-default-tuning-specs=true",
      "--iree-hip-encoding-layout-resolver=data-tiling",
      "--iree-global-opt-enable-early-materialization=false",
      "--iree-opt-data-tiling=false",
      "--iree-hip-enable-tensor-ukernels",
      "--iree-opt-const-expr-hoisting=false"
    ],
    "device_ids": [
      0,
      1,
      2,
      3,
      4,
      5,
      6,
      7
    ],
    "extra_benchmark_flags_list": [
      "-—benchmark_min_warmup_time=10.0"
    ],
    "isl": 19988,
    "prefill_bs_for_time_check": 4,
    "decode_bs_for_time_check": 4,
    "port_for_serving": 8959
<<<<<<< HEAD
  },
  "llama-405b-fp4-with-topk": {
    "irpa": "/shark-dev/ossci-models/llama_3_1/405b/fp4/fp4_preshuffled_2025_09_12.irpa",
    "dtype": "llama-405B-FP48",
    "tokenizer": "/shark-dev/ossci-models/llama_3_1/405b/fp4/tokenizer.json",
    "tokenizer_config": "/shark-dev/ossci-models/llama_3_1/405b/fp4/tokenizer_config.json",
    "kv_dtype": "float8_e4m3fnuz",
    "benchmark_model": "llama-405B-FP4",
    "benchmarks": [
      {
        "name": "prefill_bs4",
        "inputs": [
          "@/shark-dev/llama3.1/405b/fp4/inputs/real_inputs/prefill/2500/prefill_bs4_tokenlen2500_input0_tokens.npy",
          "@/shark-dev/llama3.1/405b/fp4/inputs/real_inputs/prefill/2500/prefill_bs4_tokenlen2500_input1_seq_lens.npy",
          "@/shark-dev/llama3.1/405b/fp4/inputs/real_inputs/prefill/2500/prefill_bs4_tokenlen2500_input2_seq_block_ids.npy",
          "@/shark-dev/llama3.1/405b/fp4/inputs/real_inputs/prefill/2500/prefill_bs4_tokenlen2500_input3_kv_cache_state.npy"
        ],
        "seq_len": 2500
      },
      {
        "name": "decode_bs4",
        "inputs": [
          "@/shark-dev/llama3.1/405b/fp4/inputs/real_inputs/decode/2500/decode_bs4_tokenlen2500_input0_tokens.npy",
          "@/shark-dev/llama3.1/405b/fp4/inputs/real_inputs/decode/2500/decode_bs4_tokenlen2500_input1_seq_lens.npy",
          "@/shark-dev/llama3.1/405b/fp4/inputs/real_inputs/decode/2500/decode_bs4_tokenlen2500_input2_start_positions.npy",
          "@/shark-dev/llama3.1/405b/fp4/inputs/real_inputs/decode/2500/decode_bs4_tokenlen2500_input3_seq_block_ids.npy",
          "@/shark-dev/llama3.1/405b/fp4/inputs/real_inputs/decode/2500/decode_bs4_tokenlen2500_input4_kv_cache_state.npy"
        ],
        "seq_len": 2500
      }
    ],
    "benchmark_repetitions": 10,
    "attention_kernel": "torch",
    "device_block_count": 4096,
    "bs_prefill": 4,
    "bs_decode": "4,8",
    "extra_export_flags_list": [
      "--use-hf",
      "--attention-kernel=torch",
      "--kv-cache-dtype=float8_e4m3fn",
      "--attention-dtype=float16",
      "--activation-dtype=float16",
      "--top-k=1",
      "--matmul-kernel=sharktank.asm.shuffled\\;*"
    ],
    "output_dir": "../shark-ai/output_artifacts/",
    "prefill_gold_mi350x": 4011.81,
    "decode_gold_mi350x": 199.91,
    "extra_compile_flags_list": [
      "--iree-dispatch-creation-propagate-collapse-across-expands=true",
      "--iree-hip-specialize-dispatches",
      "--iree-hip-encoding-layout-resolver=data-tiling",
      "--iree-global-opt-enable-early-materialization=false",
      "--iree-opt-data-tiling=false",
      "--iree-opt-const-expr-hoisting=false",
      "--iree-stream-affinity-solver-max-iterations=1024",
      "--iree-codegen-enable-default-tuning-specs=true",
      "--iree-hal-target-device=hip",
      "--iree-opt-level=O3",
      "--iree-hal-indirect-command-buffers=true",
      "--iree-stream-resource-memory-model=discrete",
      "--iree-hip-enable-tensor-ukernels",
      "--iree-hal-memoization=true",
      "--iree-hip-target=gfx950"
    ],
    "device_ids": [
      0
    ],
    "extra_benchmark_flags_list": [
      "-—benchmark_min_warmup_time=10.0"
    ],
    "isl": 2500,
    "prefill_bs_for_time_check": 4,
    "decode_bs_for_time_check": 4,
    "port_for_serving": 8900
  },
  "llama-405b-fp4-without-topk": {
    "irpa": "/shark-dev/ossci-models/llama_3_1/405b/fp4/fp4_preshuffled_2025_09_12.irpa",
    "dtype": "llama-405B-FP48",
    "tokenizer": "/shark-dev/ossci-models/llama_3_1/405b/fp4/tokenizer.json",
    "tokenizer_config": "/shark-dev/ossci-models/llama_3_1/405b/fp4/tokenizer_config.json",
    "kv_dtype": "float8_e4m3fnuz",
    "benchmark_model": "llama-405B-FP4",
    "benchmarks": [
      {
        "name": "prefill_bs4",
        "inputs": [
          "@/shark-dev/llama3.1/405b/fp4/inputs/real_inputs/prefill/2500/prefill_bs4_tokenlen2500_input0_tokens.npy",
          "@/shark-dev/llama3.1/405b/fp4/inputs/real_inputs/prefill/2500/prefill_bs4_tokenlen2500_input1_seq_lens.npy",
          "@/shark-dev/llama3.1/405b/fp4/inputs/real_inputs/prefill/2500/prefill_bs4_tokenlen2500_input2_seq_block_ids.npy",
          "@/shark-dev/llama3.1/405b/fp4/inputs/real_inputs/prefill/2500/prefill_bs4_tokenlen2500_input3_kv_cache_state.npy"
        ],
        "seq_len": 2500
      },
      {
        "name": "decode_bs4",
        "inputs": [
          "@/shark-dev/llama3.1/405b/fp4/inputs/real_inputs/decode/2500/decode_bs4_tokenlen2500_input0_tokens.npy",
          "@/shark-dev/llama3.1/405b/fp4/inputs/real_inputs/decode/2500/decode_bs4_tokenlen2500_input1_seq_lens.npy",
          "@/shark-dev/llama3.1/405b/fp4/inputs/real_inputs/decode/2500/decode_bs4_tokenlen2500_input2_start_positions.npy",
          "@/shark-dev/llama3.1/405b/fp4/inputs/real_inputs/decode/2500/decode_bs4_tokenlen2500_input3_seq_block_ids.npy",
          "@/shark-dev/llama3.1/405b/fp4/inputs/real_inputs/decode/2500/decode_bs4_tokenlen2500_input4_kv_cache_state.npy"
        ],
        "seq_len": 2500
      }
    ],
    "benchmark_repetitions": 10,
    "attention_kernel": "torch",
    "device_block_count": 4096,
    "bs_prefill": 4,
    "bs_decode": "4,8",
    "extra_export_flags_list": [
      "--use-hf",
      "--attention-kernel=torch",
      "--kv-cache-dtype=float8_e4m3fn",
      "--attention-dtype=float16",
      "--activation-dtype=float16",
      "--matmul-kernel=sharktank.asm.shuffled\\;*"
    ],
    "output_dir": "../shark-ai/output_artifacts/",
    "prefill_gold_mi350x": 4011.81,
    "decode_gold_mi350x": 199.91,
    "extra_compile_flags_list": [
      "--iree-dispatch-creation-propagate-collapse-across-expands=true",
      "--iree-hip-specialize-dispatches",
      "--iree-hip-encoding-layout-resolver=data-tiling",
      "--iree-global-opt-enable-early-materialization=false",
      "--iree-opt-data-tiling=false",
      "--iree-opt-const-expr-hoisting=false",
      "--iree-stream-affinity-solver-max-iterations=1024",
      "--iree-codegen-enable-default-tuning-specs=true",
      "--iree-hal-target-device=hip",
      "--iree-opt-level=O3",
      "--iree-hal-indirect-command-buffers=true",
      "--iree-stream-resource-memory-model=discrete",
      "--iree-hip-enable-tensor-ukernels",
      "--iree-hal-memoization=true",
      "--iree-hip-target=gfx950"
    ],
    "device_ids": [
      0
    ],
    "extra_benchmark_flags_list": [
      "-—benchmark_min_warmup_time=10.0"
    ],
    "isl": 2500,
    "prefill_bs_for_time_check": 4,
    "decode_bs_for_time_check": 4,
    "port_for_serving": 8900
=======
>>>>>>> 9850e949
  }
}<|MERGE_RESOLUTION|>--- conflicted
+++ resolved
@@ -548,108 +548,6 @@
   "llama-405b-fp4-pp8-with-topk": {
     "irpa": "/shark-dev/llama3.1/405b/instruct/weights/fp4/fp4_preshuffled_2025_09_12.irpa",
     "dtype": "llama-405B-FP48",
-    "tokenizer": "/shark-dev/llama3.1/405b/instruct/weights/fp4/tokenizer.json",
-    "tokenizer_config": "/shark-dev/llama3.1/405b/instruct/weights/fp4/tokenizer_config.json",
-    "kv_dtype": "float8_e4m3fnuz",
-    "benchmark_model": "llama-405B-FP4",
-    "benchmarks": [
-      {
-        "name": "prefill_bs4",
-        "inputs": [
-          "@/shark-dev/llama3.1/405b/instruct/real_inputs/pp8/prefill/19988/prefill_bs4_tokenlen19988_input0_tokens.npy",
-          "@/shark-dev/llama3.1/405b/instruct/real_inputs/pp8/prefill/19988/prefill_bs4_tokenlen19988_input1_seq_lens.npy",
-          "@/shark-dev/llama3.1/405b/instruct/real_inputs/pp8/prefill/19988/prefill_bs4_tokenlen19988_input2_seq_block_ids.npy",
-          "@/shark-dev/llama3.1/405b/instruct/real_inputs/pp8/prefill/19988/prefill_bs4_cacheinput3_kv_cache_state.npy",
-          "@/shark-dev/llama3.1/405b/instruct/real_inputs/pp8/prefill/19988/prefill_bs4_cacheinput4_kv_cache_state.npy",
-          "@/shark-dev/llama3.1/405b/instruct/real_inputs/pp8/prefill/19988/prefill_bs4_cacheinput5_kv_cache_state.npy",
-          "@/shark-dev/llama3.1/405b/instruct/real_inputs/pp8/prefill/19988/prefill_bs4_cacheinput6_kv_cache_state.npy",
-          "@/shark-dev/llama3.1/405b/instruct/real_inputs/pp8/prefill/19988/prefill_bs4_cacheinput7_kv_cache_state.npy",
-          "@/shark-dev/llama3.1/405b/instruct/real_inputs/pp8/prefill/19988/prefill_bs4_cacheinput8_kv_cache_state.npy",
-          "@/shark-dev/llama3.1/405b/instruct/real_inputs/pp8/prefill/19988/prefill_bs4_cacheinput9_kv_cache_state.npy",
-          "@/shark-dev/llama3.1/405b/instruct/real_inputs/pp8/prefill/19988/prefill_bs4_cacheinput10_kv_cache_state.npy"
-        ],
-        "seq_len": 19988
-      },
-      {
-        "name": "decode_bs4",
-        "inputs": [
-<<<<<<< HEAD
-          "@/shark-dev/llama3.1/405b/instruct/real_inputs/pp8/decode/19988/decode_bs4_tokenlen${isl}_input0_tokens.npy",
-=======
-          "@/shark-dev/llama3.1/405b/instruct/real_inputs/pp8/decode/19988/decode_bs4_tokenlen19988_input0_tokens.npy",
->>>>>>> 9850e949
-          "@/shark-dev/llama3.1/405b/instruct/real_inputs/pp8/decode/19988/decode_bs4_tokenlen19988_input1_seq_lens.npy",
-          "@/shark-dev/llama3.1/405b/instruct/real_inputs/pp8/decode/19988/decode_bs4_tokenlen19988_input2_start_positions.npy",
-          "@/shark-dev/llama3.1/405b/instruct/real_inputs/pp8/decode/19988/decode_bs4_tokenlen19988_input3_seq_block_ids.npy",
-          "@/shark-dev/llama3.1/405b/instruct/real_inputs/pp8/decode/19988/decode_bs4_cacheinput4_kv_cache_state.npy",
-          "@/shark-dev/llama3.1/405b/instruct/real_inputs/pp8/decode/19988/decode_bs4_cacheinput5_kv_cache_state.npy",
-          "@/shark-dev/llama3.1/405b/instruct/real_inputs/pp8/decode/19988/decode_bs4_cacheinput6_kv_cache_state.npy",
-          "@/shark-dev/llama3.1/405b/instruct/real_inputs/pp8/decode/19988/decode_bs4_cacheinput7_kv_cache_state.npy",
-          "@/shark-dev/llama3.1/405b/instruct/real_inputs/pp8/decode/19988/decode_bs4_cacheinput8_kv_cache_state.npy",
-          "@/shark-dev/llama3.1/405b/instruct/real_inputs/pp8/decode/19988/decode_bs4_cacheinput9_kv_cache_state.npy",
-          "@/shark-dev/llama3.1/405b/instruct/real_inputs/pp8/decode/19988/decode_bs4_cacheinput10_kv_cache_state.npy",
-          "@/shark-dev/llama3.1/405b/instruct/real_inputs/pp8/decode/19988/decode_bs4_cacheinput11_kv_cache_state.npy"
-        ],
-        "seq_len": 19988
-      }
-    ],
-    "benchmark_repetitions": 10,
-    "device_block_count": 4096,
-    "bs_prefill": 4,
-    "bs_decode": 4,
-    "extra_export_flags_list": [
-      "--use-hf",
-      "--attention-kernel=torch",
-      "--kv-cache-dtype=float8_e4m3fn",
-      "--attention-dtype=float16",
-      "--activation-dtype=float16",
-      "--matmul-kernel=sharktank.asm\\;*",
-      "--pipeline-parallelism-size=8"
-    ],
-    "output_dir": "../shark-ai/output_artifacts/",
-    "prefill_gold_mi350x": 62734,
-<<<<<<< HEAD
-    "decode_gold_mi350x": 199.91,
-=======
-    "decode_gold_mi350x": 302,
->>>>>>> 9850e949
-    "extra_compile_flags_list": [
-      "--iree-hip-target=gfx950",
-      "--iree-opt-level=O3",
-      "--iree-dispatch-creation-propagate-collapse-across-expands=true",
-      "--iree-stream-affinity-solver-max-iterations=1024",
-      "--iree-hal-indirect-command-buffers=true",
-      "--iree-stream-resource-memory-model=discrete",
-      "--iree-hip-specialize-dispatches",
-      "--iree-hal-memoization=true",
-      "--iree-codegen-enable-default-tuning-specs=true",
-      "--iree-hip-encoding-layout-resolver=data-tiling",
-      "--iree-global-opt-enable-early-materialization=false",
-      "--iree-opt-data-tiling=false",
-      "--iree-hip-enable-tensor-ukernels",
-      "--iree-opt-const-expr-hoisting=false"
-    ],
-    "device_ids": [
-      0,
-      1,
-      2,
-      3,
-      4,
-      5,
-      6,
-      7
-    ],
-    "extra_benchmark_flags_list": [
-      "-—benchmark_min_warmup_time=10.0"
-    ],
-    "isl": 19988,
-    "prefill_bs_for_time_check": 4,
-    "decode_bs_for_time_check": 4,
-    "port_for_serving": 8959
-  },
-  "llama-405b-fp4-pp8-without-topk": {
-    "irpa": "/shark-dev/llama3.1/405b/instruct/weights/fp4/fp4_preshuffled_2025_09_12.irpa",
-    "dtype": "llama-405B-FP4",
     "tokenizer": "/shark-dev/llama3.1/405b/instruct/weights/fp4/tokenizer.json",
     "tokenizer_config": "/shark-dev/llama3.1/405b/instruct/weights/fp4/tokenizer_config.json",
     "kv_dtype": "float8_e4m3fnuz",
@@ -740,7 +638,100 @@
     "prefill_bs_for_time_check": 4,
     "decode_bs_for_time_check": 4,
     "port_for_serving": 8959
-<<<<<<< HEAD
+  },
+  "llama-405b-fp4-pp8-without-topk": {
+    "irpa": "/shark-dev/llama3.1/405b/instruct/weights/fp4/fp4_preshuffled_2025_09_12.irpa",
+    "dtype": "llama-405B-FP4",
+    "tokenizer": "/shark-dev/llama3.1/405b/instruct/weights/fp4/tokenizer.json",
+    "tokenizer_config": "/shark-dev/llama3.1/405b/instruct/weights/fp4/tokenizer_config.json",
+    "kv_dtype": "float8_e4m3fnuz",
+    "benchmark_model": "llama-405B-FP4",
+    "benchmarks": [
+      {
+        "name": "prefill_bs4",
+        "inputs": [
+          "@/shark-dev/llama3.1/405b/instruct/real_inputs/pp8/prefill/19988/prefill_bs4_tokenlen19988_input0_tokens.npy",
+          "@/shark-dev/llama3.1/405b/instruct/real_inputs/pp8/prefill/19988/prefill_bs4_tokenlen19988_input1_seq_lens.npy",
+          "@/shark-dev/llama3.1/405b/instruct/real_inputs/pp8/prefill/19988/prefill_bs4_tokenlen19988_input2_seq_block_ids.npy",
+          "@/shark-dev/llama3.1/405b/instruct/real_inputs/pp8/prefill/19988/prefill_bs4_cacheinput3_kv_cache_state.npy",
+          "@/shark-dev/llama3.1/405b/instruct/real_inputs/pp8/prefill/19988/prefill_bs4_cacheinput4_kv_cache_state.npy",
+          "@/shark-dev/llama3.1/405b/instruct/real_inputs/pp8/prefill/19988/prefill_bs4_cacheinput5_kv_cache_state.npy",
+          "@/shark-dev/llama3.1/405b/instruct/real_inputs/pp8/prefill/19988/prefill_bs4_cacheinput6_kv_cache_state.npy",
+          "@/shark-dev/llama3.1/405b/instruct/real_inputs/pp8/prefill/19988/prefill_bs4_cacheinput7_kv_cache_state.npy",
+          "@/shark-dev/llama3.1/405b/instruct/real_inputs/pp8/prefill/19988/prefill_bs4_cacheinput8_kv_cache_state.npy",
+          "@/shark-dev/llama3.1/405b/instruct/real_inputs/pp8/prefill/19988/prefill_bs4_cacheinput9_kv_cache_state.npy",
+          "@/shark-dev/llama3.1/405b/instruct/real_inputs/pp8/prefill/19988/prefill_bs4_cacheinput10_kv_cache_state.npy"
+        ],
+        "seq_len": 19988
+      },
+      {
+        "name": "decode_bs4",
+        "inputs": [
+          "@/shark-dev/llama3.1/405b/instruct/real_inputs/pp8/decode/19988/decode_bs4_tokenlen19988_input0_tokens.npy",
+          "@/shark-dev/llama3.1/405b/instruct/real_inputs/pp8/decode/19988/decode_bs4_tokenlen19988_input1_seq_lens.npy",
+          "@/shark-dev/llama3.1/405b/instruct/real_inputs/pp8/decode/19988/decode_bs4_tokenlen19988_input2_start_positions.npy",
+          "@/shark-dev/llama3.1/405b/instruct/real_inputs/pp8/decode/19988/decode_bs4_tokenlen19988_input3_seq_block_ids.npy",
+          "@/shark-dev/llama3.1/405b/instruct/real_inputs/pp8/decode/19988/decode_bs4_cacheinput4_kv_cache_state.npy",
+          "@/shark-dev/llama3.1/405b/instruct/real_inputs/pp8/decode/19988/decode_bs4_cacheinput5_kv_cache_state.npy",
+          "@/shark-dev/llama3.1/405b/instruct/real_inputs/pp8/decode/19988/decode_bs4_cacheinput6_kv_cache_state.npy",
+          "@/shark-dev/llama3.1/405b/instruct/real_inputs/pp8/decode/19988/decode_bs4_cacheinput7_kv_cache_state.npy",
+          "@/shark-dev/llama3.1/405b/instruct/real_inputs/pp8/decode/19988/decode_bs4_cacheinput8_kv_cache_state.npy",
+          "@/shark-dev/llama3.1/405b/instruct/real_inputs/pp8/decode/19988/decode_bs4_cacheinput9_kv_cache_state.npy",
+          "@/shark-dev/llama3.1/405b/instruct/real_inputs/pp8/decode/19988/decode_bs4_cacheinput10_kv_cache_state.npy",
+          "@/shark-dev/llama3.1/405b/instruct/real_inputs/pp8/decode/19988/decode_bs4_cacheinput11_kv_cache_state.npy"
+        ],
+        "seq_len": 19988
+      }
+    ],
+    "benchmark_repetitions": 10,
+    "device_block_count": 4096,
+    "bs_prefill": 4,
+    "bs_decode": 4,
+    "extra_export_flags_list": [
+      "--use-hf",
+      "--attention-kernel=torch",
+      "--kv-cache-dtype=float8_e4m3fn",
+      "--attention-dtype=float16",
+      "--activation-dtype=float16",
+      "--matmul-kernel=sharktank.asm\\;*",
+      "--pipeline-parallelism-size=8"
+    ],
+    "output_dir": "../shark-ai/output_artifacts/",
+    "prefill_gold_mi350x": 62734,
+    "decode_gold_mi350x": 302,
+    "extra_compile_flags_list": [
+      "--iree-hip-target=gfx950",
+      "--iree-opt-level=O3",
+      "--iree-dispatch-creation-propagate-collapse-across-expands=true",
+      "--iree-stream-affinity-solver-max-iterations=1024",
+      "--iree-hal-indirect-command-buffers=true",
+      "--iree-stream-resource-memory-model=discrete",
+      "--iree-hip-specialize-dispatches",
+      "--iree-hal-memoization=true",
+      "--iree-codegen-enable-default-tuning-specs=true",
+      "--iree-hip-encoding-layout-resolver=data-tiling",
+      "--iree-global-opt-enable-early-materialization=false",
+      "--iree-opt-data-tiling=false",
+      "--iree-hip-enable-tensor-ukernels",
+      "--iree-opt-const-expr-hoisting=false"
+    ],
+    "device_ids": [
+      0,
+      1,
+      2,
+      3,
+      4,
+      5,
+      6,
+      7
+    ],
+    "extra_benchmark_flags_list": [
+      "-—benchmark_min_warmup_time=10.0"
+    ],
+    "isl": 19988,
+    "prefill_bs_for_time_check": 4,
+    "decode_bs_for_time_check": 4,
+    "port_for_serving": 8959
   },
   "llama-405b-fp4-with-topk": {
     "irpa": "/shark-dev/ossci-models/llama_3_1/405b/fp4/fp4_preshuffled_2025_09_12.irpa",
@@ -890,7 +881,5 @@
     "prefill_bs_for_time_check": 4,
     "decode_bs_for_time_check": 4,
     "port_for_serving": 8900
-=======
->>>>>>> 9850e949
   }
 }