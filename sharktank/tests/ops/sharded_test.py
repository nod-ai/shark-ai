--- conflicted
+++ resolved
@@ -1657,7 +1657,6 @@
         torch.testing.assert_close(expected_result, ops.unbox_tensor(actual_result))
 
 
-<<<<<<< HEAD
 class ShardedGatherTest(unittest.TestCase):
     def setUp(self):
         torch.random.manual_seed(12345)
@@ -1706,7 +1705,8 @@
             replicated, device_ordinal=device_ordinal, concat=True
         )
         torch.testing.assert_close(actual_concat, base_tensor)
-=======
+
+
 class SplitTest(unittest.TestCase):
     def setUp(self):
         torch.random.manual_seed(0)
@@ -1739,7 +1739,6 @@
                 actual_split.shards, expected_split, strict=True
             ):
                 ops.equal(actual_shard, expected_shard)
->>>>>>> 92e1482a
 
 
 class SumTest(unittest.TestCase):
