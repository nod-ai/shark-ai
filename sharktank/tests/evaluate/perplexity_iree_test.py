--- conflicted
+++ resolved
@@ -34,46 +34,6 @@
         with open(self.baseline_perplexity_scores, "r") as f:
             self.baseline_perplexity = json.load(f)
 
-<<<<<<< HEAD
-    def test_llama3_8B_f16_decomposed(self):
-
-        # Llama 3.1 8B decomposed
-
-        model_name = "llama3_8B_f16_decomposed_iree"
-        baseline_perplexity = self.baseline_perplexity[model_name]
-
-        current_perplexity = perplexity_iree.main(
-            [
-                f"--irpa-file={self.llama3_8b_f16_model}",
-                f"--tokenizer-config-json={self.llama3_8b_tokenizer}",
-                f"--iree-device={self.iree_device}",
-                f"--iree-hal-target-device={self.iree_hal_target_device}",
-                f"--iree-hip-target={self.iree_hip_target}",
-                f"--tensor-parallelism-size=1",
-                f"--attention-kernel=decomposed",
-                f"--num-prompts={self.batch_size}",
-                f"--use-attention-mask",
-            ]
-        )
-
-        baseline_mean_perplexity = round(
-            np.mean(baseline_perplexity["perplexities"][0 : self.batch_size]), 6
-        )
-        current_mean_perplexity = round(current_perplexity["mean_perplexity"], 6)
-
-        perplexity_difference = current_mean_perplexity - baseline_mean_perplexity
-
-        self.assertAlmostEqual(
-            baseline_mean_perplexity,
-            current_mean_perplexity,
-            delta=self.delta,
-            msg=f"Current perplexity deviates baseline by {perplexity_difference}",
-        )
-
-    @skipif_run_quick_llama_test
-    @pytest.mark.xfail(reason="Compile Error")
-=======
->>>>>>> 3273c83f
     def test_llama3_8B_f16(self):
 
         # Llama 3.1 8B non-decomposed
@@ -110,48 +70,7 @@
         )
 
     @skipif_run_quick_llama_test
-<<<<<<< HEAD
-    def test_llama3_8B_f8(self):
-=======
-    @pytest.mark.xfail(reason="Compile Error")
-    def test_llama3_8B_fp8_decomposed(self):
-
-        # Llama 3.1 8B decomposed
-
-        model_name = "llama3_8B_fp8_iree"
-        baseline_perplexity = self.baseline_perplexity[model_name]
-
-        current_perplexity = perplexity_iree.main(
-            [
-                f"--irpa-file={self.llama3_8b_fp8_model}",
-                f"--tokenizer-config-json={self.llama3_8b_tokenizer}",
-                f"--iree-device={self.iree_device}",
-                f"--iree-hal-target-device={self.iree_hal_target_device}",
-                f"--iree-hip-target={self.iree_hip_target}",
-                f"--tensor-parallelism-size=1",
-                f"--attention-kernel=decomposed",
-                f"--num-prompts={self.batch_size}",
-            ]
-        )
-
-        baseline_mean_perplexity = round(
-            np.mean(baseline_perplexity["perplexities"][0 : self.batch_size]), 6
-        )
-        current_mean_perplexity = round(current_perplexity["mean_perplexity"], 6)
-
-        perplexity_difference = current_mean_perplexity - baseline_mean_perplexity
-
-        self.assertAlmostEqual(
-            baseline_mean_perplexity,
-            current_mean_perplexity,
-            delta=self.delta,
-            msg=f"Current perplexity deviates baseline by {perplexity_difference}",
-        )
-
-    @skipif_run_quick_llama_test
-    @pytest.mark.xfail(reason="Compile Error")
     def test_llama3_8B_fp8(self):
->>>>>>> 3273c83f
 
         # Llama 3.1 8B non-decomposed
 
@@ -227,48 +146,8 @@
 
     @skipif_run_quick_llama_test
     @pytest.mark.xfail(reason="Compile Error")
-<<<<<<< HEAD
     def test_llama3_405B_f8(self):
-=======
-    def test_llama3_405B_fp8_decomposed(self):
-
-        # Llama 3.1 405B decomposed
-
-        model_name = "llama3_405B_fp8_iree"
-        baseline_perplexity = self.baseline_perplexity[model_name]
-
-        current_perplexity = perplexity_iree.main(
-            [
-                f"--irpa-file={self.llama3_405b_fp8_model}",
-                f"--tokenizer-config-json={self.llama3_405b_tokenizer}",
-                f"--iree-device={self.iree_device}",
-                f"--iree-hal-target-device={self.iree_hal_target_device}",
-                f"--iree-hip-target={self.iree_hip_target}",
-                f"--tensor-parallelism-size={self.tensor_parallelism_size}",
-                f"--attention-kernel=decomposed",
-                f"--num-prompts={self.batch_size}",
-            ]
-        )
-
-        baseline_mean_perplexity = round(
-            np.mean(baseline_perplexity["perplexities"][0 : self.batch_size]), 6
-        )
-        current_mean_perplexity = round(current_perplexity["mean_perplexity"], 6)
-
-        perplexity_difference = current_mean_perplexity - baseline_mean_perplexity
-
-        self.assertAlmostEqual(
-            baseline_mean_perplexity,
-            current_mean_perplexity,
-            delta=self.delta,
-            msg=f"Current perplexity deviates baseline by {perplexity_difference}",
-        )
-
-    @skipif_run_quick_llama_test
-    @pytest.mark.xfail(reason="Compile Error")
-    def test_llama3_405B_fp8(self):
->>>>>>> 3273c83f
-
+      
         # Llama 3.1 405B non-decomposed
 
         model_name = "llama3_405B_f8_iree"
