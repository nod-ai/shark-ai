{
  "llama3_8B_f16_torch": {
    "perplexities": [
      8.059105,
      40.876625,
      14.459904,
      13.921548,
      8.015227,
      11.95223,
      26.742235,
      8.930113,
      10.477222,
      16.528412,
      9.33785,
      8.125852,
      23.565289,
      5.617861,
      7.154192,
      11.500872,
      9.52548,
      7.160215,
      9.770035,
      136.558655,
      23.800846,
      29.650484,
      14.618226,
      11.017918,
      7.391757,
      11.985549,
      24.656773,
      18.68132,
      11.774098,
      6.992117,
      17.860485,
      5.799414,
      19.959278,
      9.717447,
      10.963311,
      8.494672,
      15.452467,
      13.65637,
      4.369666,
      14.002845,
      10.998158,
      29.489666,
      80.246124,
      30.756247,
      14.888732,
      15.762507,
      8.593378,
      12.830061,
      19.067516,
      14.121998,
      6.331611,
      17.928501,
      15.212652,
      14.153787,
      11.123938,
      7.078628,
      3.631787,
      21.311474,
      52.119286,
      8.872443,
      12.661645,
      13.284911,
      10.995724,
      11.947388,
      11.296895,
      13.675297,
      16.471363,
      30.829184,
      12.93963,
      18.214193,
      19.700533,
      9.048813,
      18.183817,
      12.612324,
      15.604917,
      16.633278,
      15.340014,
      14.30583,
      9.107653,
      8.608294,
      10.185079,
      15.90965,
      37.273834,
      41.872505,
      20.105894,
      18.925266,
      18.401012,
      14.503529,
      17.616138,
      7.003688,
      112.01873,
      14.905933,
      7.113821,
      13.317738,
      37.291569,
      14.354417,
      9.61521,
      52.12402,
      10.773614,
      21.032234,
      19.344933,
      11.01548,
      9.083417,
      9.215611,
      9.681053,
      14.709359,
      11.341828,
      17.981741,
      10.931774,
      13.404799,
      24.230976,
      33.978451,
      9.40853,
      7.318121,
      17.342554,
      16.779621,
      8.800829,
      30.577129,
      8.907624,
      18.245052,
      6.097027,
      6.376835,
      19.252087,
      21.441906,
      6.462764,
      14.292698,
      10.000351,
      11.371681
    ],
    "mean_perplexity": 17.555018
  },
  "llama3_8B_f8_torch": {
    "perplexities": [
      7.147941,
      39.90509,
      14.477372,
      14.207578,
      8.244267,
      10.528593,
      25.495884,
      8.979258,
      9.378336,
      16.82395,
      9.492272,
      8.233024,
      23.367311,
      5.861421,
      7.015858,
      11.524426,
      9.468762,
      6.266515,
      9.386535,
      139.122223,
      23.58964,
      29.67569,
      14.645478,
      11.145553,
      7.304056,
      12.680853,
      24.466953,
      18.632612,
      11.663333,
      6.984048,
      17.14094,
      5.521265,
      18.22365,
      9.035548,
      10.517865,
      8.255193,
      15.345007,
      13.160391,
      4.424879,
      14.037398,
      11.13625,
      28.451368,
      69.860207,
      33.413322,
      14.578363,
      16.116285,
      8.492685,
      11.522664,
      16.319988,
      14.70744,
      6.183779,
      17.861614,
      12.58438,
      12.954563,
      9.624792,
      6.826706,
      3.447441,
      18.074453,
      44.026657,
      8.340845,
      11.292864,
      10.595034,
      9.787474,
      10.857403,
      11.031496,
      13.285307,
      16.412085,
      27.673271,
      13.064092,
      18.87396,
      19.945049,
      9.063675,
      15.761398,
      11.267543,
      15.551937,
      15.75032,
      13.213849,
      11.636793,
      8.483758,
      8.929074,
      8.736815,
      15.87473,
      34.649616,
      29.64444,
      19.650606,
      18.098463,
      16.787832,
      15.434359,
      17.510782,
      6.984088,
      75.396194,
      13.915014,
      6.918649,
      12.242472,
      37.115303,
      14.875596,
      9.296516,
      46.204533,
      10.423097,
      20.59388,
      18.301069,
      12.03802,
      9.286462,
      9.090304,
      9.411633,
      14.090407,
      10.402365,
      16.634274,
      10.947997,
      13.483464,
      24.376905,
      21.550932,
      9.399338,
      6.660937,
      17.109371,
      11.940864,
      8.953408,
      30.082756,
      8.493141,
      16.002216,
      5.873072,
      6.222011,
      20.04052,
      18.745312,
      6.549793,
      13.329548,
      10.16925,
      11.088376
    ],
    "mean_perplexity": 16.398468
  },
  "llama3_405B_f16_torch": {
    "perplexities": [
      2.170036,
      8.014498,
      3.743922,
      10.629776,
      8.965701,
      2.884743,
      2.886767,
      3.853816,
      2.73785,
      15.235562,
      2.65135,
      1.970936,
      5.08259,
      2.507602,
      7.571635,
      3.005182,
      1.904492,
      3.182651,
      6.249443,
      4.661795,
      12.68933,
      35.432453,
      5.50336,
      60.950359,
      18.433432,
      5.001391,
      4.814827,
      2.99482,
      2.697508,
      2.617349,
      2.359061,
      16.697233,
      2.145065,
      2.1207,
      2.496015,
      1.822896,
      4.671626,
      2.389186,
      2.701802,
      1.921128,
      2.236057,
      4.741998,
      4.946936,
      2.758695,
      2.446043,
      2.146302,
      8.72202,
      4.180647,
      11.449497,
      13.429152,
      3.72468,
      2.407385,
      3.592854,
      5.412414,
      3.189998,
      4.186216,
      1.642744,
      2.279058,
      1.855652,
      3.453852,
      1.436223,
      1.516955,
      1.716439,
      4.715765,
      21.48657,
      2.208737,
      6.420449,
      2.001433,
      2.400955,
      3.543744,
      3.054271,
      7.904545,
      1.950376,
      3.983746,
      6.28265,
      2.64157,
      5.473378,
      3.444444,
      1.926046,
      3.092915,
      3.996159,
      3.125222,
      1.718025,
      3.856093,
      3.041075,
      11.798485,
      14.881112,
      5.631516,
      4.407883,
      4.840533,
      21.351448,
      2.065821,
      6.658993,
      28.123312,
      1.673253,
      3.729975,
      5.336116,
      8.579758,
      2.979404,
      1.915619
    ],
    "mean_perplexity": 6.060831
  },
  "llama3_8B_f16_iree": {
    "perplexities": [
      6.860737,
      21.04459,
      9.686483,
      11.859662,
      7.643482,
      9.402724,
      22.687141,
      8.293509,
      8.577177,
      15.42948,
      8.693223,
      7.47338,
      17.497837,
      5.063394,
      6.400049,
      10.735509,
      8.731114,
      4.319756,
      9.434717,
      95.609825,
      17.032473,
      22.011627,
      13.47693,
      10.776982,
      6.539034,
      11.02899,
      23.170517,
      16.469055,
      10.187842,
      6.645982,
      15.927788,
      4.929224,
      15.879257,
      9.048679,
      8.8017,
      7.770183,
      13.601706,
      12.681554,
      3.886724,
      13.152834,
      10.089368,
      27.209112,
      54.67662,
      28.722801,
      13.494051,
      12.825651,
      7.780462,
      10.541556,
      15.449708,
      11.191523,
      6.090361,
      15.94067,
      9.705258,
      12.376845,
      8.693725,
      6.386656,
      3.415838,
      16.98205,
      29.642475,
      8.305549,
      10.427792,
      9.124262,
      9.349476,
      9.956595,
      9.983191,
      12.860601,
      15.852582,
      25.106251,
      10.98539,
      17.511902,
      18.477926,
      8.613129,
      14.910369,
      10.578756,
      10.774328,
      14.883242,
      12.576241,
      8.885121,
      8.378601,
      8.559018,
      7.117767,
      15.292287,
      31.895298,
      29.160767,
      18.369471,
      15.342907,
      15.005975,
      12.788525,
      16.760309,
      6.683702,
      53.007011,
      13.032031,
      6.672102,
      11.95968,
      28.35166,
      13.098596,
      8.969602,
      39.109406,
      9.878698,
      18.159983,
      17.808661,
      9.276691,
      8.343141,
      8.639071,
      8.876492,
      12.230569,
      9.200106,
      15.355844,
      9.047327,
      12.788137,
      20.933517,
      18.68553,
      9.069505,
      6.565876,
      15.397542,
      11.998489,
      8.109882,
      22.526175,
      7.926096,
      13.727361,
      5.781645,
      5.914172,
      16.327044,
      14.681435,
      6.076033,
      11.515375,
      9.710052,
      10.319663
    ],
    "mean_perplexity": 14.009884
  },
  "llama3_8B_f8_iree": {
    "perplexities": [
      6.863892,
      21.667389,
      9.672634,
      11.971567,
      7.84979,
      9.786109,
      22.814636,
      8.457391,
      8.436873,
      15.567889,
      8.847507,
      7.620277,
      17.726133,
      5.131228,
      6.475183,
      11.005646,
      9.053039,
      4.303166,
      9.355865,
      98.754509,
      17.365007,
      21.973345,
      13.730362,
      10.744602,
      6.803513,
      11.594811,
      23.423983,
      17.016436,
      10.441918,
      6.667737,
      16.119612,
      5.144763,
      15.496182,
      9.187477,
      9.146564,
      7.842216,
      13.630809,
      12.697471,
      3.894588,
      13.378726,
      10.261925,
      25.955095,
      53.841351,
      31.546759,
      13.495763,
      12.702491,
      7.796641,
      10.613093,
      15.763311,
      11.628866,
      6.096482,
      16.025135,
      9.680486,
      12.568558,
      9.078438,
      6.34155,
      3.473573,
      17.323965,
      29.942499,
      8.588342,
      10.428026,
      9.282342,
      9.274637,
      9.888329,
      10.345481,
      14.992728,
      16.119736,
      25.640921,
      11.560065,
      17.721308,
      19.016945,
      8.75196,
      14.926972,
      10.905209,
      10.83928,
      14.819326,
      12.590446,
      8.868629,
      8.186295,
      8.769656,
      7.17092,
      15.532361,
      32.225937,
      29.688711,
      18.910021,
      15.03139,
      14.601221,
      13.386927,
      17.240881,
      6.687068,
      54.796162,
      12.995781,
      6.753843,
      11.898349,
      28.809141,
      13.364934,
      9.054247,
      38.241383,
      9.888048,
      18.799091,
      17.566355,
      10.149133,
      8.55537,
      8.849336,
      9.211925,
      12.343972,
      9.388032,
      16.019173,
      9.294881,
      12.996943,
      20.844946,
      18.464895,
      9.201233,
      6.46799,
      16.102438,
      12.119712,
      8.7778,
      22.064192,
      7.998076,
      13.922099,
      5.727026,
      5.979205,
      16.749643,
      14.907444,
      6.208841,
      11.845716,
      9.732713,
      10.099166
    ],
<<<<<<< HEAD
    "mean_perplexity": 14.87456
  },
  "deepseek_v3_torch": {
    "perplexities": [
      781.651428,
      3859.419922,
      1310.653687,
      1369.931519
    ],
    "mean_perplexity": 1830.414139
=======
    "mean_perplexity": 14.218579
>>>>>>> e634d4ed
  }
}<|MERGE_RESOLUTION|>--- conflicted
+++ resolved
@@ -634,8 +634,7 @@
       9.732713,
       10.099166
     ],
-<<<<<<< HEAD
-    "mean_perplexity": 14.87456
+    "mean_perplexity": 14.218579
   },
   "deepseek_v3_torch": {
     "perplexities": [
@@ -645,8 +644,5 @@
       1369.931519
     ],
     "mean_perplexity": 1830.414139
-=======
-    "mean_perplexity": 14.218579
->>>>>>> e634d4ed
   }
 }