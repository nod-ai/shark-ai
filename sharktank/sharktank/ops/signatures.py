--- conflicted
+++ resolved
@@ -1216,7 +1216,6 @@
 
 
 @overridable(is_trivially_replicable=False)
-<<<<<<< HEAD
 def sharded_gather(input: AnyTensor, device_ordinal: int, concat: bool) -> AnyTensor:
     """Gather the input tensor from all devices to the given device ordinal."""
     ...
@@ -1236,8 +1235,6 @@
 
 
 @overridable(is_trivially_replicable=False)
-def sharded_sum(maybe_sharded: AnyTensor):
-=======
 def sharded_sum(maybe_sharded: AnyTensor, root_rank: int = 0) -> AnyTensor:
     """Reduce across the shards into a single device.
 
@@ -1245,7 +1242,6 @@
         Rank of receiving device within the tensor devices.
         If sharded, `maybe_sharded.devices[root_rank]` is the destination.
     """
->>>>>>> 92e1482a
     ...
 
 
