# Copyright 2024 Advanced Micro Devices, Inc.
#
# Licensed under the Apache License v2.0 with LLVM Exceptions.
# See https://llvm.org/LICENSE.txt for license information.
# SPDX-License-Identifier: Apache-2.0 WITH LLVM-exception

"""Signatures for dynamic dispatch of ops covering our fundamental tensor types."""

from typing import Optional, Sequence, Union, List, Tuple
from numbers import Number, Integral
import math

import torch
from torch import Tensor, dtype

from sharktank.types import (
    AnyTensor,
    BlockScaledPackedLayout,
    QuantizedLayout,
    QuantizerTensor,
    Slice,
    ShardedTensor,
    SplitPrimitiveTensor,
    Theta,
    sharding,
    InferenceTensor,
    PrimitiveTensor,
    UnnamedTensorName,
)


from ._registry import *

__all__ = [
    "abs",
    "all_gather",
    "all_reduce",
    "arange",
    "argmax",
    "barrier_on_logical_device",
    "cat",
<<<<<<< HEAD
=======
    "chunk",
    "chunked_attention_mask",
>>>>>>> 0f9b1843
    "conv2d",
    "conv3d",
    "conv1d",
    "cos",
    "dequantize",
    "einsum_2args",
    "elementwise",
    "embedding_lookup",
    "equal",
    "expand",
    "extend_attention",
    "extract_slice",
    "flatten",
    "gather",
    "gelu_sigmoid_approximation",
    "gelu_tanh_approximation",
    "gemm",
    "group_norm_affine",
    "layer_norm",
    "log",
    "index_copy_",
    "index_put_",
    "index_select",
    "interpolate",
    "linear",
    "masked_fill",
    "matmul",
    "mean",
    "module_register_buffer",
    "ones",
    "ones_like",
    "pad",
    "permute",
    "quantize",
    "rms_norm",
    "reduce_scatter",
    "repeat",
    "replicate",
    "reshape",
    "reshard",
    "reshard_split",
    "reshard_like",
    "scaled_dot_product_attention",
    "scatter_",
    "scatter_add",
    "sharded_cat",
    "sharded_sum",
    "sharded_gather",
    "shards",
    "sigmoid",
    "sin",
    "softmax",
    "split",
    "squeeze",
    "sum",
    "swiglu",
    "to",
    "topk",
    "trace_tensor",
    "transfer_to_logical_device",
    "transpose",
    "unflatten",
    "unpack",
    "unpack_qs",
    "unpack_to_qs",
    "unshard",
    "unsqueeze",
    "view",
    "view_as_complex",
    "view_as_real",
    "zeros",
    "zeros_like",
]

IntOrSequenceInt = Union[int, Sequence[int]]


@overridable(dispatch_args=(0,))
def abs(tensor: AnyTensor) -> AnyTensor:
    """See torch.abs"""
    ...


@overridable(is_trivially_replicable=False)
def all_gather(maybe_sharded: AnyTensor, *, dim: int | None = None) -> AnyTensor:
    "Gather/concatenate on all devices along dimension `dim`."
    ...


@all_gather.trampoline
def _all_gather_trampoline(
    d: SignatureDispatcher, maybe_sharded: AnyTensor, *, dim: int | None = None
):
    tensors = (maybe_sharded,)
    for override in d.find_overrides(tensors):
        result = override(maybe_sharded, dim=dim)
        if result is not NotImplemented:
            return override, result
    else:
        d.fail(tensors)


@overridable(is_trivially_replicable=False)
def all_reduce(tensor: AnyTensor) -> AnyTensor:
    "Reduce on all devices."
    ...


@all_reduce.trampoline
def _all_reduce_trampoline(d: SignatureDispatcher, tensor: AnyTensor):
    tensors = (tensor,)
    for override in d.find_overrides(tensors):
        result = override(tensor)
        if result is not NotImplemented:
            return override, result
    else:
        d.fail(tensors)


@overridable(dispatch_args=(), is_trivially_replicable=False)
def arange(
    *start_end_step,
    dtype: torch.dtype | None = None,
    device: str | torch.device | None = None,
    devices: Sequence[int] | None = None,
) -> AnyTensor:
    """
    See torch.arange.

    If devices is given, returns a ReplicatedTensor with identical (but independently created) shards.
    """
    ...


@overridable(dispatch_args=("tensor",))
def argmax(
    tensor: AnyTensor,
    dim: Optional[int] = None,
    keepdim: bool = False,
    chunk_size: Optional[int] = None,
) -> AnyTensor:
    "Take argmax of the tensor"
    ...


@overridable
def cat(tensors: Tuple[AnyTensor, ...] | List[AnyTensor], dim: int = 0) -> AnyTensor:
    ...


@cat.trampoline
def _cat_trampoline(
    d: SignatureDispatcher, tensors: Tuple[Tensor, ...] | List[Tensor], dim: int = 0
):
    for override in d.find_overrides(tensors):
        result = override(tensors, dim)
        if result is not NotImplemented:
            return override, result
    else:
        d.fail(tensors)


<<<<<<< HEAD
=======
@overridable(dispatch_args=(0,))
def chunk(tensor: AnyTensor, chunks: int, dim: int = 0) -> tuple[AnyTensor, ...]:
    """See torch.chunk"""
    ...


@overridable(dispatch_args=(0,))
def chunked_attention_mask(
    attention_mask: torch.Tensor, attention_chunk_size: int
) -> torch.Tensor:
    """
    Apply a chunked attention mask onto a mask.

    This is a convenience function that combines the creation of the boolean
    chunked attention mask and its application to the provided attention mask.

    Args:
        attention_mask: The original attention mask of shape [bs, 1, sl, sl].
        attention_chunk_size: The size of each attention chunk.

    Returns:
        A new attention mask with chunked masking applied.
    """
    ...


>>>>>>> 0f9b1843
@overridable
def conv2d(
    input: AnyTensor,
    weight: AnyTensor,
    bias: Optional[AnyTensor] = None,
    *,
    stride: IntOrSequenceInt = 1,
    padding: IntOrSequenceInt = 0,
    dilation: IntOrSequenceInt = 1,
    groups: IntOrSequenceInt = 1,
    accum_dtype: Optional[torch.dtype] = None,
):
    """Equivalent to torch.nn.functional.conv2d with enhancements:

    * Primitive weight/bias tensors will be promoted to the input dtype.
    """
    raise NotImplementedError


@conv2d.trampoline
def _conv2d_trampoline(
    d: SignatureDispatcher,
    input: AnyTensor,
    weight: AnyTensor,
    bias: Optional[AnyTensor] = None,
    *,
    stride=1,
    padding=0,
    dilation=1,
    groups=1,
    accum_dtype: Optional[torch.dtype] = None,
):
    tensors = [input, weight]
    if bias is not None:
        tensors.append(bias)
    for override in d.find_overrides(tensors):
        result = override(
            input,
            weight,
            bias,
            stride=stride,
            padding=padding,
            dilation=dilation,
            groups=groups,
            accum_dtype=accum_dtype,
        )
        if result is not NotImplemented:
            return override, result
    else:
        d.fail(tensors)


@overridable
def conv3d(
    input: AnyTensor,
    weight: AnyTensor,
    bias: Optional[AnyTensor] = None,
    *,
    stride: IntOrSequenceInt = 1,
    padding: IntOrSequenceInt = 0,
    dilation: IntOrSequenceInt = 1,
    groups: IntOrSequenceInt = 1,
    accum_dtype: Optional[torch.dtype] = None,
):
    """Equivalent to torch.nn.functional.conv3d with enhancements:

    * Primitive weight/bias tensors will be promoted to the input dtype.
    """
    raise NotImplementedError


@conv3d.trampoline
def _conv3d_trampoline(
    d: SignatureDispatcher,
    input: AnyTensor,
    weight: AnyTensor,
    bias: Optional[AnyTensor] = None,
    *,
    stride=1,
    padding=0,
    dilation=1,
    groups=1,
    accum_dtype: Optional[torch.dtype] = None,
):
    tensors = [input, weight]
    if bias is not None:
        tensors.append(bias)
    for override in d.find_overrides(tensors):
        result = override(
            input,
            weight,
            bias,
            stride=stride,
            padding=padding,
            dilation=dilation,
            groups=groups,
            accum_dtype=accum_dtype,
        )
        if result is not NotImplemented:
            return override, result
    else:
        d.fail(tensors)


@overridable
def conv1d(
    input: AnyTensor,
    weight: AnyTensor,
    bias: Optional[AnyTensor] = None,
    *,
    stride: IntOrSequenceInt = 1,
    padding: IntOrSequenceInt = 0,
    dilation: IntOrSequenceInt = 1,
    groups: IntOrSequenceInt = 1,
    accum_dtype: Optional[torch.dtype] = None,
):
    """Equivalent to torch.nn.functional.conv1d with enhancements:

    * Primitive weight/bias tensors will be promoted to the input dtype.
    """
    raise NotImplementedError


@conv1d.trampoline
def _conv1d_trampoline(
    d: SignatureDispatcher,
    input: AnyTensor,
    weight: AnyTensor,
    bias: Optional[AnyTensor] = None,
    *,
    stride=1,
    padding=0,
    dilation=1,
    groups=1,
    accum_dtype: Optional[torch.dtype] = None,
):
    tensors = [input, weight]
    if bias is not None:
        tensors.append(bias)
    for override in d.find_overrides(tensors):
        result = override(
            input,
            weight,
            bias,
            stride=stride,
            padding=padding,
            dilation=dilation,
            groups=groups,
            accum_dtype=accum_dtype,
        )
        if result is not NotImplemented:
            return override, result
    else:
        d.fail(tensors)


@overridable(dispatch_args=(0,))
def cos(tensor: AnyTensor) -> AnyTensor:
    """See torch.cos"""
    ...


@overridable
def dequantize(
    input: AnyTensor | QuantizedLayout | dict[str, AnyTensor],
    /,
    *,
    quantizer: AnyTensor | None = None,
    dtype: torch.dtype | None = None,
) -> AnyTensor:
    """Dequantize a tensor. The input may be a quantized tensor, layout or a
    dictionary of planes.

    In some cases it is allowed for a plane to be missing if a quantizer is given.
    E.g. when we have a StaticScaledQuantizer the scale plane is not required."""
    ...


@dequantize.trampoline
def _dequantize_trampoline(
    d: SignatureDispatcher,
    input: AnyTensor,
    /,
    *,
    quantizer: AnyTensor | None = None,
    dtype: torch.dtype | None = None,
) -> AnyTensor:
    dispatch_args = (input, quantizer)
    for override in d.find_overrides(dispatch_args):
        result = override(input, quantizer=quantizer, dtype=dtype)
        if result is not NotImplemented:
            return override, result
    else:
        d.fail(dispatch_args)


@overridable(dispatch_args=(0, 1))
def einsum_2args(
    input0: AnyTensor,
    input1: AnyTensor,
    einsum_str: str,
) -> torch.Tensor:
    """Executes a given Einstein summation notation string on the provided tensors.

    Equivalent to:
    ```
    y = torch.einsum(einsum_str, input0, input1)
    ```
    """
    raise NotImplementedError


@overridable
def elementwise(operator, *args, **kwargs) -> AnyTensor:
    """Applies an elementwise operator against arguments."""
    raise NotImplementedError


@elementwise.trampoline
def _elementwise_trampoline(d: SignatureDispatcher, operator, *args, **kwargs):
    tensors = []
    for a in args:
        if isinstance(a, (Tensor, InferenceTensor)):
            tensors.append(a)
        else:
            break
    for override in d.find_overrides(tensors):
        result = override(operator, *args, **kwargs)
        if result is not NotImplemented:
            return override, result
    else:
        d.fail(tensors)


@overridable(dispatch_args=(0, 1))
def embedding_lookup(
    input: AnyTensor, embedding_matrix: AnyTensor, dtype: Optional[dtype]
) -> AnyTensor:
    """Performs the equivalent of F.embedding(input, embedding_matrix).

    Note that the default algorithm will unquantize the embedding_matrix to
    do the lookup, which is inefficient. Specializations should decompose
    this as appropriate for quantized arithmetic.
    """
    raise NotImplementedError


@overridable(dispatch_args=(0,))
def empty_like(
    tensor: AnyTensor,
    *,
    dtype: torch.dtype | None = None,
    layout: torch.layout | None = None,
    device: torch.device | None = None,
    requires_grad: bool = False,
    memory_format: torch.memory_format = torch.preserve_format,
) -> AnyTensor:
    """See torch.zeros_like"""
    ...


@overridable(is_trivially_replicable=False)
def equal(a: AnyTensor, b: AnyTensor) -> bool:
    """Compares 2 tensors for equality, such that they elements and dtype are equal.

    Overrides are matched first against both tensor types and failing that,
    then on just the first.
    Therefore, each first-only argument override must internally decide whether
    it can handle an equality check with an arbitrary b tensor.
    """
    ...


@equal.trampoline
def _equal_trampoline(d: SignatureDispatcher, a: AnyTensor, b: AnyTensor):
    # Try first more specific matching the 2 operands.
    tensors = (
        a,
        b,
    )
    for override in d.find_overrides(tensors):
        result = override(a, b)
        if result is not NotImplemented:
            return override, result

    # Less specific. Try matching only the first operand.
    tensors = (a,)
    for override in d.find_overrides(tensors):
        result = override(a, b)
        if result is not NotImplemented:
            return override, result
    else:
        d.fail(tensors)


@overridable(dispatch_args=(0,))
def expand(tensor: AnyTensor, shape: List[int]) -> AnyTensor:
    """See torch.Tensor.expand"""
    ...


@overridable(dispatch_args=(0,))
def extract_slice(
    tensor: AnyTensor,
    key: Slice,
) -> torch.Tensor:
    """Indexes the tensor using the key.

    Equivalent to:
    ```
    out = tensor[key]
    ```
    """
    raise NotImplementedError


@overridable(dispatch_args=(0,))
def flatten(input: AnyTensor, start_dim: int = 0, end_dim: int = -1) -> AnyTensor:
    """See torch.flatten"""
    ...


@overridable(dispatch_args=("input", "index"))
def gather(input: AnyTensor, dim: int, index: AnyTensor) -> AnyTensor:
    """See torch.gather"""
    ...


def gelu_sigmoid_approximation(input: AnyTensor) -> AnyTensor:
    """Applies GELU approximation that is fast but somewhat inaccurate.
    See: https://github.com/hendrycks/GELUs
    """
    return input * elementwise(torch.sigmoid, 1.702 * input)


def gelu_tanh_approximation(input: AnyTensor) -> AnyTensor:
    """Gaussian Error Linear Units paper: https://arxiv.org/abs/1606.08415
    Approximation with tanh"""
    return (
        0.5
        * input
        * (
            1.0
            + elementwise(
                torch.tanh,
                math.sqrt(2.0 / math.pi)
                * (input + 0.044715 * elementwise(torch.pow, input, 3.0)),
            )
        )
    )


@overridable(dispatch_args=("a", "b", "c"))
def gemm(
    a: AnyTensor,
    b: AnyTensor,
    c: Optional[AnyTensor] = None,
    alpha: Optional[Union[Number, AnyTensor]] = None,
    beta: Optional[Union[Number, AnyTensor]] = None,
    transa: bool = False,
    transb: bool = False,
):
    """GEMM as defined by BLAS.
    `alpha*a*b + beta*c`
    If `c` is None it is the zero-filed tensor.
    """
    raise NotImplementedError


@overridable(dispatch_args=("input", "weight", "bias"))
def group_norm_affine(
    input: AnyTensor, weight: AnyTensor, bias: AnyTensor, *, num_groups: int, eps: float
):
    """Equivalent to torch.nn.functional.group_norm(affine=True)."""
    raise NotImplementedError


@overridable(dispatch_args=("inout", "index", "tensor"))
def index_copy_(
    inout: AnyTensor, dim: int, index: AnyTensor, tensor: AnyTensor
) -> AnyTensor:
    """See torch.Tensor.index_copy_"""
    ...


@overridable
def index_put_(
    inout: AnyTensor, indices: Tuple[AnyTensor], values: AnyTensor
) -> AnyTensor:
    """See torch.Tensor.index_put_"""
    ...


@index_put_.trampoline
def _index_put__trampoline(
    d: SignatureDispatcher,
    inout: AnyTensor,
    indices: Tuple[AnyTensor],
    values: AnyTensor,
) -> AnyTensor:
    # We change the order for the variadic indices to be last.
    tensors = (inout, values, *indices)
    for override in d.find_overrides(tensors):
        result = override(inout, indices, values)
        if result is not NotImplemented:
            return override, result
    else:
        d.fail(tensors)


@overridable(dispatch_args=("tensor", "index"))
def index_select(tensor: AnyTensor, dim: int, index: AnyTensor) -> AnyTensor:
    """See torch.Tensor.index_select"""
    ...


@overridable(dispatch_args=(0,))
def interpolate(
    input: AnyTensor,
    size: Optional[int | List[int]] = None,
    scale_factor: Optional[float | List[float]] = None,
    mode: str = "nearest",
    align_corners: Optional[bool] = None,
    recompute_scale_factor: Optional[bool] = None,
    antialias: bool = False,
) -> AnyTensor:
    """Equivalent to torch.nn.functional.interpolate"""
    raise NotImplementedError


@overridable
def layer_norm(
    input: AnyTensor,
    weight: Optional[AnyTensor],
    bias: Optional[AnyTensor],
    *,
    eps: float,
    normalized_shape: Optional[tuple[int]] = None,
):
    """Equivalent to torch.nn.functional.layer_norm(elementwise_affine=True)."""
    raise NotImplementedError


@layer_norm.trampoline
def _layer_norm_trampoline(
    d: SignatureDispatcher,
    input: AnyTensor,
    weight: Optional[AnyTensor],
    bias: Optional[AnyTensor],
    *,
    eps: float,
    normalized_shape: Optional[tuple[int]] = None,
):
    tensors = [input]
    if weight is not None:
        tensors.append(bias)
    if bias is not None:
        tensors.append(bias)
    for override in d.find_overrides(tensors):
        result = override(
            input, weight, bias, eps=eps, normalized_shape=normalized_shape
        )
        if result is not NotImplemented:
            return override, result
    else:
        d.fail(tensors)


@overridable(dispatch_args=(0,))
def log(tensor: AnyTensor) -> AnyTensor:
    """See torch.log"""
    ...


@overridable
def linear(
    input: AnyTensor,
    weight: AnyTensor,
    bias: Optional[AnyTensor] = None,
    *,
    accum_dtype: Optional[torch.dtype] = None,
    matmul_impl: Optional[str] = None,
) -> torch.Tensor:
    """Applies a linear transformation to the incoming data.

    Equivalent to:
    ```
    y = torch.matmul(input, weight.mT) + bias
    ```

    This operator is defined to operate on a limited number of quantized types.
    In that situation, the result may be a QuantizedTensor. Callers should
    be prepared to handle this scenario.

    The optional accum_dtype argument is used as a hint to some implementations
    which may need help in selecting an appropriate high precision type for
    accumulation.
    """
    raise NotImplementedError


@linear.trampoline
def _linear_trampoline(
    d: SignatureDispatcher,
    input: AnyTensor,
    weight: AnyTensor,
    bias: Optional[AnyTensor] = None,
    *,
    accum_dtype: Optional[torch.dtype] = None,
    matmul_impl: Optional[str] = None,
):
    tensors = (input, weight) if bias is None else (input, weight, bias)
    for override in d.find_overrides(tensors):
        result = override(
            input, weight, bias, accum_dtype=accum_dtype, matmul_impl=matmul_impl
        )
        if result is not NotImplemented:
            return override, result
    else:
        d.fail(tensors)


@overridable(dispatch_args=(0, 1))
def masked_fill(input: AnyTensor, mask: AnyTensor, value: Number) -> AnyTensor:
    """See torch.masked_fill"""
    ...


@overridable(dispatch_args=(0, 1))
def matmul(lhs: AnyTensor, rhs: AnyTensor, *, transpose_rhs: bool = False):
    """Performs a matmul where the RHS may be an InferenceTensor.

    Unlike torch.matmul, this variant is optimized for emission of a fused
    `matmul(lhs, rhs.mT)` when `transpose_rhs=True`. Most inference optimizers
    will store their weights in this way and assume fusions that operate on them.

    Args:
    lhs: Left hand side tensor. Can have dimensionality > 2 for batch.
    rhs: Right hand side tensor. Must be 2d or a scalar.
    transpose_rhs: Whether the right hand side should be transposed prior
        to matmul.
    """
    raise NotImplementedError


@overridable(dispatch_args=(0,))
def pad(
    input: AnyTensor,
    _pad: Sequence[int],
    mode: str = "constant",
    value: Optional[float] = None,
) -> AnyTensor:
    """See torch.nn.functional.pad"""
    ...


@overridable(dispatch_args=(0,))
def permute(tensor: AnyTensor, dims: List[int]) -> AnyTensor:
    """Permute the tensor dimensions according to the permutation `dims` in line
    notation.
    The semantics are the same as torch.permute."""
    ...


@overridable(dispatch_args=(0,))
def mean(
    x: AnyTensor,
    dim: Union[int, List[int]],
    keepdim: bool = False,
    *,
    dtype: torch.dtype = None,
) -> AnyTensor:
    """See torch.mean"""
    raise NotImplementedError


@overridable(dispatch_args=("module", "tensor"), is_trivially_replicable=False)
def module_register_buffer(
    module: torch.nn.Module, name: str, tensor: AnyTensor
) -> None:
    """Register the tensor into the module. See torch.nn.Module.register_buffer."""
    ...


@overridable(dispatch_args=(), is_trivially_replicable=False)
def ones(
    *size,
    dtype: torch.dtype | None = None,
    device: str | torch.device | None = None,
    devices: Sequence[int] | None = None,
) -> AnyTensor:
    """
    See torch.ones.

    If devices is given, returns a ReplicatedTensor with identical (but independently created) shards.
    """
    ...


@overridable(dispatch_args=(0,))
def ones_like(
    tensor: AnyTensor,
    *,
    dtype: torch.dtype | None = None,
    device: torch.device | None = None,
) -> AnyTensor:
    """See torch.ones_like"""
    ...


@overridable(dispatch_args=(0, 1))
def quantize(
    tensor: AnyTensor, quantizer: AnyTensor, name: str = UnnamedTensorName
) -> AnyTensor:
    """Quantize a tensor using the provided quantizer."""
    ...


@overridable(dispatch_args=(0,), is_trivially_replicable=False)
def reduce_scatter(tensor: AnyTensor, scatter_dim: int) -> AnyTensor:
    """Reduces then splits/scatters across the devices."""
    ...


@overridable(dispatch_args=(0, 1))
def rms_norm(
    x: AnyTensor, weight: AnyTensor, *, epsilon: float, orig_dtype: torch.dtype
) -> AnyTensor:
    """Computes the full, unbiased RMS normalization of an input."""
    raise NotImplementedError


@overridable(dispatch_args=(0,))
def repeat(input: AnyTensor, *sizes: List[int]) -> AnyTensor:
    """See torch.Tensor.repeat"""
    ...


@overridable
def replicate(
    input: AnyTensor, count: int, devices: tuple[int, ...] | None
) -> ShardedTensor:
    """Replicate across devices.

    Possibly reshards if required."""
    ...


@replicate.trampoline
def _replicate_trampoline(
    d: SignatureDispatcher,
    input: AnyTensor,
    count: int,
    devices: tuple[int, ...] | None = None,
) -> ShardedTensor:
    tensors = (input,)
    if isinstance(input, ShardedTensor):
        assert devices is None
    else:
        devices = devices if devices is not None else tuple(range(count))

    for override in d.find_overrides(tensors):
        result = override(input, count=count, devices=devices)
        if result is not NotImplemented:
            return override, result
    else:
        d.fail(tensors)


@overridable(dispatch_args=("q", "k", "v", "a"))
def scaled_dot_product_attention(
    q: AnyTensor,
    k: AnyTensor,
    v: AnyTensor,
    a: Optional[AnyTensor],
    sink: Optional[AnyTensor] = None,
    sliding_window: Optional[AnyTensor] = None,
    is_causal: bool = False,
    scale: Optional[float] = None,
    softcap: Optional[float] = None,
    *,
    impl: Optional[str] = None,
) -> AnyTensor:
    """Computes the scaled dot product attention using QKV."""
    raise NotImplementedError


@overridable(dispatch_args=("q", "k", "v"))
def extend_attention(
    q: AnyTensor,
    k: AnyTensor,
    v: AnyTensor,
    kv_cache: Optional[AnyTensor] = None,
    page_ids: Optional[AnyTensor] = None,
    start_positions: Optional[AnyTensor] = None,
    seq_lens: Optional[AnyTensor] = None,
    *,
    impl: Optional[str] = None,
) -> AnyTensor:
    """Computes the extend attention using QKV."""
    raise NotImplementedError


@overridable(dispatch_args=(0,))
def reshape(input: AnyTensor, shape: List[int]) -> AnyTensor:
    """Returns a tensor with the same data and number of elements as input, but with
    the specified shape.
    See torch.reshape.
    """
    ...


@overridable(dispatch_args=(0, 1), is_trivially_replicable=False)
def reshard(
    input: AnyTensor | Theta,
    spec: (
        sharding.TensorSharding | sharding.ThetaLayerSharding | sharding.ThetaSharding
    ),
) -> AnyTensor | Theta:
    """Reshard to the given specification.
    If a Theta is given then the tensor nesting is preserved,
    but the tensors are sharded according to the spec.
    """
    ...


@overridable(is_trivially_replicable=False)
def reshard_split(
    input: AnyTensor, *, dim: int, count: int, devices: tuple[int, ...] | None
) -> ShardedTensor:
    """Split `input` along `dim`.
    This does not mean that a sharded tensor is further sharded.
    It is not composition of sharding operations.
    """
    ...


@reshard_split.trampoline
def _reshard_split_trampoline(
    d: SignatureDispatcher,
    input: AnyTensor,
    dim: int,
    count: int,
    devices: tuple[int, ...] | None = None,
) -> ShardedTensor:
    tensors = (input,)
    if isinstance(input, (torch.Tensor, PrimitiveTensor)):
        devices = devices if devices is not None else tuple(range(count))
    else:
        assert devices is None

    for override in d.find_overrides(tensors):
        result = override(input, dim=dim, count=count, devices=devices)
        if result is not NotImplemented:
            return override, result
    else:
        d.fail(tensors)


@overridable(dispatch_args=("input", "like"), is_trivially_replicable=False)
def reshard_like(input: AnyTensor, like: AnyTensor) -> AnyTensor:
    """Shard `input` the same way as `like`.

    This may require expensive resharding."""
    ...


@overridable(dispatch_args=("inout", "index", "src"))
def scatter_(
    inout: AnyTensor,
    dim: int,
    index: AnyTensor,
    src: AnyTensor | Number,
    *,
    reduce: str = None,
):
    """
    See torch.Tensor.scatter_
    NOTE: Does not modify the inout tensor in place for ShardedTensors, will return copy.
    """
    ...


@overridable(dispatch_args=("input", "index", "src"))
def scatter_add(
    input: AnyTensor, dim: int, index: AnyTensor, src: AnyTensor
) -> AnyTensor:
    """
    See torch.scatter_add
    """
    ...


@overridable(dispatch_args=(0,), is_trivially_replicable=False)
def sharded_cat(maybe_sharded: AnyTensor):
    """Concats all shards along the sharding dimension.

    Does nothing if not sharded.
    """
    raise NotImplementedError


@overridable(dispatch_args=(0,), is_trivially_replicable=False)
def sharded_gather(input: AnyTensor, root_rank: int) -> list[AnyTensor]:
    """Gather the input tensor from all devices to the given device ordinal."""
    ...


@overridable(dispatch_args=(0,), is_trivially_replicable=False)
def shards(input: ShardedTensor | QuantizedLayout) -> list[AnyTensor | QuantizedLayout]:
    """Return the shards of a sharded tensor."""
    ...


@overridable(dispatch_args=(0,), is_trivially_replicable=False)
def sharded_sum(maybe_sharded: AnyTensor, root_rank: int = 0) -> AnyTensor:
    """Reduce across the shards into a single device.

    root_rank:
        Rank of receiving device within the tensor devices.
        If sharded, `maybe_sharded.devices[root_rank]` is the destination.
    """
    ...


@overridable(dispatch_args=(0,))
def sigmoid(tensor: AnyTensor) -> AnyTensor:
    """See torch.sigmoid"""
    ...


@overridable(dispatch_args=(0,))
def sin(tensor: AnyTensor) -> AnyTensor:
    """See torch.sin"""
    ...


@overridable(dispatch_args=(0,))
def softmax(
    tensor: AnyTensor, dim: Optional[int] = None, dtype: Optional[torch.dtype] = None
) -> AnyTensor:
    """See torch.nn.functional.softmax"""
    ...


@overridable(dispatch_args=(0,))
def split(
    tensor: AnyTensor, split_size_or_sections: int | list[int], dim: int = 0
) -> tuple[AnyTensor, ...]:
    """See torch.split"""
    ...


@overridable(dispatch_args=(0,))
def swiglu(
    tensor: AnyTensor, *, alpha: float = 1.702, limit: float | None = None
) -> AnyTensor:
    raise NotImplementedError


@overridable(dispatch_args=(0,))
def to(tensor: AnyTensor, *args, **kwargs) -> AnyTensor:
    """See torch.Tensor.to"""
    ...


@overridable(dispatch_args=("tensors",))
def trace_tensor(key: str, *tensors: tuple[AnyTensor, ...]):
    """Trace tensor(s) in IREE runtime or in eager mode.

    You can add trace_tensor into your model wherever you want. It will insert a
    trace op into the IR. Then you can register a callback in the IREE runtime for
    custom handling of the trace command during execution. For example recording the
    tensor into a file. There is also a destination/sink for eager execution.

    The trace op will prevent fusion which will influence how the model is compiled.
    This may change the behavior of the program and cause a numerical issue to
    disappear if it was the result of op fusion.

    Example usage at sharktank/tests/ops/ops_test.py::TestTraceTensors.

    See:
    sharktank.utils.debugging.set_trace_tensor_callback
    sharktank.utils.debugging.trace_tensor_to_safetensors_callback
    sharktank.utils.debugging.flags.trace_path
    sharktank.utils.iree.make_hal_buffer_view_trace_default_callback
    sharktank.layers.BaseLayer.trace_tensor
    """
    ...


@overridable(dispatch_args=(0,), is_trivially_replicable=False)
def barrier_on_logical_device(tensor: AnyTensor, ordinal: int) -> AnyTensor:
    """Transfer the tensor to a device with ordinal `ordinal`."""
    ...


@overridable(dispatch_args=(0,), is_trivially_replicable=False)
def transfer_to_logical_device(tensor: AnyTensor, ordinal: int) -> AnyTensor:
    """Transfer the tensor to a device with ordinal `ordinal`."""
    ...


@overridable(dispatch_args=(0,))
def transpose(tensor: AnyTensor, dim0: int, dim1: int) -> AnyTensor:
    """See torch.transpose"""
    ...


@overridable(dispatch_args=(0,))
def unflatten(input: AnyTensor, dim: int, sizes: Tuple[int]) -> AnyTensor:
    """See torch.unflatten"""
    ...


@overridable(dispatch_args=(0,), is_trivially_replicable=False)
def unpack(input: AnyTensor) -> QuantizedLayout:
    ...


@overridable(dispatch_args=(0, 1))
def unpack_qs(qs: AnyTensor, layout: BlockScaledPackedLayout) -> AnyTensor:
    """Return the unpacked unscaled/quantized values of a block scales packed layout."""
    ...


@overridable(dispatch_args=(0,))
def unpack_to_qs(input: AnyTensor) -> AnyTensor:
    ...


@overridable(dispatch_args=(0,), is_trivially_replicable=False)
def unshard(tensor: AnyTensor) -> AnyTensor:
    """Return the tensor that has the same elements and shape, but is not sharded."""
    ...


@overridable(dispatch_args=(0,))
def unsqueeze(tensor: AnyTensor, dim: int) -> AnyTensor:
    """See torch.unsqueeze"""
    ...


@overridable(dispatch_args=(0,))
def squeeze(tensor, dim: Optional[int]) -> AnyTensor:
    """See torch.squeeze"""
    ...


@overridable(dispatch_args=(0,))
def sum(
    input: AnyTensor,
    dim: int | List[int] | None = None,
    keepdim: bool = False,
    *,
    dtype: torch.dtype = None,
) -> AnyTensor:
    """See torch.sum"""
    ...


@overridable
def topk(
    tensor,
    k: int,
    dim: int,
    largest: bool,
    sorted: bool,
    chunk_size: Optional[int] = None,
    use_linalgext_topk: bool = False,
) -> AnyTensor:
    """See torch.topk"""
    ...


@topk.trampoline
def _topk_trampoline(
    d: SignatureDispatcher,
    tensor,
    k: int,
    dim: int,
    largest: bool = True,
    sorted: bool = True,
    chunk_size: Optional[int] = None,
    use_linalgext_topk: bool = False,
) -> AnyTensor:
    tensors = (tensor,)
    for override in d.find_overrides(tensors):
        if isinstance(tensor, SplitPrimitiveTensor):
            result = override(
                tensor,
                k=k,
                dim=dim,
                largest=largest,
                sorted=sorted,
                use_linalgext_topk=use_linalgext_topk,
            )

        else:
            result = override(
                tensor,
                k=k,
                dim=dim,
                largest=largest,
                sorted=sorted,
                chunk_size=chunk_size,
                use_linalgext_topk=use_linalgext_topk,
            )
        if result is not NotImplemented:
            return override, result
    else:
        d.fail(tensors)


@overridable(dispatch_args=(0,))
def view(
    tensor: AnyTensor, shape: List[int] | None = None, dtype: torch.dtype | None = None
) -> AnyTensor:
    """See torch.Tensor.view"""
    ...


@overridable(dispatch_args=(0,))
def view_as_complex(tensor: AnyTensor) -> AnyTensor:
    """See torch.Tensor.view_as_complex"""
    ...


@overridable(dispatch_args=(0,))
def view_as_real(tensor: AnyTensor) -> AnyTensor:
    """See torch.Tensor.view_as_real"""
    ...


@overridable(dispatch_args=(), is_trivially_replicable=False)
def zeros(
    *size,
    dtype: Optional[dtype] = None,
    device: Optional[Union[str, torch.device]] = None,
    devices: Sequence[int] | None = None,
    **kwargs,
) -> AnyTensor:
    """
    See torch.zeros.

    If devices is given, returns a ReplicatedTensor with identical (but independently created) shards.
    """
    ...


@overridable(dispatch_args=(0,))
def zeros_like(
    tensor: AnyTensor,
    *,
    dtype: torch.dtype | None = None,
    device: torch.device | None = None,
) -> AnyTensor:
    """See torch.zeros_like"""
    ...<|MERGE_RESOLUTION|>--- conflicted
+++ resolved
@@ -39,11 +39,7 @@
     "argmax",
     "barrier_on_logical_device",
     "cat",
-<<<<<<< HEAD
-=======
     "chunk",
-    "chunked_attention_mask",
->>>>>>> 0f9b1843
     "conv2d",
     "conv3d",
     "conv1d",
@@ -206,35 +202,12 @@
         d.fail(tensors)
 
 
-<<<<<<< HEAD
-=======
 @overridable(dispatch_args=(0,))
 def chunk(tensor: AnyTensor, chunks: int, dim: int = 0) -> tuple[AnyTensor, ...]:
     """See torch.chunk"""
     ...
 
 
-@overridable(dispatch_args=(0,))
-def chunked_attention_mask(
-    attention_mask: torch.Tensor, attention_chunk_size: int
-) -> torch.Tensor:
-    """
-    Apply a chunked attention mask onto a mask.
-
-    This is a convenience function that combines the creation of the boolean
-    chunked attention mask and its application to the provided attention mask.
-
-    Args:
-        attention_mask: The original attention mask of shape [bs, 1, sl, sl].
-        attention_chunk_size: The size of each attention chunk.
-
-    Returns:
-        A new attention mask with chunked masking applied.
-    """
-    ...
-
-
->>>>>>> 0f9b1843
 @overridable
 def conv2d(
     input: AnyTensor,
