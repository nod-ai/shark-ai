# Copyright 2024 Advanced Micro Devices, Inc.
#
# Licensed under the Apache License v2.0 with LLVM Exceptions.
# See https://llvm.org/LICENSE.txt for license information.
# SPDX-License-Identifier: Apache-2.0 WITH LLVM-exception

# This file contains overrides of the standard ops for normal torch and
# generic primitive/quantized types.

from typing import Optional, List, Sequence, Union, Tuple

import torch
from torch import Tensor, dtype
import torch.nn.functional as F
from numbers import Number

from sharktank.types import (
    DefaultPrimitiveTensor,
    PrimitiveTensor,
    DefaultPrimitiveTensor,
    QuantizedTensor,
    InferenceTensor,
    PlanarQuantizedTensor,
    BlockScaledI4Layout,
    BlockScaledLayout,
    SplitPrimitiveTensor,
    TensorScaledLayout,
    unbox_tensor,
    AnyTensor,
)

from sharktank.kernels.topk import iree_topk
from sharktank.ops.shape import normalize_negative_dim

from ._registry import AllOfType, AllOfExprs, AllOfExprsVariadic, IsOfType
from .signatures import *
import iree.turbine.ops.iree


@argmax.override(Tensor)
def argmax_default(
    x: Tensor,
    dim: Optional[int] = None,
    keepdim: bool = False,
    chunk_size: Optional[int] = None,
) -> None:
    if chunk_size is None:
        return torch.argmax(unbox_tensor(x), dim=dim, keepdim=keepdim)

    return _split_argmax(
        unbox_tensor(x),
        dim=dim,
        keepdim=keepdim,
        chunk_size=chunk_size,
    )


def _split_argmax(input_tensor, dim, keepdim: bool = False, chunk_size: int = 128):
    input_tensor = unbox_tensor(input_tensor)
    dim = dim if dim >= 0 else input_tensor.dim() + dim

    if input_tensor.shape[dim] % chunk_size != 0:
        raise ValueError(
            "dim's size must be a multiple of chunk_size.\n"
            f"Dim Size: {dim}\n"
            f"Chunk Size: {chunk_size}\n"
        )

    n_chunks = input_tensor.shape[dim] // chunk_size
    tensor_split = unflatten(input_tensor, dim, (n_chunks, chunk_size))

    argmax_1 = argmax(tensor_split, dim + 1)
    argmax_expanded = unsqueeze(argmax_1, dim + 1)

    max_vals = gather(tensor_split, dim + 1, argmax_expanded)
    max_vals = squeeze(max_vals, dim + 1)

    argmax_2 = argmax(max_vals, dim)
    index_shape = list(argmax_1.shape)
    index_shape[dim] = 1
    argmax_2_expanded = argmax_2.unsqueeze(dim)

    final_index_in_chunk = gather(argmax_1, dim, argmax_2_expanded)
    final_index = argmax_2_expanded * tensor_split.shape[dim + 1] + final_index_in_chunk

    final_index = squeeze(final_index, dim)

    if keepdim:
        final_index = unsqueeze(final_index, dim)

    return final_index


@cat.override(AllOfType(Tensor, PrimitiveTensor))
def cat_default(tensors: Sequence[Tensor | PrimitiveTensor], dim: int):
    result = torch.cat([unbox_tensor(t) for t in tensors], dim)
    if isinstance(tensors[0], PrimitiveTensor):
        result = DefaultPrimitiveTensor(data=result)
    return result


# conv2d


def conv2d_default(
    input: Tensor,
    weight: Tensor,
    bias: Optional[Tensor],
    *,
    stride,
    padding,
    dilation,
    groups,
    accum_dtype: Optional[torch.dtype],
):
    input = unbox_tensor(input)
    weight = unbox_tensor(weight)
    if bias is not None:
        bias = unbox_tensor(bias)
    if weight.dtype != input.dtype:
        weight = weight.to(input.dtype)
    if bias is not None and bias.dtype != input.dtype:
        bias = bias.to(input.dtype)
    return F.conv2d(
        input,
        weight,
        bias,
        stride=stride,
        padding=padding,
        dilation=dilation,
        groups=groups,
    )


conv2d.override(Tensor, Tensor, Tensor, auto_dequant=True)(conv2d_default)
conv2d.override(Tensor, Tensor, auto_dequant=True)(conv2d_default)

# conv3d


def conv3d_default(
    input: Tensor,
    weight: Tensor,
    bias: Optional[Tensor],
    *,
    stride,
    padding,
    dilation,
    groups,
    accum_dtype: Optional[torch.dtype],
):
    input = unbox_tensor(input)
    weight = unbox_tensor(weight)
    if bias is not None:
        bias = unbox_tensor(bias)
    if weight.dtype != input.dtype:
        weight = weight.to(input.dtype)
    if bias is not None and bias.dtype != input.dtype:
        bias = bias.to(input.dtype)
    return F.conv3d(
        input,
        weight,
        bias,
        stride=stride,
        padding=padding,
        dilation=dilation,
        groups=groups,
    )


conv3d.override(Tensor, Tensor, Tensor, auto_dequant=True)(conv3d_default)
conv3d.override(Tensor, Tensor, auto_dequant=True)(conv3d_default)


# conv1d


def conv1d_default(
    input: Tensor,
    weight: Tensor,
    bias: Optional[Tensor],
    *,
    stride,
    padding,
    dilation,
    groups,
    accum_dtype: Optional[torch.dtype],
):
    input = unbox_tensor(input)
    weight = unbox_tensor(weight)
    if bias is not None:
        bias = unbox_tensor(bias)
    if weight.dtype != input.dtype:
        weight = weight.to(input.dtype)
    if bias is not None and bias.dtype != input.dtype:
        bias = bias.to(input.dtype)
    return F.conv1d(
        input,
        weight,
        bias,
        stride=stride,
        padding=padding,
        dilation=dilation,
        groups=groups,
    )


conv1d.override(Tensor, Tensor, Tensor, auto_dequant=True)(conv1d_default)
conv1d.override(Tensor, Tensor, auto_dequant=True)(conv1d_default)


# Einsum
def mk_menk_men(inputs, weights):
    # batch dims: m, lhs pdims: none, lhs rdims: k, rhs pdims: en, rhs rdims: k
    inputs = inputs.unsqueeze(1)
    weights_shape = weights.shape
    weights = weights.view(
        weights_shape[0], weights_shape[1] * weights_shape[2], weights_shape[3]
    )
    result = matmul(inputs, weights, transpose_rhs=True)
    result = result.view(weights_shape[0], weights_shape[1], weights_shape[2])
    return result


def mek_menk_men(inputs, weights):
    # batch dims: me, lhs pdims: none, lhs rdims: k, rhs pdims: n, rhs rdims: k
    inputs_shape = inputs.shape
    inputs = inputs.view(inputs_shape[0] * inputs_shape[1], 1, inputs_shape[2])
    weights_shape = weights.shape
    weights = weights.view(
        weights_shape[0] * weights_shape[1], weights_shape[2], weights_shape[3]
    )
    result = matmul(inputs, weights, transpose_rhs=True)
    result = result.view(weights_shape[0], weights_shape[1], weights_shape[2])
    return result


def me_men_men(inputs, weights):
    # batch dims: me, lhs pdims: none, lhs rdims: none, rhs pdims: n, rhs rdims: none
    inputs_shape = inputs.shape
    inputs = inputs.view(inputs_shape[0] * inputs_shape[1], 1, 1)
    weights_shape = weights.shape
    weights = weights.view(weights_shape[0] * weights_shape[1], weights_shape[2], 1)
    result = matmul(inputs, weights, transpose_rhs=True)
    result = result.view(weights_shape[0], weights_shape[1], weights_shape[2])
    return result


@einsum_2args.override(AllOfType(Tensor, PrimitiveTensor, QuantizedTensor))
def einsum_2args(input0, input1, einsum_str):
    # Special optimized einsum kernels that lower to batch matmul
    if einsum_str == "mk,menk->men":
        return mk_menk_men(input0, input1)
    elif einsum_str == "mek,menk->men":
        return mek_menk_men(input0, input1)
    elif einsum_str == "me,men->men":
        return me_men_men(input0, input1)
    # Default non-QuantizedTensor einsum
    if not isinstance(input1, QuantizedTensor):
        return torch.einsum(einsum_str, unbox_tensor(input0), unbox_tensor(input1))
    # Fallback to other kernels
    return NotImplemented


# Elementwise
@elementwise.override(Tensor)
def elementwise_unary(operator, x, *args, **kwargs):
    x = unbox_tensor(x)
    return operator(x, *args, **kwargs)


@elementwise.override(
    AllOfExprs(
        IsOfType(Tensor, PrimitiveTensor), IsOfType(Tensor, PrimitiveTensor, Number)
    )
)
def elementwise_binary(operator, x, y, *args, **kwargs):
    x = unbox_tensor(x)
    if isinstance(y, PrimitiveTensor):
        y = unbox_tensor(y)
    return operator(x, y, *args, **kwargs)


@elementwise.override(
    AllOfExprs(
        IsOfType(Tensor, PrimitiveTensor),
        IsOfType(Tensor, PrimitiveTensor, Number),
        IsOfType(Tensor, PrimitiveTensor, Number),
    )
)
def elementwise_ternary(operator, x, y, z, *args, **kwargs):
    x = unbox_tensor(x)
    if isinstance(y, PrimitiveTensor):
        y = unbox_tensor(y)
    if isinstance(z, PrimitiveTensor):
        z = unbox_tensor(z)
    return operator(x, y, z, *args, **kwargs)


# Embedding Lookup
@embedding_lookup.override(Tensor, Tensor)
def embedding_lookup_default(input, embedding_matrix, dtype: Optional[dtype]):
    return F.embedding(unbox_tensor(input), unbox_tensor(embedding_matrix).to(dtype))


@embedding_lookup.override(Tensor, QuantizedTensor)
def embedding_lookup_Tensor_QuantizedTensor(
    input, embedding_matrix: QuantizedTensor, dtype: Optional[dtype]
):
    dequant = embedding_matrix.unpack().dequant(dtype=dtype)
    return F.embedding(unbox_tensor(input), dequant)


@equal.override(AllOfType(Tensor, InferenceTensor))
def equal_default(a: Tensor | InferenceTensor, b: Tensor | InferenceTensor) -> bool:
    return torch.equal(unbox_tensor(a), unbox_tensor(b))


@expand.override(Tensor)
def expand_default(tensor: AnyTensor, shape: List[int]) -> AnyTensor:
    return unbox_tensor(tensor).expand(*shape)


@expand.override(QuantizedTensor)
def expand_quantized(tensor: QuantizedTensor, shape: List[int]) -> QuantizedTensor:
    unpacked = tensor.unpack()
    if isinstance(unpacked, TensorScaledLayout):
        new_qs = unpacked._qs.expand(*shape)
        layout = TensorScaledLayout(
            shape=new_qs.shape, d=unpacked._d, qs=new_qs, m=unpacked._m
        )
        return PlanarQuantizedTensor(shape=new_qs.shape, layout=layout)
    return NotImplemented


@flatten.override(Tensor)
def flatten_default(
    input: Union[Tensor, PrimitiveTensor], start_dim: int, end_dim: int
) -> Tensor:
    return torch.flatten(unbox_tensor(input), start_dim, end_dim)


@flatten.override(QuantizedTensor)
def flatten_quantized(
    tensor: QuantizedTensor, start_dim: int, end_dim: int
) -> QuantizedTensor:
    unpacked = tensor.unpack()
    if isinstance(unpacked, TensorScaledLayout):
        new_qs = torch.flatten(unpacked._qs, start_dim, end_dim)
        layout = TensorScaledLayout(
            shape=new_qs.shape, d=unpacked._d, qs=new_qs, m=unpacked._m
        )
        return PlanarQuantizedTensor(shape=new_qs.shape, layout=layout)
    return NotImplemented


@gather.override(Tensor, Tensor)
def gather_default(
    input: Union[Tensor, PrimitiveTensor],
    dim: int,
    index: Union[Tensor, PrimitiveTensor],
) -> Tensor:
    return torch.gather(unbox_tensor(input), dim, unbox_tensor(index))


@extract_slice.override(AllOfType(Tensor, PrimitiveTensor))
def extract_slice_default(tensor, key):
    return unbox_tensor(tensor)[key]


@extract_slice.override(QuantizedTensor)
def extract_slice_QuantizedTensor(tensor: QuantizedTensor, key: slice):
    unpacked = tensor.unpack()
    if isinstance(unpacked, BlockScaledI4Layout):
        mul = 2
        new_d = unpacked._d[key]
        new_qs = unpacked._qs[key]
        if unpacked.m is not None:
            new_m = unpacked.m[key]
        dims = new_qs.shape
        dims = dims[:-2] + (dims[-2] * dims[-1] * mul,)
        layout = BlockScaledI4Layout(shape=dims, d=new_d, qs=new_qs, m=new_m)
        return PlanarQuantizedTensor(shape=dims, layout=layout)
    elif isinstance(unpacked, TensorScaledLayout):
        d = unpacked._d
        qs = unpacked._qs[key]
        m = unpacked._m[key]
        shape = qs.shape
        layout = TensorScaledLayout(shape=shape, d=d, qs=qs, m=m)
        return PlanarQuantizedTensor(shape=shape, layout=layout)
    return NotImplemented


@gemm.override(AllOfType(Tensor, InferenceTensor))
def gemm(
    a: AnyTensor,
    b: AnyTensor,
    c: Optional[AnyTensor],
    alpha: Optional[Union[Number, AnyTensor]],
    beta: Optional[Union[Number, AnyTensor]],
    transa: bool,
    transb: bool,
) -> bool:
    if transa:
        a = a.T
    if transb:
        b = b.T
    res = matmul(a, b)
    if alpha is not None:
        res = alpha * res
    if c is not None:
        if beta is not None:
            res = res + beta * c
        else:
            res = res + c
    return res


# Group norm.
@group_norm_affine.override(Tensor, Tensor, Tensor)
def group_norm_affine_default(input, weight, bias, *, num_groups, eps):
    input = unbox_tensor(input)
    weight = unbox_tensor(weight)
    bias = unbox_tensor(bias)
    return F.group_norm(input, num_groups=num_groups, weight=weight, bias=bias, eps=eps)


@index_copy_.override(Tensor, Tensor, Tensor)
def index_copy__default(
    inout: Union[Tensor, PrimitiveTensor],
    dim: int,
    index: Union[Tensor, PrimitiveTensor],
    tensor: Union[Tensor, PrimitiveTensor],
) -> Union[Tensor, PrimitiveTensor]:
    index = unbox_tensor(index)
    tensor = unbox_tensor(tensor)
    inout_as_torch = unbox_tensor(inout)
    if (
        not torch.compiler.is_compiling()
        and inout_as_torch.is_cpu
        and inout_as_torch.dtype == torch.float8_e4m3fnuz
    ):
        # PyTorch does not have eager implementation for float8_e4m3fnuz in CPU.
        # We need to view as int8 before performing the operation.
        # We still want to avoid the bitcasts during export as the IREE compiler has
        # trouble fusing them.
        inout_as_torch = inout_as_torch.view(dtype=torch.int8)
        tensor = tensor.view(dtype=torch.int8)
    inout_as_torch.index_copy_(dim, index, tensor)
    return inout


@index_put_.override(AllOfType(Tensor, PrimitiveTensor))
def index_put__default(
    inout: Union[Tensor, PrimitiveTensor],
    indices: Tuple[Union[Tensor, PrimitiveTensor]],
    values: Union[Tensor, PrimitiveTensor],
) -> Union[Tensor, PrimitiveTensor]:
    indices = tuple(unbox_tensor(index) for index in indices)
    inout_as_torch = unbox_tensor(inout)
    values = unbox_tensor(values)
    if (
        not torch.compiler.is_compiling()
        and inout_as_torch.is_cpu
        and inout_as_torch.dtype == torch.float8_e4m3fnuz
    ):
        # PyTorch does not have eager implementation for float8_e4m3fnuz in CPU.
        # We need to view as int8 before performing the operation.
        # We still want to avoid the bitcasts during export as the IREE compiler has
        # trouble fusing them.
        inout_as_torch = inout_as_torch.view(dtype=torch.int8)
        values = values.view(dtype=torch.int8)

    inout_as_torch.index_put_(indices, values)
    return inout


@index_select.override(Tensor, Tensor)
def index_select_default(
    tensor: Union[Tensor, PrimitiveTensor],
    dim: int,
    index: Union[Tensor, PrimitiveTensor],
) -> Union[Tensor, PrimitiveTensor]:
    return torch.index_select(unbox_tensor(tensor), dim, unbox_tensor(index))


@interpolate.override(Tensor)
def interpolate_default(
    input: Tensor,
    size: Optional[int | List[int]],
    scale_factor: Optional[float | List[float]],
    mode: str,
    align_corners: Optional[bool],
    recompute_scale_factor: Optional[bool],
    antialias: bool,
) -> Tensor:
    return torch.nn.functional.interpolate(
        input=unbox_tensor(input),
        size=size,
        scale_factor=scale_factor,
        mode=mode,
        align_corners=align_corners,
        recompute_scale_factor=recompute_scale_factor,
        antialias=antialias,
    )


def layer_norm_default(input, weight, bias, *, eps, normalized_shape):
    input = unbox_tensor(input)
    if weight is not None:
        weight = unbox_tensor(weight)
    if bias is not None:
        bias = unbox_tensor(bias)
    if normalized_shape is None:
        assert weight is not None
        normalized_shape = weight.shape
    return F.layer_norm(
        input, normalized_shape=normalized_shape, weight=weight, bias=bias, eps=eps
    )


layer_norm.override(Tensor)(layer_norm_default)
layer_norm.override(Tensor, Tensor)(layer_norm_default)
layer_norm.override(Tensor, Tensor, Tensor)(layer_norm_default)


# Linear
def linear_default(input, weight, bias, *, accum_dtype) -> Tensor:
    input = unbox_tensor(input)
    weight = unbox_tensor(weight)
    bias = None if bias is None else unbox_tensor(bias)
    if weight.dtype != input.dtype:
        weight = weight.to(dtype=input.dtype)
    result = matmul(input, weight, transpose_rhs=True)
    if bias is not None:
        result = result + bias
    return result


linear.override(Tensor, Tensor, auto_dequant=True)(linear_default)
linear.override(Tensor, Tensor, Tensor, auto_dequant=True)(linear_default)


@masked_fill.override(AllOfType(Tensor, PrimitiveTensor))
def masked_fill_default(
    tensor: Tensor | PrimitiveTensor,
    mask: Tensor | PrimitiveTensor,
    value: Number,
) -> Union[Tensor, PrimitiveTensor]:
    tensor = unbox_tensor(tensor)
    mask = unbox_tensor(mask)
    return tensor.masked_fill(mask, value)


# Matmul
@matmul.override(Tensor, Tensor, auto_dequant=True)
def matmul_default(lhs, rhs, *, transpose_rhs: bool) -> Tensor:
    lhs = unbox_tensor(lhs)
    rhs = unbox_tensor(rhs)
    if transpose_rhs:
        rhs = rhs.mT
    rhs = rhs.to(lhs.dtype)

    if len(lhs.shape) > 2 and len(rhs.shape) < 3:
        bdims = lhs.shape[:-1]
        lhs = torch.flatten(lhs, 0, -2)
        mm = torch.matmul(lhs, rhs)
        return torch.unflatten(mm, 0, bdims)

    return torch.matmul(lhs, rhs)


# Scaled dot product attention
@scaled_dot_product_attention.override(Tensor, Tensor, Tensor, None)
def scaled_dot_product_attention_torch(q, k, v, a, is_causal, scale) -> Tensor:
    q = unbox_tensor(q)
    k = unbox_tensor(k)
    v = unbox_tensor(v)
    if a is not None:
        a = unbox_tensor(a)

    # TODO: plumb dropout and is_causal through ops
    return torch.nn.functional.scaled_dot_product_attention(
        q, k, v, attn_mask=a, dropout_p=0.0, is_causal=is_causal, scale=scale
    )


@mean.override(Tensor)
def mean_default(
    x: Tensor, dim: Union[int, List[int]], keepdim: bool, *, dtype: torch.dtype
) -> None:
    return torch.mean(unbox_tensor(x), dim=dim, keepdim=keepdim, dtype=dtype)


@module_register_buffer.override(torch.nn.Module, Tensor)
def module_register_buffer_default(
    module: torch.nn.Module, name: str, tensor: Union[Tensor, InferenceTensor]
) -> None:
    return module.register_buffer(name, unbox_tensor(tensor))


@repeat.override(Tensor)
def repeat_default(input: Union[Tensor, PrimitiveTensor], *sizes: List[int]) -> Tensor:
    return unbox_tensor(input).repeat(*sizes)


@reshape.override(Tensor)
def reshape_default(input: Union[PrimitiveTensor, Tensor], shape: List[int]) -> Tensor:
    return torch.reshape(unbox_tensor(input), shape)


# RMS norm
@rms_norm.override(AllOfType(Tensor, InferenceTensor))
def rms_norm_default(
    x, weight, *, epsilon: float, orig_dtype: Union[None, torch.dtype]
) -> Tensor:
    if orig_dtype is None:
        orig_dtype = x.dtype
    variance = x.pow(2).mean(-1, keepdim=True)
    output = x * elementwise(torch.rsqrt, variance + epsilon)
    output = elementwise(torch.mul, weight, to(output, orig_dtype))
    return output


@rms_norm.override(Tensor, QuantizedTensor)
def rms_norm_Tensor_QuantizedTensor(
    x, weight: PrimitiveTensor, *, epsilon: float, orig_dtype: Union[None, torch.dtype]
) -> Tensor:
    x = unbox_tensor(x)
    weight = weight.unpack().dequant(x.dtype)
    return rms_norm_default(x, weight, epsilon=epsilon, orig_dtype=orig_dtype)


@pad.override(Tensor)
def pad_default(
    input: Union[Tensor, PrimitiveTensor],
    _pad: Sequence[int],
    mode: str = None,
    value: Optional[float] = None,
) -> Tensor:
    return F.pad(unbox_tensor(input), _pad, mode=mode, value=value)


@permute.override(Tensor)
def permute(tensor: Tensor, dims: List[int]):
    torch_tensor = unbox_tensor(tensor)
    return torch.permute(torch_tensor, dims)


@scatter_.override(
    AllOfExprs(
        IsOfType(Tensor, PrimitiveTensor),
        IsOfType(Tensor, PrimitiveTensor),
        IsOfType(Tensor, PrimitiveTensor, Number),
    )
)
def scatter__default(
    inout: Tensor | PrimitiveTensor,
    dim: int,
    index: Tensor | PrimitiveTensor,
    src: Tensor | PrimitiveTensor | Number,
    *,
    reduce: str | None = None,
) -> Tensor:
    inout = unbox_tensor(inout)
    index = unbox_tensor(index)
    if isinstance(src, (torch.Tensor, PrimitiveTensor)):
        src = unbox_tensor(src)
    if reduce is not None:
        inout.scatter_(dim, index, src, reduce=reduce)
    else:
        inout.scatter_(dim, index, src)
    return inout


@scatter_add.override(AllOfType(Tensor, PrimitiveTensor))
def scatter_add_default(
    input: Tensor | PrimitiveTensor,
    dim: int,
    index: Tensor | PrimitiveTensor,
    src: Tensor | PrimitiveTensor,
) -> Tensor:
    input = unbox_tensor(input)
    index = unbox_tensor(index)
    src = unbox_tensor(src)
    return torch.scatter_add(input, dim, index, src)


@sigmoid.override(Tensor)
def sigmoid_default(tensor: Tensor) -> Tensor:
    return tensor.sigmoid()


@softmax.override(Tensor)
def softmax_default(
    tensor: Union[Tensor, PrimitiveTensor],
    dim: Optional[int],
    dtype: Optional[torch.dtype],
) -> Tensor:
    return F.softmax(unbox_tensor(tensor), dim=dim, dtype=dtype)


@split.override(Tensor)
def split_default(
    tensor: Tensor | PrimitiveTensor,
    split_size_or_sections: int | list[int],
    dim: int = 0,
) -> tuple[Tensor, ...]:
    return torch.split(unbox_tensor(tensor), split_size_or_sections, dim)


<<<<<<< HEAD
@swiglu.override(Tensor)
def swiglu_default(
    x: Tensor, *, alpha: float = 1.702, limit: float | None = None
) -> Tensor:
    x = unbox_tensor(x)
    if x.size(-1) % 2 != 0:
        raise ValueError(f"SwiGLU expects even last dim, got {x.size(-1)}")

    # Split interleaved channels using NumPy-style slicing (start:stop:step).
    x_glu = x[..., ::2]  # even indices along the last dimension
    x_lin = x[..., 1::2]  # odd indices along the last dimension

    if limit is not None:
        x_glu = x_glu.clamp(min=None, max=limit)
        x_lin = x_lin.clamp(min=-limit, max=limit)
    # SwiGLU: swish(alpha * a) * (b + 1)
    out_glu = x_glu * torch.sigmoid(alpha * x_glu)
    return out_glu * (x_lin + 1)
=======
@split.override(IsOfType(QuantizedTensor, SplitPrimitiveTensor))
def split_via_extract_slice(
    tensor: QuantizedTensor | SplitPrimitiveTensor,
    split_size_or_sections: int | list[int],
    dim: int = 0,
) -> tuple[QuantizedTensor | SplitPrimitiveTensor, ...]:
    dim = normalize_negative_dim(tensor, dim)
    dim_size = tensor.shape[dim]
    if isinstance(split_size_or_sections, int):
        sections = [split_size_or_sections] * (dim_size // split_size_or_sections)
        reminder = dim_size % split_size_or_sections
        if reminder != 0:
            sections.append(reminder)
        return split(tensor, sections, dim)

    assert len(split_size_or_sections) > 0
    parts_range = [(0, split_size_or_sections[0])]
    for s in split_size_or_sections[1:]:
        parts_range.append((parts_range[-1][1], parts_range[-1][1] + s))
    assert parts_range[-1][1] == dim_size

    res = []
    for begin, end in parts_range:
        slice_ = tuple(
            slice(begin, end) if i == dim else slice(None) for i in range(dim + 1)
        )
        res.append(extract_slice(tensor, slice_))
    return tuple(res)
>>>>>>> f784df35


@to.override(Tensor)
def to_default(tensor: Tensor, *args, **kwargs) -> PrimitiveTensor:
    return DefaultPrimitiveTensor(data=unbox_tensor(tensor).to(*args, **kwargs))


@trace_tensor.override(AllOfExprsVariadic(IsOfType(Tensor, InferenceTensor)))
def trace_tensor(key: str, *tensors: tuple[AnyTensor, ...]):
    if len(tensors) != 1:
        raise ValueError("Tracing more than one tensor at a time is not supported.")
    tensor = unbox_tensor(unshard(tensors[0]))
    iree.turbine.ops.iree.trace_tensor(key, tensor)


@transfer_to_logical_device.override(Tensor)
def transfer_to_logical_device_default(tensor: Tensor, ordinal: int):
    transfered = iree.turbine.ops.iree.transfer_to_logical_device(
        f"{ordinal}", unbox_tensor(tensor)
    )
    if isinstance(tensor, DefaultPrimitiveTensor):
        transfered = DefaultPrimitiveTensor(data=transfered, name=tensor.name)
    return transfered


@barrier_on_logical_device.override(Tensor)
def barrier_on_device_default(tensor: Tensor, ordinal: int):
    barriered = iree.turbine.ops.iree.barrier_on_logical_device(
        f"{ordinal}", unbox_tensor(tensor)
    )
    if isinstance(tensor, DefaultPrimitiveTensor):
        barriered = DefaultPrimitiveTensor(data=barriered, name=tensor.name)
    return barriered


@transpose.override(Tensor)
def transpose_default(
    tensor: Union[Tensor, PrimitiveTensor], dim0: int, dim1: int
) -> Union[Tensor, PrimitiveTensor]:
    transposed = torch.transpose(unbox_tensor(tensor), dim0, dim1)
    if isinstance(tensor, PrimitiveTensor):
        transposed = DefaultPrimitiveTensor(data=transposed, name=tensor.name)
    return transposed


@transpose.override(PlanarQuantizedTensor)
def transpose_PlanarQuantizedTensor(
    tensor: PlanarQuantizedTensor, dim0: int, dim1: int
) -> PlanarQuantizedTensor:
    layout = tensor.unpack()

    if isinstance(layout, BlockScaledLayout):
        last_index = [-1, len(layout.shape) - 1]
        if dim0 in last_index or dim1 in last_index:
            raise ValueError("Cannot transpose last dim of BlockScaledLayout tensors.")

    new_planes = {}
    for name, plane in layout.planes.items():
        if len(plane.shape) < 2:
            new_planes[name] = plane
        else:
            new_planes[name] = plane.transpose(dim0, dim1)

    new_shape = list(layout.shape)
    new_shape[dim0], new_shape[dim1] = new_shape[dim1], new_shape[dim0]

    new_layout = layout.__class__.create(
        shape=new_shape,
        metadata=layout.metadata,
        planes=new_planes,
    )
    return PlanarQuantizedTensor(shape=new_layout.shape, layout=new_layout)


# Sharded default impls (do nothing).


@reduce_scatter.override(Tensor)
def reduce_scatter_unsharded(
    tensor: AnyTensor, scatter_dim: int
) -> Tensor | InferenceTensor:
    return tensor


@sharded_cat.override(Tensor)
def sharded_cat_unsharded(maybe_sharded):
    return unbox_tensor(maybe_sharded)


@sharded_gather.override(Tensor)
def sharded_gather_unsharded(input):
    return [input]


@sharded_sum.override(Tensor)
def sharded_sum_unsharded(tensor: Tensor, root_rank: int) -> Tensor:
    if root_rank != 0:
        raise ValueError(
            f"sharded_sum destination rank {root_rank} is invalid for"
            f" tensor of type {type(tensor)}. Only rank of 0 is allowed"
        )
    return unbox_tensor(tensor)


@sum.override(AllOfType(Tensor, PrimitiveTensor))
def sum_default(
    input: Tensor | PrimitiveTensor,
    dim: Union[int, List[int]] | None = None,
    keepdim: bool = False,
    *,
    dtype: torch.dtype,
) -> Tensor:
    return torch.sum(unbox_tensor(input), dim=dim, keepdim=keepdim, dtype=dtype)


@unflatten.override(Tensor)
def unflatten_default(
    input: Union[Tensor, PrimitiveTensor], dim: int, sizes: Tuple[int]
) -> Tensor:
    return torch.unflatten(unbox_tensor(input), dim, sizes)


@unsqueeze.override(Tensor)
def unsqueeze_default(tensor: Union[Tensor, PrimitiveTensor], dim: int) -> Tensor:
    return torch.unsqueeze(unbox_tensor(tensor), dim)


@unsqueeze.override(QuantizedTensor)
def unsqueeze_quantized(tensor: QuantizedTensor, dim: int) -> QuantizedTensor:
    unpacked = tensor.unpack()
    if isinstance(unpacked, TensorScaledLayout):
        new_qs = unpacked._qs.unsqueeze(dim)
        layout = TensorScaledLayout(
            shape=new_qs.shape, d=unpacked._d, qs=new_qs, m=unpacked._m
        )
        return PlanarQuantizedTensor(shape=new_qs.shape, layout=layout)
    return NotImplemented


@squeeze.override(AllOfType(AnyTensor, PrimitiveTensor))
def squeeze_default(tensor, dim: Optional[int] = None) -> AnyTensor:
    if dim is None:
        return torch.squeeze(unbox_tensor(tensor))
    else:
        return torch.squeeze(unbox_tensor(tensor), dim)


@topk.override(AllOfType(Tensor, PrimitiveTensor))
def topk_default(
    tensor,
    k: int,
    dim: int,
    largest: bool,
    sorted: bool,
    chunk_size: Optional[int] = None,
    use_linalgext_topk: bool = False,
) -> tuple[Tensor, Tensor]:

    if use_linalgext_topk:
        assert largest
        assert not sorted
        assert dim == len(tensor.shape) - 1 or dim == -1
        bs_shape = tensor.shape[:-1]

        tensor = unbox_tensor(tensor.flatten(0, -2))
        flat_bs = tensor.shape[0]

        indices = torch.arange(tensor.shape[1], dtype=torch.int32)[None, :].repeat(
            tensor.shape[0], 1
        )

        if chunk_size:
            tensor = tensor.unflatten(dim, (chunk_size, tensor.shape[-1] // chunk_size))
            tensor = tensor.flatten(0, 1)
            indices = indices.unflatten(
                dim, (chunk_size, indices.shape[-1] // chunk_size)
            )
            indices = indices.flatten(0, 1)

        values, indices = iree_topk(tensor, indices, k=k)

        if chunk_size:
            values = values.unflatten(0, (flat_bs, chunk_size)).flatten(1)
            indices = indices.unflatten(0, (flat_bs, chunk_size)).flatten(1)
            values, indices = iree_topk(values, indices, k=k)

        values = unflatten(values, 0, bs_shape)
        indices = unflatten(indices, 0, bs_shape)
        return values, indices.to(torch.int64)

    if chunk_size is not None:
        return _split_topk(
            tensor, k, dim, largest, sorted, chunk_size, use_linalgext_topk
        )

    result = torch.topk(
        unbox_tensor(tensor), k=k, dim=dim, largest=largest, sorted=sorted
    )
    return result.values, result.indices


def _split_topk(
    tensor: Tensor,
    k: int,
    dim: int,
    largest: bool,
    sorted: bool,
    chunk_size: int,
    use_linalgext_topk: bool,
) -> Tuple[Tensor, Tensor]:
    """Find the `topk` of a tensor using `split_k` strategy for better perf.

    Args:
        tensor (Tensor): Tensor to take `topk` of.
        k (int): Number of max tokens to select.
        dim (int): Dim to take along.
        largest (bool): Return largest or smallest indices.
        sorted (bool): Return results in sorted order or not.
        chunk_size (int): Size to split groups into.

    Raises:
        ValueError: k must be positive
        ValueError: dim length must be a multiple of chunk_size

    Returns:
        Tuple[Tensor, Tensor]: Selected values and indices.
    """
    # TODO(stbaione): Explore more algorithms, like `grouped_argmax` for better perf.
    tensor = unbox_tensor(tensor)

    if k <= 0:
        raise ValueError("k must be positive")
    dim = dim if dim >= 0 else tensor.dim() + dim

    if tensor.shape[dim] % chunk_size:
        raise ValueError("dim length must be a multiple of chunk_size")

    n_chunks = tensor.shape[dim] // chunk_size
    tensor_unflattened = unflatten(tensor, dim, (n_chunks, chunk_size))

    vals_local, idx_local = topk(
        tensor_unflattened,
        k,
        dim=dim + 1,
        largest=largest,
        sorted=sorted,
        use_linalgext_topk=use_linalgext_topk,
    )

    vals_flat = flatten(vals_local, start_dim=dim, end_dim=dim + 1)
    idx_flat = flatten(idx_local, start_dim=dim, end_dim=dim + 1)

    vals_out, flat_idx = topk(
        vals_flat,
        k,
        dim=dim,
        largest=largest,
        sorted=sorted,
        use_linalgext_topk=use_linalgext_topk,
    )

    chunk_idx = flat_idx // k

    local_pos = gather(idx_flat, dim, flat_idx)
    idx_out = local_pos + chunk_idx * chunk_size

    return vals_out, idx_out


@view.override(Tensor)
def view_default(
    tensor: Union[Tensor, PrimitiveTensor],
    shape: List[int] | None,
    dtype: torch.dtype | None,
) -> Tensor:
    assert (shape is None) ^ (
        dtype is None
    ), "Exactly one of shape or dtype must be provided"
    if shape is not None:
        return unbox_tensor(tensor).view(*shape)
    else:
        return unbox_tensor(tensor).view(dtype)


@view.override(QuantizedTensor)
def view_QuantizedTensor(tensor: QuantizedTensor, shape):
    unpacked = tensor.unpack()
    if isinstance(unpacked, TensorScaledLayout):
        new_qs = unpacked._qs.view(shape)
        layout = TensorScaledLayout(
            shape=shape, d=unpacked._d, qs=new_qs, m=unpacked._m
        )
        return PlanarQuantizedTensor(shape=shape, layout=layout)
    elif isinstance(unpacked, BlockScaledI4Layout):
        bs = 16
        shape = list(shape)
        new_d = unpacked._d.view(shape[:-1] + [shape[-1] // 32, 1])
        qs_shape = shape[:-1] + [shape[-1] // 32, 16]
        new_qs = unpacked._qs.view(qs_shape)
        if unpacked.m is not None:
            new_m = unpacked.m.view(shape[:-1] + [shape[-1] // 32, 1])
        layout = BlockScaledI4Layout(shape=shape, d=new_d, qs=new_qs, m=new_m)
        return PlanarQuantizedTensor(shape=shape, layout=layout)
    return NotImplemented


@view_as_complex.override(Tensor)
def view_as_complex_default(tensor: Union[Tensor, PrimitiveTensor]) -> Tensor:
    return torch.view_as_complex(unbox_tensor(tensor))


@view_as_real.override(Tensor)
def view_as_real_default(tensor: Union[Tensor, PrimitiveTensor]) -> Tensor:
    return torch.view_as_real(unbox_tensor(tensor))


@zeros_like.override(AllOfType(Tensor, PrimitiveTensor))
def zeros_like_default(
    tensor: Union[Tensor, PrimitiveTensor],
    *,
    dtype: torch.dtype | None,
    layout: torch.layout | None,
    device: torch.device | None,
    requires_grad: bool,
    memory_format: torch.memory_format,
) -> Tensor:
    return torch.zeros_like(
        unbox_tensor(tensor),
        dtype=dtype,
        layout=layout,
        device=device,
        requires_grad=requires_grad,
        memory_format=memory_format,
    )<|MERGE_RESOLUTION|>--- conflicted
+++ resolved
@@ -709,26 +709,6 @@
     return torch.split(unbox_tensor(tensor), split_size_or_sections, dim)
 
 
-<<<<<<< HEAD
-@swiglu.override(Tensor)
-def swiglu_default(
-    x: Tensor, *, alpha: float = 1.702, limit: float | None = None
-) -> Tensor:
-    x = unbox_tensor(x)
-    if x.size(-1) % 2 != 0:
-        raise ValueError(f"SwiGLU expects even last dim, got {x.size(-1)}")
-
-    # Split interleaved channels using NumPy-style slicing (start:stop:step).
-    x_glu = x[..., ::2]  # even indices along the last dimension
-    x_lin = x[..., 1::2]  # odd indices along the last dimension
-
-    if limit is not None:
-        x_glu = x_glu.clamp(min=None, max=limit)
-        x_lin = x_lin.clamp(min=-limit, max=limit)
-    # SwiGLU: swish(alpha * a) * (b + 1)
-    out_glu = x_glu * torch.sigmoid(alpha * x_glu)
-    return out_glu * (x_lin + 1)
-=======
 @split.override(IsOfType(QuantizedTensor, SplitPrimitiveTensor))
 def split_via_extract_slice(
     tensor: QuantizedTensor | SplitPrimitiveTensor,
@@ -757,7 +737,26 @@
         )
         res.append(extract_slice(tensor, slice_))
     return tuple(res)
->>>>>>> f784df35
+
+
+@swiglu.override(Tensor)
+def swiglu_default(
+    x: Tensor, *, alpha: float = 1.702, limit: float | None = None
+) -> Tensor:
+    x = unbox_tensor(x)
+    if x.size(-1) % 2 != 0:
+        raise ValueError(f"SwiGLU expects even last dim, got {x.size(-1)}")
+
+    # Split interleaved channels using NumPy-style slicing (start:stop:step).
+    x_glu = x[..., ::2]  # even indices along the last dimension
+    x_lin = x[..., 1::2]  # odd indices along the last dimension
+
+    if limit is not None:
+        x_glu = x_glu.clamp(min=None, max=limit)
+        x_lin = x_lin.clamp(min=-limit, max=limit)
+    # SwiGLU: swish(alpha * a) * (b + 1)
+    out_glu = x_glu * torch.sigmoid(alpha * x_glu)
+    return out_glu * (x_lin + 1)
 
 
 @to.override(Tensor)
