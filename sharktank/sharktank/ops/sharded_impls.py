--- conflicted
+++ resolved
@@ -1410,17 +1410,12 @@
 
     return [shard.as_torch().clone() for _ in range(input.shard_count)]
 
-<<<<<<< HEAD
-
-# Sharded sum.
-def _sharded_sum_sharded(tensor: ShardedTensor) -> Tensor:
-=======
+
 def _sharded_sum_sharded(tensor: ShardedTensor, root_rank: int) -> Tensor:
     if root_rank < 0 or root_rank >= tensor.shard_count:
         raise ValueError(
             f"Root rank {root_rank} must be in the range [0, {tensor.shard_count})"
         )
->>>>>>> 92e1482a
     reduced = functools.reduce(
         lambda x, y: elementwise(torch.add, x, y),
         [
