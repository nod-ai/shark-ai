--- conflicted
+++ resolved
@@ -49,8 +49,6 @@
             "ffn_norm", RMSNormLayer(theta("ffn_norm"), epsilon=rms_epsilon)
         )
 
-<<<<<<< HEAD
-=======
         # Add optional FFN output norm layer
         if theta.optional_tensor("layer_output_norm") is not None:
             self.add_module(
@@ -60,7 +58,6 @@
         else:
             self.add_module("layer_output_norm", torch.nn.Identity())
 
->>>>>>> eacbd9bc
         # Add expert_count x FFN
         self.experts = PreGatherFFNMOE(theta, activation=moe_activation)
 
@@ -88,9 +85,6 @@
         moe_output = self.experts(ffn_input, top_k_experts, expert_gate)
         moe_output = moe_output.reshape(batch_size, sequence_length, feature_dim)
 
-<<<<<<< HEAD
-=======
         moe_output = self.layer_output_norm(moe_output)
 
->>>>>>> eacbd9bc
         return h + moe_output