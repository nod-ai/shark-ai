--- conflicted
+++ resolved
@@ -54,38 +54,26 @@
         self.ffn_gate_inp = torch.nn.Identity()
         self.layer_output_norm = torch.nn.Identity()
         self.shared_experts = None
-<<<<<<< HEAD
         self.shard_count = shard_count
-=======
-        self.route_scale = None
-        if route_scale is not None and route_scale != 1:
-            self.route_scale = route_scale
->>>>>>> 4a120712
 
         # Add router gate
         if theta.optional_tensor("ffn_gate_inp") is not None:
             self.add_module("ffn_gate_inp", LinearLayer(theta("ffn_gate_inp")))
 
-<<<<<<< HEAD
-        if theta.optional_tensor("ffn_gate_shexp") is not None:
-            self.shared_experts = FFN(theta=theta, activation_fn=moe_activation)
-=======
-        # Add expert_count x FFN
         if isinstance(experts_ffn_moe_block, str):
             if experts_ffn_moe_block == "PreGatherFFNMOE":
-                self.experts = PreGatherFFNMOE(theta, activation=moe_activation)
+                self.routed_experts = PreGatherFFNMOE(theta, activation=moe_activation)
             elif experts_ffn_moe_block == "DenseFFNMOE":
-                self.experts = DenseFFNMOE(theta, activation_fn=moe_activation)
+                self.routed_experts = DenseFFNMOE(theta, activation_fn=moe_activation)
             else:
                 raise ValueError(
                     f'Unknown experts_ffn_moe_block "{experts_ffn_moe_block}"'
                 )
         else:
-            self.experts = experts_ffn_moe_block
+            self.routed_experts = experts_ffn_moe_block
 
-        if "shared_experts" in theta:
-            self.shared_experts = FFN(theta("shared_experts"))
->>>>>>> 4a120712
+        if theta.optional_tensor("ffn_gate_shexp") is not None:
+            self.shared_experts = FFN(theta=theta, activation_fn=moe_activation)
 
         # Add optional FFN output norm layer
         if theta.optional_tensor("layer_output_norm") is not None:
@@ -93,11 +81,6 @@
                 theta("layer_output_norm"), epsilon=rms_epsilon
             )
 
-<<<<<<< HEAD
-        self.routed_experts = PreGatherFFNMOE(theta, activation=moe_activation)
-
-=======
->>>>>>> 4a120712
     def forward(
         self,
         h: torch.Tensor | ShardedTensor,
