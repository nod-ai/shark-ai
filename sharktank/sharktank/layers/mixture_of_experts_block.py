--- conflicted
+++ resolved
@@ -7,10 +7,7 @@
 from typing import Optional
 
 import torch
-<<<<<<< HEAD
 import torch.nn.functional as F
-=======
->>>>>>> 2bbcd463
 
 from sharktank.types import Theta
 from sharktank.layers import *
@@ -39,15 +36,10 @@
         *,
         score_experts=softmax,
         normalize_experts=True,
-<<<<<<< HEAD
         expert_count: Optional[int] = None,
         n_expert_groups: Optional[int] = None,
         n_limited_groups: Optional[int] = None,
         route_scale: Optional[float] = None,
-=======
-        add_residual=True,
-        route_scale: Optional[float] = 1.0,
->>>>>>> 2bbcd463
     ):
         super().__init__(theta)
         self.expert_used_count = expert_used_count
@@ -60,10 +52,6 @@
         self.ffn_gate_inp = torch.nn.Identity()
         self.layer_output_norm = torch.nn.Identity()
         self.shared_experts = None
-<<<<<<< HEAD
-=======
-        self.route_scale = route_scale if route_scale > 1 else None
->>>>>>> 2bbcd463
 
         # Add router gate
         if theta.optional_tensor("ffn_gate_inp") is not None:
