# Copyright 2024 Advanced Micro Devices, Inc
#
# Licensed under the Apache License v2.0 with LLVM Exceptions.
# See https://llvm.org/LICENSE.txt for license information.
# SPDX-License-Identifier: Apache-2.0 WITH LLVM-exception

from typing import Optional

import torch
import torch.nn.functional as F

from sharktank.layers import *
<<<<<<< HEAD
from sharktank.ops import softmax, replicate, topk, zeros_like
from sharktank.types import Theta, ShardedTensor
=======
from sharktank.ops import softmax, topk, zeros_like, reshard_like
from sharktank.types import ShardedTensor, Theta
>>>>>>> 0ca86509

__all__ = [
    "MoeBlock",
]


class MoeBlock(ThetaLayer):
    """
    This implementation considers MoE operations as block-sparse
    operations to support imbalanced token assignments to experts.
    This enables the MoE to operate at a faster rate and in full capacity without any dropped tokens
    (or reduced performance).
    """

    def __init__(
        self,
        theta: Theta,
        expert_used_count: int,
        rms_epsilon: float,
        moe_activation=torch.nn.functional.silu,
        *,
        experts_ffn_moe_block: PreGatherFFNMOE | DenseFFNMOE | str = "DenseFFNMOE",
        score_experts=softmax,
        normalize_experts=True,
        shard_count: int = 1,
        expert_count: Optional[int] = None,
        n_expert_groups: Optional[int] = None,
        n_limited_groups: Optional[int] = None,
        route_scale: Optional[float] = None,
    ):
        super().__init__(theta)
        if n_expert_groups is not None:
            if expert_count % n_expert_groups != 0:
                raise ValueError(
                    (
                        f"Number of experts {expert_count} must be divisible by the "
                        f"number of expert groups {n_expert_groups}."
                    )
                )
            n_experts_per_group = expert_count // n_expert_groups
            if n_experts_per_group < n_limited_groups:
                raise ValueError(
                    (
                        f"Number of limited expert groups {n_limited_groups} must be at "
                        f"most the number of experts per group {n_experts_per_group}."
                    )
                )
        self.expert_used_count = expert_used_count
        self.expert_count = expert_count
        self.n_expert_groups = n_expert_groups
        self.n_limited_groups = n_limited_groups
        self.score_experts = score_experts
        self.normalize_experts = normalize_experts
        self.route_scale = route_scale
        self.ffn_gate_inp = torch.nn.Identity()
        self.layer_output_norm = torch.nn.Identity()
        self.shared_experts = None
        self.shard_count = shard_count

        # Add router gate
        if theta.optional_tensor("ffn_gate_inp") is not None:
            self.add_module("ffn_gate_inp", LinearLayer(theta("ffn_gate_inp")))

        if isinstance(experts_ffn_moe_block, str):
            if experts_ffn_moe_block == "PreGatherFFNMOE":
                self.routed_experts = PreGatherFFNMOE(theta, activation=moe_activation)
            elif experts_ffn_moe_block == "DenseFFNMOE":
                self.routed_experts = DenseFFNMOE(theta, activation_fn=moe_activation)
            else:
                raise ValueError(
                    f'Unknown experts_ffn_moe_block "{experts_ffn_moe_block}"'
                )
        else:
            self.routed_experts = experts_ffn_moe_block

        if theta.optional_tensor("ffn_gate_shexp") is not None:
            self.shared_experts = FFN(theta=theta, activation_fn=moe_activation)

        # Add optional FFN output norm layer
        if theta.optional_tensor("layer_output_norm") is not None:
            self.layer_output_norm = RMSNormLayer(
                theta("layer_output_norm"), epsilon=rms_epsilon
            )

    def forward(
        self,
        h: torch.Tensor | ShardedTensor,
    ):
        batch_size, sequence_length, feature_dim = h.shape
        ffn_input = h.view(-1, feature_dim)

        # For each token, the router calculates the router weights for all experts
        # router_logits: (batch_size * sequence_length, expert_count)
        router_logits = self.ffn_gate_inp(ffn_input)
        router_weights = self.score_experts(router_logits.to(torch.float))

<<<<<<< HEAD
        if self.shard_count > 1:
            router_weights = replicate(router_weights, count=self.shard_count)
        # self.n_expert_groups = None
        # self.n_limited_groups = None
=======
        router_weights = reshard_like(router_weights, like=ffn_input)

>>>>>>> 0ca86509
        # Select top k experts from router weights
        if self.n_expert_groups is not None and self.n_limited_groups is not None:
            scores_for_choice = router_weights.view(-1, self.expert_count)

            group_scores = (
                router_weights.view(
                    -1, self.n_expert_groups, self.expert_count // self.n_expert_groups
                )
                .topk(2, dim=-1)[0]
                .sum(dim=-1)
            )
            group_idx = topk(group_scores, k=self.n_limited_groups, dim=-1)[1]
            group_mask = zeros_like(group_scores)
            group_mask.scatter_(1, group_idx, 1)
            score_mask = (
                group_mask.unsqueeze(-1)
                .expand(
                    -1, self.n_expert_groups, self.expert_count // self.n_expert_groups
                )
                .reshape(-1, self.expert_count)
            )
            scores_for_choice = scores_for_choice.masked_fill(~score_mask.bool(), 0.0)
            expert_gate, top_k_experts = topk(
                scores_for_choice, k=self.expert_used_count, dim=-1
            )
        else:
            expert_gate, top_k_experts = topk(
                router_weights, self.expert_used_count, dim=-1
            )

        if self.normalize_experts:
            expert_gate /= expert_gate.sum(dim=-1, keepdim=True)

        expert_gate = expert_gate.to(ffn_input.dtype)

        if self.route_scale is not None:
            expert_gate = expert_gate * self.route_scale

        moe_output = self.routed_experts(ffn_input, top_k_experts, expert_gate)

        if self.shared_experts:
            moe_output = moe_output + self.shared_experts(ffn_input)

        moe_output = moe_output.reshape(batch_size, sequence_length, feature_dim)

        moe_output = self.layer_output_norm(moe_output)

        return moe_output<|MERGE_RESOLUTION|>--- conflicted
+++ resolved
@@ -10,13 +10,8 @@
 import torch.nn.functional as F
 
 from sharktank.layers import *
-<<<<<<< HEAD
-from sharktank.ops import softmax, replicate, topk, zeros_like
-from sharktank.types import Theta, ShardedTensor
-=======
 from sharktank.ops import softmax, topk, zeros_like, reshard_like
 from sharktank.types import ShardedTensor, Theta
->>>>>>> 0ca86509
 
 __all__ = [
     "MoeBlock",
@@ -113,15 +108,8 @@
         router_logits = self.ffn_gate_inp(ffn_input)
         router_weights = self.score_experts(router_logits.to(torch.float))
 
-<<<<<<< HEAD
-        if self.shard_count > 1:
-            router_weights = replicate(router_weights, count=self.shard_count)
-        # self.n_expert_groups = None
-        # self.n_limited_groups = None
-=======
         router_weights = reshard_like(router_weights, like=ffn_input)
 
->>>>>>> 0ca86509
         # Select top k experts from router weights
         if self.n_expert_groups is not None and self.n_limited_groups is not None:
             scores_for_choice = router_weights.view(-1, self.expert_count)
