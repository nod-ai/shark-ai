--- conflicted
+++ resolved
@@ -55,13 +55,8 @@
         self,
         h: torch.Tensor | ShardedTensor,
         start_index: int,
-<<<<<<< HEAD
         embedding: ShardedRotaryLayer,
-        embedding_batch_mask: torch.Tensor,
-=======
-        embedding: RotaryEmbeddingLayer,
         embedding_batch_mask: tuple[InferenceTensor, InferenceTensor] | InferenceTensor,
->>>>>>> 74774d07
     ):
         if self.wq is not None:
             q = self.wq(h).unflatten(2, (self.head_count, -1))
