--- conflicted
+++ resolved
@@ -603,12 +603,9 @@
         softcap: Optional[float] = None,
         scale: Optional[float] = None,
         mask: Optional[torch.Tensor] = None,
-<<<<<<< HEAD
         probs_quantizer: Optional[StaticScaledQuantizer] = None,
         k_quantizer: StaticScaledQuantizer = None,
         v_quantizer: StaticScaledQuantizer = None,
-=======
->>>>>>> 805babaa
     ):
         self.write(
             cache_state,
