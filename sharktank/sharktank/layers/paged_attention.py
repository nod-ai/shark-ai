# Copyright 2024 Advanced Micro Devices, Inc.
#
# Licensed under the Apache License v2.0 with LLVM Exceptions.
# See https://llvm.org/LICENSE.txt for license information.
# SPDX-License-Identifier: Apache-2.0 WITH LLVM-exception

"""Light-weight encapsulations for various forms of attention KV-caches.

These are not complete abstractions: they are primarily focused on making
tightly coupled transformer blocks a bit less "stringy" with loose tensors
and dims floating around everywhere.
"""

from typing import Optional, Union, List, Literal

import math

import torch
from collections import defaultdict
from sharktank.layers.configs.llm_configs import LlamaModelConfig, ParallelismConfig
from sharktank.types import (
    DefaultPrimitiveTensor,
    QuantizerTensor,
    PlanarQuantizedTensor,
    ShardedTensor,
    StaticScaledQuantizer,
    TensorScaledLayout,
)
from sharktank import ops, kernels
from sharktank.kernels.mlir_kernel import *
<<<<<<< HEAD
from sharktank.types.tensors import AnyTensor
from sharktank.kernels import wave
=======
from sharktank.types.tensors import AnyTensor, QuantizedTensor, ReplicatedTensor
from sharktank.types.quantizers import unpack_to_raw_tensor, pack_raw_tensor
>>>>>>> 3fc379e6


from sharktank.layers.kv_cache import KVCache, CacheAllocation

__all__ = ["PagedAttention", "attn_type_map"]

attn_type_map = defaultdict(lambda: "gqa")
attn_type_map.update(
    {
        "llama": "gqa",
        "grok": "gqa",
        "deepseek2": "mla",
        "llama4": "gqa",
    }
)


# Paged Attention Kernels
#
# Each kernel is put into its own class to create a namespace for it
def KVCacheGatherKernel():
    CACHE_SIZE = DynDim.CACHE_SIZE
    PAGES = DynDim.PAGES
    T_BLOCK = StaticDim.T_BLOCK
    PART = StaticDim.PART
    BLOCK_SEQ_STRIDE = StaticDim.BLOCK_SEQ_STRIDE
    HEAD_COUNT_KV = StaticDim.HEAD_COUNT_KV
    ATTN_HEAD_DIM = StaticDim.ATTN_HEAD_DIM
    BATCH = DynDim.BATCH

    CACHE_TY = Dtype.CACHE_TY
    I64 = Dtype.I64

    @mlir_kernel(
        inputs=(
            MLIRTensor[
                CACHE_SIZE,
                T_BLOCK,
                PART,
                HEAD_COUNT_KV,
                BLOCK_SEQ_STRIDE,
                ATTN_HEAD_DIM,
                CACHE_TY,
            ],
            MLIRTensor[BATCH, PAGES, I64],
            MLIRTensor[I64],
            MLIRTensor[I64],
        ),
        results=(
            MLIRTensor[
                BATCH, PAGES, HEAD_COUNT_KV, BLOCK_SEQ_STRIDE, ATTN_HEAD_DIM, CACHE_TY
            ],
        ),
    )
    def paged_attention_kv_cache_gather(
        cache, page_ids, transformer_idx, partition_idx, result
    ):
        mlir = """
        !cache_slice = tensor<{{[CACHE_SIZE, HEAD_COUNT_KV, BLOCK_SEQ_STRIDE, ATTN_HEAD_DIM]|join('x')}}x!cache_dtype>

        module {
        util.func private @{{kernel_name}}(%cache: !cache,
                                   %page_ids: !page_ids,
                                   %transformer_idx: !transformer_idx,
                                   %partition_idx: !partition_idx) -> !result {
          %c0 = arith.constant 0 : index
          %c1 = arith.constant 1 : index

          // Get transformer/partition ids.
          %t_id64 = tensor.extract %transformer_idx[] : !transformer_idx
          %p_id64 = tensor.extract %partition_idx[] : !partition_idx
          %t_id = arith.index_cast %t_id64 : !transformer_idx_dtype to index
          %p_id = arith.index_cast %p_id64 : !partition_idx_dtype to index

          // Get dynamic dimensions.
          %cache_size = tensor.dim %cache, %c0 : !cache
          %batches = tensor.dim %page_ids, %c0 : !page_ids
          %pages = tensor.dim %page_ids, %c1 : !page_ids

          // Extract a the current transformer block and partition from cache.
          %cache_slice = tensor.extract_slice %cache
            [0, %t_id, %p_id, 0, 0, 0]
            [%cache_size, 1, 1, {{HEAD_COUNT_KV}}, {{BLOCK_SEQ_STRIDE}}, {{ATTN_HEAD_DIM}}]
            [1, 1, 1, 1, 1, 1]
            : !cache to !cache_slice

          %empty = tensor.empty(%batches, %pages) : !result

          // Gather from cache_slice using page_ids.
          %result = iree_linalg_ext.gather
                    dimension_map = [0]
                    ins(%cache_slice, %page_ids : !cache_slice, !page_ids)
                    outs(%empty : !result) -> !result

          util.return %result : !result
        }
        }
        """
        return MLIRSpec(mlir)

    return paged_attention_kv_cache_gather


kv_cache_gather = KVCacheGatherKernel()


class DefaultPagedKVCache(KVCache):
    def __init__(
        self,
        *,
        transformer_block_count: int,
        attn_head_count: int,
        attn_head_dim: int,
        cache_partition_count: int = 2,
        block_seq_stride: int = 16,
        cache_dtype: torch.dtype = torch.float32,
        device: Optional[torch.device] = None,
    ):
        self.transformer_block_count = transformer_block_count
        self.attn_head_count = attn_head_count
        self.attn_head_dim = attn_head_dim
        self.cache_partition_count = cache_partition_count
        self.block_seq_stride = block_seq_stride
        self.cache_dtype = cache_dtype
        self.device = device

        assert cache_partition_count == 2

        # Some derived values based on attributes.
        self.sub_page_dims = [
            self.transformer_block_count,
            self.cache_partition_count,
            self.attn_head_count,
            self.block_seq_stride,
            self.attn_head_dim,
        ]

        self.page_slab_flat_dims = math.prod(self.sub_page_dims)

    def allocate(self, page_count: int) -> CacheAllocation:
        tensors = [
            torch.zeros(
                [page_count, self.page_slab_flat_dims],
                dtype=self.cache_dtype,
                device=self.device,
            )
        ]

        return CacheAllocation(tensors)

    @property
    def state_count(self) -> int:
        return 1

    def unflatten_page_table(self, state: CacheAllocation) -> torch.Tensor:
        """Unflattens the 2D page tables to 6D tensors."""
        assert len(state) == 1
        return state[0].unflatten(1, self.sub_page_dims)

    def read(
        self,
        state: CacheAllocation,
        *,
        transformer_block_index: int,
        page_ids: torch.Tensor,
        k_quantizer: StaticScaledQuantizer | None = None,
        v_quantizer: StaticScaledQuantizer | None = None,
    ) -> torch.Tensor | QuantizedTensor:
        page_table = self.unflatten_page_table(state)

        # TODO: mlir_kernel doesn't support non-tensor args yet, so use 0-D
        # tensors instead.
        t_id = torch.tensor(transformer_block_index, dtype=torch.int64)
        key_p_id = torch.tensor(0, dtype=torch.int64)
        value_p_id = torch.tensor(1, dtype=torch.int64)

        def unwrap_args(*ts):
            new_ts = []
            for t in ts:
                if isinstance(t, DefaultPrimitiveTensor):
                    t = t._data
                new_ts.append(t)
            return new_ts

        key = kv_cache_gather(*unwrap_args(page_table, page_ids, t_id, key_p_id))
        value = kv_cache_gather(*unwrap_args(page_table, page_ids, t_id, value_p_id))

        key = key.transpose(2, 3).flatten(1, 2)
        value = value.transpose(2, 3).flatten(1, 2)

        key = pack_raw_tensor(key, k_quantizer)
        value = pack_raw_tensor(value, v_quantizer)

        return key, value

    def write(
        self,
        state: CacheAllocation,
        *,
        cache_partitions: List[torch.Tensor | QuantizedTensor],
        transformer_block_index: int,
        page_ids: torch.Tensor,
        start_positions: torch.Tensor | None,
    ) -> None:
        """Writes cache partitions from a linear layout to the page table.

        This is the inverse of the linear read. The same caveat applies if the
        in-place scatter cannot be fused.
        """
        assert len(state) == 1
        assert len(cache_partitions) == self.cache_partition_count
        cache_partitions = [unpack_to_raw_tensor(cp) for cp in cache_partitions]

        page_table = self.unflatten_page_table(state=state)
        page_table = page_table.flatten(0, 2)

        block_seq_len = cache_partitions[0].shape[1] // self.block_seq_stride

        if start_positions is not None:
            page_index = (
                start_positions.unsqueeze(1) // self.block_seq_stride
            ) + torch.arange(block_seq_len)
            page_ids = torch.gather(page_ids, dim=1, index=page_index)

        _, block_seq_len, *_ = page_ids.shape
        for cache_partition_id, cache_partition in enumerate(cache_partitions):
            index = page_ids
            index = index * self.transformer_block_count + transformer_block_index
            index = index * self.cache_partition_count + cache_partition_id
            index = index.flatten(0, 1)

            cache_partition = cache_partition.unflatten(
                1, (block_seq_len, self.block_seq_stride)
            )
            cache_partition = cache_partition.flatten(0, 1)
            cache_partition = cache_partition.transpose(1, 2)

            part_block = ops.to(cache_partition, dtype=page_table.dtype)
            ops.index_copy_(page_table, 0, index, part_block)

    def write_timestep(
        self,
        state: CacheAllocation,
        *,
        cache_partitions: List[torch.Tensor | QuantizedTensor],
        transformer_block_index: int,
        seq_positions: torch.Tensor,
        page_ids: torch.Tensor,
    ) -> None:
        assert len(state) == 1
        assert len(cache_partitions) == self.cache_partition_count
        cache_partitions = [unpack_to_raw_tensor(cp) for cp in cache_partitions]

        page_table = self.unflatten_page_table(state)
        page_table = page_table.flatten(0, 4)

        device = self.device
        bs, *_ = seq_positions.shape

        page_index = seq_positions // self.block_seq_stride
        page_index = page_index.unsqueeze(1)
        page_id = ops.gather(page_ids, dim=1, index=page_index).view((bs, 1, 1))
        page_offset = (seq_positions % self.block_seq_stride).view((bs, 1, 1))
        head_offset = torch.arange(self.attn_head_count, device=device).view(
            (1, 1, self.attn_head_count)
        )

        for cache_partition_id, cache_partition in enumerate(cache_partitions):
            # [1, 1]
            partitions = torch.tensor(cache_partition_id, device=device).view((1, 1, 1))

            index = page_id
            index = index * self.transformer_block_count + transformer_block_index
            index = index * self.cache_partition_count + partitions
            index = index * self.attn_head_count + head_offset
            index = index * self.block_seq_stride + page_offset

            cache_partition.transpose(1, 2)
            values = ops.to(cache_partition, dtype=page_table.dtype)
            ops.index_put_(page_table, indices=(index,), values=values)


class PipelinedPagedKVCache(KVCache):
    def __init__(
        self,
        *,
        parallelism_config: ParallelismConfig,
        **sub_kwargs,
    ):
        self.config = parallelism_config
        self.block_seq_stride = sub_kwargs.get("block_seq_stride")
        self.attn_head_count = sub_kwargs.get("attn_head_count")

        self.kv_caches: list[DefaultPagedKVCache] = []
        for num_blocks in self.config.num_blocks_per_pipeline:
            sub_kwargs["transformer_block_count"] = num_blocks
            self.kv_caches.append(DefaultPagedKVCache(**sub_kwargs))

    def allocate(self, page_count: int) -> CacheAllocation:
        allocations = []
        for kv_cache in self.kv_caches:
            allocations.extend(kv_cache.allocate(page_count=page_count))
        return CacheAllocation(allocations)

    @property
    def state_count(self) -> int:
        return len(self.kv_caches)

    def adjust_index(self, index: int) -> int:
        offset = self.config.first_block_in_pipeline_for_block(index)
        return index - offset

    def read(
        self,
        state: CacheAllocation,
        *,
        transformer_block_index: int,
        page_ids: ReplicatedTensor,
        k_quantizer: StaticScaledQuantizer | None = None,
        v_quantizer: StaticScaledQuantizer | None = None,
    ) -> Union[torch.Tensor, QuantizedTensor]:
        pipeline = self.config.pipeline_for_block(transformer_block_index)
        transformer_block_index = self.adjust_index(transformer_block_index)

        state = CacheAllocation([state[pipeline]])
        page_ids = page_ids.shards[0]

        k_shard, v_shard = self.kv_caches[pipeline].read(
            state=state,
            transformer_block_index=transformer_block_index,
            page_ids=page_ids,
            k_quantizer=k_quantizer,
            v_quantizer=v_quantizer,
        )

        # Don't have to transfer since state is already on the correct device
        devices = self.config.devices_for_pipeline(pipeline)
        key = ReplicatedTensor(ts=[k_shard], devices=devices)
        value = ReplicatedTensor(ts=[v_shard], devices=devices)
        return key, value

    def write(
        self,
        state: CacheAllocation,
        *,
        cache_partitions: List[ReplicatedTensor],
        transformer_block_index: int,
        page_ids: ReplicatedTensor,
        start_positions: ReplicatedTensor | None,
    ) -> None:
        pipeline = self.config.pipeline_for_block(transformer_block_index)
        transformer_block_index = self.adjust_index(transformer_block_index)

        state = CacheAllocation([state[pipeline]])
        cache_partitions = [cp.shards[0] for cp in cache_partitions]
        page_ids = page_ids.shards[0]
        start_positions = start_positions.shards[0] if start_positions else None

        self.kv_caches[pipeline].write(
            state=state,
            cache_partitions=cache_partitions,
            transformer_block_index=transformer_block_index,
            page_ids=page_ids,
            start_positions=start_positions,
        )

    def write_timestep(
        self,
        state: CacheAllocation,
        *,
        cache_partitions: List[ReplicatedTensor],
        transformer_block_index: int,
        seq_positions: ReplicatedTensor,
        page_ids: ReplicatedTensor,
    ) -> None:
        pipeline = self.config.pipeline_for_block(transformer_block_index)
        transformer_block_index = self.adjust_index(transformer_block_index)

        state = CacheAllocation([state[pipeline]])
        cache_partitions = [cp.shards[0] for cp in cache_partitions]
        seq_positions = seq_positions.shards[0]
        page_ids = page_ids.shards[0]

        self.kv_caches[pipeline].write_timestep(
            state=state,
            cache_partitions=cache_partitions,
            transformer_block_index=transformer_block_index,
            seq_positions=seq_positions,
            page_ids=page_ids,
        )


def build_cache(
    transformer_block_count: int,
    attn_head_count: int,
    attn_head_dim: int,
    cache_partition_count: int = 2,
    block_seq_stride: int = 16,
    cache_dtype: torch.dtype = torch.float32,
    device: Optional[torch.device] = None,
    parallelism_config: ParallelismConfig | None = None,
) -> KVCache:
    kwargs = dict(
        attn_head_count=attn_head_count,
        attn_head_dim=attn_head_dim,
        cache_partition_count=cache_partition_count,
        block_seq_stride=block_seq_stride,
        cache_dtype=cache_dtype,
        device=device,
    )

    if parallelism_config is None or parallelism_config.pipeline_size == 1:
        PagedKVCacheClazz = DefaultPagedKVCache
        kwargs["transformer_block_count"] = transformer_block_count
    else:
        PagedKVCacheClazz = PipelinedPagedKVCache
        kwargs["parallelism_config"] = parallelism_config

    return PagedKVCacheClazz(**kwargs)


def build_cache_from_config(config: LlamaModelConfig) -> KVCache:
    return build_cache(
        transformer_block_count=config.hp.block_count,
        attn_head_count=config.hp.attention_head_count_kv,
        attn_head_dim=config.hp.attn_head_dim,
        block_seq_stride=config.block_seq_stride,
        cache_dtype=config.kv_cache_dtype or config.attention_dtype,
        device=config.device,
        parallelism_config=config.parallelism_config,
    )


class PagedAttention:
    """Implementation of paged attention

    The page table slab is physically represented as a 2D tensor:
        [page_count, flattened_dims]

    Each "page" can be thought of as a 6D view onto:

    * transformer block
    * cache partition (K or V cache)
    * attention heads
    * block sequence stride (number of sequence positions per block)
    * attention dimensionality

    Note that the internal page structure matches the organization of the
    model, allowing contiguous individual local reads and writes at a sub-block
    granularity if indexing deeply into the structure.

    When `shard_count > 1`, it would split the `attn_head_count` dimension.
    The page slab is a 1D sharded split tensor.
    It is reinterpreted as a 6D tensor, by working around the lack of sharded
    block-cyclic sharded tensor type.
    """

    def __init__(
        self,
        *,
        transformer_block_index: int,
        attn_type: str = "gqa",
        attn_dtype: torch.dtype = torch.float32,
<<<<<<< HEAD
        decode_attention_kernel: Literal[
            "attention-kernel", "wave"
        ] = "attention-kernel",
        device: Optional[torch.device] = None,
=======
        activation_dtype: torch.dtype = torch.float32,
        use_rope: bool,
        attention_chunk_size: int | None,
        kv_cache: KVCache,
        k_quantizer: StaticScaledQuantizer | None = None,
        v_quantizer: StaticScaledQuantizer | None = None,
>>>>>>> 3fc379e6
    ):
        self.transformer_block_index = transformer_block_index
        self.block_seq_stride = kv_cache.block_seq_stride
        self.attn_dtype = attn_dtype
        self.attn_type = attn_type
<<<<<<< HEAD
        self.decode_attention_kernel = decode_attention_kernel

        self.kv_cache = build_cache(
            transformer_block_count=transformer_block_count,
            attn_head_count=attn_head_count,
            attn_head_dim=attn_head_dim,
            cache_partition_count=cache_partition_count,
            block_seq_stride=block_seq_stride,
            cache_dtype=cache_dtype,
            device=device,
        )

    def shard_state(self, state: List[torch.Tensor]) -> List[torch.Tensor]:
        return self.kv_cache.shard_state(state=state)

    def unshard_state(self, state: List[torch.Tensor]) -> List[torch.Tensor]:
        return self.kv_cache.unshard_state(state=state)

    @property
    def pad_sequence_stride(self) -> int:
        return self.block_seq_stride

    def allocate(self, page_count: int) -> List[torch.Tensor]:
=======
        self.kv_cache = kv_cache
        self.k_quantizer = k_quantizer
        self.v_quantizer = v_quantizer
        self.activation_dtype = activation_dtype
        self.attention_chunk_size = attention_chunk_size
        self.use_rope = use_rope

    def allocate(self, page_count: int) -> CacheAllocation:
>>>>>>> 3fc379e6
        return self.kv_cache.allocate(page_count=page_count)

    def read(
        self,
        state: CacheAllocation,
        *,
        transformer_block_index: int,
        page_ids: Optional[torch.Tensor] = None,
    ):

        return self.kv_cache.read(
            state=state,
            transformer_block_index=transformer_block_index,
            page_ids=page_ids,
            k_quantizer=self.k_quantizer,
            v_quantizer=self.v_quantizer,
        )

    def write_timestep(
        self,
        state: CacheAllocation,
        cache_partitions: List[torch.Tensor | QuantizedTensor],
        transformer_block_index: int,
        seq_positions: torch.Tensor,
        page_ids: torch.Tensor,
    ):
        self.kv_cache.write_timestep(
            state=state,
            cache_partitions=cache_partitions,
            transformer_block_index=transformer_block_index,
            seq_positions=seq_positions,
            page_ids=page_ids,
        )

    def write(
        self,
        state: CacheAllocation,
        cache_partitions: List[torch.Tensor | QuantizedTensor],
        *,
        transformer_block_index: int,
        page_ids: torch.Tensor,
        start_positions: Optional[torch.Tensor] = None,
    ):
        self.kv_cache.write(
            state=state,
            cache_partitions=cache_partitions,
            transformer_block_index=transformer_block_index,
            page_ids=page_ids,
            start_positions=start_positions,
        )

    def repeat_kv(self, x: torch.Tensor, n_rep: int) -> torch.Tensor:
        bs, slen, n_kv_heads, head_dim = x.shape
        unsq = x.unsqueeze(-2)
        exp = ops.expand(unsq, (bs, slen, n_kv_heads, n_rep, head_dim))
        return exp.flatten(2, 3)

    def gqa(self, head_count_attn, k, v):
        gqa_n_rep = head_count_attn // self.kv_cache.attn_head_count
        assert gqa_n_rep > 0
        if gqa_n_rep > 1:
            k = self.repeat_kv(x=k, n_rep=gqa_n_rep)
            v = self.repeat_kv(x=v, n_rep=gqa_n_rep)
        return k, v

    def attention(
        self,
        *,
        q: torch.Tensor,
        k: torch.Tensor,
        v: torch.Tensor,
        head_count_attn: int,
        cache_quantizer: Optional[QuantizerTensor],
        attention_kernel: str,
        fake_quant: Optional[bool],
        softcap: Optional[float] = None,
        scale: Optional[torch.Tensor] = None,
        mask: Optional[torch.Tensor] = None,
        sliding_window: Optional[int] = None,
        sink: Optional[torch.Tensor] = None,
    ):
        if self.attn_type == "gqa":
            k, v = self.gqa(head_count_attn, k, v)

        # Fake quant is already dequantized when stored in the cache.
        if cache_quantizer and not fake_quant:
            k_planes = {"qs": k}
            k = ops.dequantize(
                k_planes, quantizer=cache_quantizer, dtype=self.attn_dtype
            )
            v_planes = {"qs": v}
            v = ops.dequantize(
                v_planes, quantizer=cache_quantizer, dtype=self.attn_dtype
            )

        q = q.transpose(1, 2)
        k = k.transpose(1, 2)
        v = v.transpose(1, 2)

        return ops.scaled_dot_product_attention(
            q=q,  # [bs, ..., sl, dim]
            k=k,  # [bs, ..., sl, dim]
            v=v,  # [bs, ..., sl, dim]
            a=mask,  # [bs, ..., sl, sl] or None
            is_causal=mask is None,  # assumes causal masking when true
            scale=scale,  # defaults to 1/sqrt(dim)
            softcap=softcap,
            impl=attention_kernel,  # if none, automatically select a kernel
            sink=sink,
            sliding_window=sliding_window,
        )

    def decode_attention(
        self,
        *,
        query: torch.Tensor,
        key: torch.Tensor,
        value: torch.Tensor,
        head_count_attn: int,
        cache_quantizer: QuantizerTensor | None,
        fake_quant: Optional[bool],
        softcap: Optional[float] = None,
        scale: Optional[torch.Tensor] = None,
        # Represents the prompt + generated tokens, if any
        sequence_lengths: torch.Tensor,
        mask: Optional[torch.Tensor] = None,
    ):
        if self.attn_type == "gqa":
            key, value = self.gqa(head_count_attn, key, value)

        # Fake quant is already dequantized when stored in the cache.
        if cache_quantizer and not fake_quant:
            key = cache_quantizer.dequantize_raw_tensor(
                key, self.attn_dtype, name="xk_deq"
            )
            value = cache_quantizer.dequantize_raw_tensor(
                value, self.attn_dtype, name="xv_deq"
            )

        # Wave kernel expects different shapes
        query = query.transpose(1, 2)

        (
            num_sequences,
            num_query_heads,
            max_query_seq_len,
            query_head_dimension,
        ) = query.shape
        dynamic_kv_seq_len: torch.SymInt
        _, dynamic_kv_seq_len, num_kv_heads, kv_head_dimension = key.shape

        assert num_sequences == key.shape[0]
        # Query and KV head dimensions look like they're always equal
        assert query_head_dimension == kv_head_dimension
        assert key.shape == value.shape
        assert max_query_seq_len == 1

        output = wave.decode_attention(
            query.view(num_sequences, num_query_heads, query_head_dimension),
            key.view(
                num_sequences * dynamic_kv_seq_len, num_kv_heads, query_head_dimension
            ),
            value.view(
                num_sequences * dynamic_kv_seq_len, num_kv_heads, kv_head_dimension
            ),
            sequence_lengths,
            input_dtype=query.dtype,
            output_dtype=torch.float32,
            device=self.device,
        ).view(num_sequences, num_query_heads, max_query_seq_len, kv_head_dimension)

        return output

    def forward_decode(
        self,
        *,
        q: torch.Tensor,
        k: torch.Tensor,
        v: torch.Tensor,
        cache_state: CacheAllocation,
        seq_block_ids: torch.Tensor,
        start_positions: torch.Tensor,
        attention_kernel: str,
        head_count_attn: int,
        cache_quantizer: Optional[QuantizerTensor],
        fake_quant: Optional[bool],
        seq_lens: torch.Tensor | None,
        softcap: Optional[float] = None,
        scale: Optional[float] = None,
<<<<<<< HEAD
        sequence_lengths: torch.Tensor,
        mask: Optional[torch.Tensor] = None,
        k_quantizer: StaticScaledQuantizer | None = None,
        v_quantizer: StaticScaledQuantizer | None = None,
=======
        sliding_window: Optional[int] = None,
        sink: Optional[torch.Tensor] = None,
>>>>>>> 3fc379e6
    ):
        # Write our one updated cache row into the cache.
        self.write_timestep(
            cache_state,
            cache_partitions=[k, v],
            transformer_block_index=self.transformer_block_index,
            seq_positions=start_positions,
            page_ids=seq_block_ids,
        )

        return self.paged_attention(
            q=q,
            k=k,
            v=v,
            cache_state=cache_state,
            seq_lens=seq_lens,
            seq_block_ids=seq_block_ids,
            attention_kernel=attention_kernel,
            head_count_attn=head_count_attn,
            cache_quantizer=cache_quantizer,
            start_positions=start_positions,
            fake_quant=fake_quant,
            softcap=softcap,
            scale=scale,
            sliding_window=sliding_window,
            sink=sink,
        )

    def paged_attention(
        self,
        *,
        q: torch.Tensor,
        k,
        v,
        cache_state: CacheAllocation,
        seq_lens: torch.Tensor | None,
        seq_block_ids: torch.Tensor,
        start_positions: torch.torch.Tensor | None,
        attention_kernel: str,
        head_count_attn: int,
        cache_quantizer: Optional[QuantizerTensor],
        fake_quant: Optional[bool],
        softcap: Optional[float],
        scale: Optional[float],
        sliding_window: Optional[int] = None,
        sink: Optional[torch.Tensor] = None,
    ):
        # Restore from the cache.
        if start_positions is not None:
            k, v = self.read(
                cache_state,
                transformer_block_index=self.transformer_block_index,
                page_ids=seq_block_ids,
            )

        is_prefill = q.shape[1] != 1
        if is_prefill:
            # q, k, v, x, and h all have the same .shape[1] (batch_seqlen)
            input_mask = ops.input_mask(seq_lens, q.shape[1])
            mask = ops.attention_mask(
                input_mask,
                start_positions,
                attention_dtype=self.activation_dtype,
            )
            use_chunked_attention_mask = self.attention_chunk_size is not None
            if use_chunked_attention_mask and self.use_rope:
                mask = ops.chunked_attention_mask(mask, self.attention_chunk_size)
        else:
            input_mask = ops.input_mask(
                seq_lens,
                seq_block_ids.shape[1] * self.block_seq_stride,
            )
            mask = ops.attention_mask_for_decode(
                input_mask, attention_dtype=self.activation_dtype
            )
            if self.attention_chunk_size is not None:
                raise NotImplementedError("Chunked attention not supported in decode.")

<<<<<<< HEAD
        match self.decode_attention_kernel:
            case "wave":
                return self.decode_attention(
                    query=q,
                    key=k,
                    value=v,
                    head_count_attn=head_count_attn,
                    sequence_lengths=sequence_lengths,
                    cache_quantizer=cache_quantizer,
                    fake_quant=fake_quant,
                    softcap=softcap,
                    scale=scale,
                    mask=mask,
                )
            case "attention-kernel":
                return self.attention(
                    q=q,
                    k=k,
                    v=v,
                    head_count_attn=head_count_attn,
                    attention_kernel=attention_kernel,
                    cache_quantizer=cache_quantizer,
                    fake_quant=fake_quant,
                    softcap=softcap,
                    scale=scale,
                    mask=mask,
                )
=======
        return self.attention(
            q=q,
            k=k,
            v=v,
            head_count_attn=head_count_attn,
            attention_kernel=attention_kernel,
            cache_quantizer=cache_quantizer,
            fake_quant=fake_quant,
            softcap=softcap,
            scale=scale,
            mask=mask,
            sliding_window=sliding_window,
            sink=sink,
        )
>>>>>>> 3fc379e6

    def forward_prefill(
        self,
        *,
        q: torch.Tensor,
        k: torch.Tensor,
        v: torch.Tensor,
        cache_state: CacheAllocation,
        seq_block_ids: torch.Tensor,
        start_positions: Optional[torch.Tensor] = None,
        attention_kernel: str,
        head_count_attn: int,
        cache_quantizer: Optional[QuantizerTensor],
        fake_quant: Optional[bool],
        seq_lens: torch.Tensor | None,
        softcap: Optional[float] = None,
        scale: Optional[float] = None,
        sliding_window: Optional[int] = None,
        sink: Optional[torch.Tensor] = None,
    ):
        self.write(
            cache_state,
            cache_partitions=[k, v],
            transformer_block_index=self.transformer_block_index,
            page_ids=seq_block_ids,
            start_positions=start_positions,
        )

        return self.paged_attention(
            q=q,
            k=k,
            v=v,
            cache_state=cache_state,
            seq_lens=seq_lens,
            seq_block_ids=seq_block_ids,
            start_positions=start_positions,
            attention_kernel=attention_kernel,
            head_count_attn=head_count_attn,
            cache_quantizer=cache_quantizer,
            fake_quant=fake_quant,
            softcap=softcap,
            scale=scale,
            sliding_window=sliding_window,
            sink=sink,
        )<|MERGE_RESOLUTION|>--- conflicted
+++ resolved
@@ -28,13 +28,8 @@
 )
 from sharktank import ops, kernels
 from sharktank.kernels.mlir_kernel import *
-<<<<<<< HEAD
-from sharktank.types.tensors import AnyTensor
-from sharktank.kernels import wave
-=======
 from sharktank.types.tensors import AnyTensor, QuantizedTensor, ReplicatedTensor
 from sharktank.types.quantizers import unpack_to_raw_tensor, pack_raw_tensor
->>>>>>> 3fc379e6
 
 
 from sharktank.layers.kv_cache import KVCache, CacheAllocation
@@ -498,49 +493,17 @@
         transformer_block_index: int,
         attn_type: str = "gqa",
         attn_dtype: torch.dtype = torch.float32,
-<<<<<<< HEAD
-        decode_attention_kernel: Literal[
-            "attention-kernel", "wave"
-        ] = "attention-kernel",
-        device: Optional[torch.device] = None,
-=======
         activation_dtype: torch.dtype = torch.float32,
         use_rope: bool,
         attention_chunk_size: int | None,
         kv_cache: KVCache,
         k_quantizer: StaticScaledQuantizer | None = None,
         v_quantizer: StaticScaledQuantizer | None = None,
->>>>>>> 3fc379e6
     ):
         self.transformer_block_index = transformer_block_index
         self.block_seq_stride = kv_cache.block_seq_stride
         self.attn_dtype = attn_dtype
         self.attn_type = attn_type
-<<<<<<< HEAD
-        self.decode_attention_kernel = decode_attention_kernel
-
-        self.kv_cache = build_cache(
-            transformer_block_count=transformer_block_count,
-            attn_head_count=attn_head_count,
-            attn_head_dim=attn_head_dim,
-            cache_partition_count=cache_partition_count,
-            block_seq_stride=block_seq_stride,
-            cache_dtype=cache_dtype,
-            device=device,
-        )
-
-    def shard_state(self, state: List[torch.Tensor]) -> List[torch.Tensor]:
-        return self.kv_cache.shard_state(state=state)
-
-    def unshard_state(self, state: List[torch.Tensor]) -> List[torch.Tensor]:
-        return self.kv_cache.unshard_state(state=state)
-
-    @property
-    def pad_sequence_stride(self) -> int:
-        return self.block_seq_stride
-
-    def allocate(self, page_count: int) -> List[torch.Tensor]:
-=======
         self.kv_cache = kv_cache
         self.k_quantizer = k_quantizer
         self.v_quantizer = v_quantizer
@@ -549,7 +512,6 @@
         self.use_rope = use_rope
 
     def allocate(self, page_count: int) -> CacheAllocation:
->>>>>>> 3fc379e6
         return self.kv_cache.allocate(page_count=page_count)
 
     def read(
@@ -661,67 +623,6 @@
             sink=sink,
             sliding_window=sliding_window,
         )
-
-    def decode_attention(
-        self,
-        *,
-        query: torch.Tensor,
-        key: torch.Tensor,
-        value: torch.Tensor,
-        head_count_attn: int,
-        cache_quantizer: QuantizerTensor | None,
-        fake_quant: Optional[bool],
-        softcap: Optional[float] = None,
-        scale: Optional[torch.Tensor] = None,
-        # Represents the prompt + generated tokens, if any
-        sequence_lengths: torch.Tensor,
-        mask: Optional[torch.Tensor] = None,
-    ):
-        if self.attn_type == "gqa":
-            key, value = self.gqa(head_count_attn, key, value)
-
-        # Fake quant is already dequantized when stored in the cache.
-        if cache_quantizer and not fake_quant:
-            key = cache_quantizer.dequantize_raw_tensor(
-                key, self.attn_dtype, name="xk_deq"
-            )
-            value = cache_quantizer.dequantize_raw_tensor(
-                value, self.attn_dtype, name="xv_deq"
-            )
-
-        # Wave kernel expects different shapes
-        query = query.transpose(1, 2)
-
-        (
-            num_sequences,
-            num_query_heads,
-            max_query_seq_len,
-            query_head_dimension,
-        ) = query.shape
-        dynamic_kv_seq_len: torch.SymInt
-        _, dynamic_kv_seq_len, num_kv_heads, kv_head_dimension = key.shape
-
-        assert num_sequences == key.shape[0]
-        # Query and KV head dimensions look like they're always equal
-        assert query_head_dimension == kv_head_dimension
-        assert key.shape == value.shape
-        assert max_query_seq_len == 1
-
-        output = wave.decode_attention(
-            query.view(num_sequences, num_query_heads, query_head_dimension),
-            key.view(
-                num_sequences * dynamic_kv_seq_len, num_kv_heads, query_head_dimension
-            ),
-            value.view(
-                num_sequences * dynamic_kv_seq_len, num_kv_heads, kv_head_dimension
-            ),
-            sequence_lengths,
-            input_dtype=query.dtype,
-            output_dtype=torch.float32,
-            device=self.device,
-        ).view(num_sequences, num_query_heads, max_query_seq_len, kv_head_dimension)
-
-        return output
 
     def forward_decode(
         self,
@@ -739,15 +640,8 @@
         seq_lens: torch.Tensor | None,
         softcap: Optional[float] = None,
         scale: Optional[float] = None,
-<<<<<<< HEAD
-        sequence_lengths: torch.Tensor,
-        mask: Optional[torch.Tensor] = None,
-        k_quantizer: StaticScaledQuantizer | None = None,
-        v_quantizer: StaticScaledQuantizer | None = None,
-=======
         sliding_window: Optional[int] = None,
         sink: Optional[torch.Tensor] = None,
->>>>>>> 3fc379e6
     ):
         # Write our one updated cache row into the cache.
         self.write_timestep(
@@ -826,35 +720,6 @@
             if self.attention_chunk_size is not None:
                 raise NotImplementedError("Chunked attention not supported in decode.")
 
-<<<<<<< HEAD
-        match self.decode_attention_kernel:
-            case "wave":
-                return self.decode_attention(
-                    query=q,
-                    key=k,
-                    value=v,
-                    head_count_attn=head_count_attn,
-                    sequence_lengths=sequence_lengths,
-                    cache_quantizer=cache_quantizer,
-                    fake_quant=fake_quant,
-                    softcap=softcap,
-                    scale=scale,
-                    mask=mask,
-                )
-            case "attention-kernel":
-                return self.attention(
-                    q=q,
-                    k=k,
-                    v=v,
-                    head_count_attn=head_count_attn,
-                    attention_kernel=attention_kernel,
-                    cache_quantizer=cache_quantizer,
-                    fake_quant=fake_quant,
-                    softcap=softcap,
-                    scale=scale,
-                    mask=mask,
-                )
-=======
         return self.attention(
             q=q,
             k=k,
@@ -866,10 +731,7 @@
             softcap=softcap,
             scale=scale,
             mask=mask,
-            sliding_window=sliding_window,
-            sink=sink,
-        )
->>>>>>> 3fc379e6
+        )
 
     def forward_prefill(
         self,
