# Copyright 2024 Advanced Micro Devices, Inc.
#
# Licensed under the Apache License v2.0 with LLVM Exceptions.
# See https://llvm.org/LICENSE.txt for license information.
# SPDX-License-Identifier: Apache-2.0 WITH LLVM-exception

"""Light-weight encapsulations for various forms of attention KV-caches.

These are not complete abstractions: they are primarily focused on making
tightly coupled transformer blocks a bit less "stringy" with loose tensors
and dims floating around everywhere.
"""

from typing import Optional, Union, List

import math

import torch
from collections import defaultdict
from sharktank.layers.configs.llm_configs import LlamaModelConfig, ParallelismConfig
from sharktank.types import (
    DefaultPrimitiveTensor,
    QuantizerTensor,
    PlanarQuantizedTensor,
    ShardedTensor,
    StaticScaledQuantizer,
    TensorScaledLayout,
)
from sharktank import ops, kernels
from sharktank.kernels.mlir_kernel import *
from sharktank.types.tensors import AnyTensor, QuantizedTensor, ReplicatedTensor
from sharktank.types.quantizers import unpack_to_raw_tensor, pack_raw_tensor


from sharktank.layers.kv_cache import KVCache, CacheAllocation

__all__ = ["PagedAttention", "attn_type_map"]

attn_type_map = defaultdict(lambda: "gqa")
attn_type_map.update(
    {
        "llama": "gqa",
        "grok": "gqa",
        "deepseek2": "mla",
        "llama4": "gqa",
    }
)


# Paged Attention Kernels
#
# Each kernel is put into its own class to create a namespace for it
def KVCacheGatherKernel():
    CACHE_SIZE = DynDim.CACHE_SIZE
    PAGES = DynDim.PAGES
    T_BLOCK = StaticDim.T_BLOCK
    PART = StaticDim.PART
    BLOCK_SEQ_STRIDE = StaticDim.BLOCK_SEQ_STRIDE
    HEAD_COUNT_KV = StaticDim.HEAD_COUNT_KV
    ATTN_HEAD_DIM = StaticDim.ATTN_HEAD_DIM
    BATCH = DynDim.BATCH

    CACHE_TY = Dtype.CACHE_TY
    I64 = Dtype.I64

    @mlir_kernel(
        inputs=(
            MLIRTensor[
                CACHE_SIZE,
                T_BLOCK,
                PART,
                HEAD_COUNT_KV,
                BLOCK_SEQ_STRIDE,
                ATTN_HEAD_DIM,
                CACHE_TY,
            ],
            MLIRTensor[BATCH, PAGES, I64],
            MLIRTensor[I64],
            MLIRTensor[I64],
        ),
        results=(
            MLIRTensor[
                BATCH, PAGES, HEAD_COUNT_KV, BLOCK_SEQ_STRIDE, ATTN_HEAD_DIM, CACHE_TY
            ],
        ),
    )
    def paged_attention_kv_cache_gather(
        cache, page_ids, transformer_idx, partition_idx, result
    ):
        mlir = """
        !cache_slice = tensor<{{[CACHE_SIZE, HEAD_COUNT_KV, BLOCK_SEQ_STRIDE, ATTN_HEAD_DIM]|join('x')}}x!cache_dtype>

        module {
        util.func private @{{kernel_name}}(%cache: !cache,
                                   %page_ids: !page_ids,
                                   %transformer_idx: !transformer_idx,
                                   %partition_idx: !partition_idx) -> !result {
          %c0 = arith.constant 0 : index
          %c1 = arith.constant 1 : index

          // Get transformer/partition ids.
          %t_id64 = tensor.extract %transformer_idx[] : !transformer_idx
          %p_id64 = tensor.extract %partition_idx[] : !partition_idx
          %t_id = arith.index_cast %t_id64 : !transformer_idx_dtype to index
          %p_id = arith.index_cast %p_id64 : !partition_idx_dtype to index

          // Get dynamic dimensions.
          %cache_size = tensor.dim %cache, %c0 : !cache
          %batches = tensor.dim %page_ids, %c0 : !page_ids
          %pages = tensor.dim %page_ids, %c1 : !page_ids

          // Extract a the current transformer block and partition from cache.
          %cache_slice = tensor.extract_slice %cache
            [0, %t_id, %p_id, 0, 0, 0]
            [%cache_size, 1, 1, {{HEAD_COUNT_KV}}, {{BLOCK_SEQ_STRIDE}}, {{ATTN_HEAD_DIM}}]
            [1, 1, 1, 1, 1, 1]
            : !cache to !cache_slice

          %empty = tensor.empty(%batches, %pages) : !result

          // Gather from cache_slice using page_ids.
          %result = iree_linalg_ext.gather
                    dimension_map = [0]
                    ins(%cache_slice, %page_ids : !cache_slice, !page_ids)
                    outs(%empty : !result) -> !result

          util.return %result : !result
        }
        }
        """
        return MLIRSpec(mlir)

    return paged_attention_kv_cache_gather


kv_cache_gather = KVCacheGatherKernel()


class DefaultPagedKVCache(KVCache):
    def __init__(
        self,
        *,
        transformer_block_count: int,
        attn_head_count: int,
        attn_head_dim: int,
        cache_partition_count: int = 2,
        block_seq_stride: int = 16,
        cache_dtype: torch.dtype = torch.float32,
        device: Optional[torch.device] = None,
    ):
        self.transformer_block_count = transformer_block_count
        self.attn_head_count = attn_head_count
        self.attn_head_dim = attn_head_dim
        self.cache_partition_count = cache_partition_count
        self.block_seq_stride = block_seq_stride
        self.cache_dtype = cache_dtype
        self.device = device

        assert cache_partition_count == 2

        # Some derived values based on attributes.
        self.sub_page_dims = [
            self.transformer_block_count,
            self.cache_partition_count,
            self.attn_head_count,
            self.block_seq_stride,
            self.attn_head_dim,
        ]

        self.page_slab_flat_dims = math.prod(self.sub_page_dims)

    def allocate(self, page_count: int) -> CacheAllocation:
        tensors = [
            torch.zeros(
                [page_count, self.page_slab_flat_dims],
                dtype=self.cache_dtype,
                device=self.device,
            )
        ]

        return CacheAllocation(tensors)

    @property
    def state_count(self) -> int:
        return 1

    def unflatten_page_table(self, state: CacheAllocation) -> torch.Tensor:
        """Unflattens the 2D page tables to 6D tensors."""
        assert len(state) == 1
        return state[0].unflatten(1, self.sub_page_dims)

    def read(
        self,
        state: CacheAllocation,
        *,
        transformer_block_index: int,
        page_ids: torch.Tensor,
        k_quantizer: StaticScaledQuantizer | None = None,
        v_quantizer: StaticScaledQuantizer | None = None,
    ) -> torch.Tensor | QuantizedTensor:
        page_table = self.unflatten_page_table(state)

        # TODO: mlir_kernel doesn't support non-tensor args yet, so use 0-D
        # tensors instead.
        t_id = torch.tensor(transformer_block_index, dtype=torch.int64)
        key_p_id = torch.tensor(0, dtype=torch.int64)
        value_p_id = torch.tensor(1, dtype=torch.int64)

        def unwrap_args(*ts):
            new_ts = []
            for t in ts:
                if isinstance(t, DefaultPrimitiveTensor):
                    t = t._data
                new_ts.append(t)
            return new_ts

        key = kv_cache_gather(*unwrap_args(page_table, page_ids, t_id, key_p_id))
        value = kv_cache_gather(*unwrap_args(page_table, page_ids, t_id, value_p_id))

        key = key.transpose(2, 3).flatten(1, 2)
        value = value.transpose(2, 3).flatten(1, 2)

        key = pack_raw_tensor(key, k_quantizer)
        value = pack_raw_tensor(value, v_quantizer)

        return key, value

    def write(
        self,
        state: CacheAllocation,
        *,
        cache_partitions: List[torch.Tensor | QuantizedTensor],
        transformer_block_index: int,
        page_ids: torch.Tensor,
        start_positions: torch.Tensor | None,
    ) -> None:
        """Writes cache partitions from a linear layout to the page table.

        This is the inverse of the linear read. The same caveat applies if the
        in-place scatter cannot be fused.
        """
        assert len(state) == 1
        assert len(cache_partitions) == self.cache_partition_count
        cache_partitions = [unpack_to_raw_tensor(cp) for cp in cache_partitions]

        page_table = self.unflatten_page_table(state=state)
        page_table = page_table.flatten(0, 2)

        block_seq_len = cache_partitions[0].shape[1] // self.block_seq_stride

        if start_positions is not None:
            page_index = (
                start_positions.unsqueeze(1) // self.block_seq_stride
            ) + torch.arange(block_seq_len)
            page_ids = torch.gather(page_ids, dim=1, index=page_index)

        _, block_seq_len, *_ = page_ids.shape
        for cache_partition_id, cache_partition in enumerate(cache_partitions):
            index = page_ids
            index = index * self.transformer_block_count + transformer_block_index
            index = index * self.cache_partition_count + cache_partition_id
            index = index.flatten(0, 1)

            cache_partition = cache_partition.unflatten(
                1, (block_seq_len, self.block_seq_stride)
            )
            cache_partition = cache_partition.flatten(0, 1)
            cache_partition = cache_partition.transpose(1, 2)

            part_block = ops.to(cache_partition, dtype=page_table.dtype)
            ops.index_copy_(page_table, 0, index, part_block)

    def write_timestep(
        self,
        state: CacheAllocation,
        *,
        cache_partitions: List[torch.Tensor | QuantizedTensor],
        transformer_block_index: int,
        seq_positions: torch.Tensor,
        page_ids: torch.Tensor,
    ) -> None:
        assert len(state) == 1
        assert len(cache_partitions) == self.cache_partition_count
        cache_partitions = [unpack_to_raw_tensor(cp) for cp in cache_partitions]

        page_table = self.unflatten_page_table(state)
        page_table = page_table.flatten(0, 4)

        device = self.device
        bs, *_ = seq_positions.shape

        page_index = seq_positions // self.block_seq_stride
        page_index = page_index.unsqueeze(1)
        page_id = ops.gather(page_ids, dim=1, index=page_index).view((bs, 1, 1))
        page_offset = (seq_positions % self.block_seq_stride).view((bs, 1, 1))
        head_offset = torch.arange(self.attn_head_count, device=device).view(
            (1, 1, self.attn_head_count)
        )

        for cache_partition_id, cache_partition in enumerate(cache_partitions):
            # [1, 1]
            partitions = torch.tensor(cache_partition_id, device=device).view((1, 1, 1))

            index = page_id
            index = index * self.transformer_block_count + transformer_block_index
            index = index * self.cache_partition_count + partitions
            index = index * self.attn_head_count + head_offset
            index = index * self.block_seq_stride + page_offset

            cache_partition.transpose(1, 2)
            values = ops.to(cache_partition, dtype=page_table.dtype)
            ops.index_put_(page_table, indices=(index,), values=values)


class PipelinedPagedKVCache(KVCache):
    def __init__(
        self,
        *,
        parallelism_config: ParallelismConfig,
        **sub_kwargs,
    ):
        self.config = parallelism_config
        self.block_seq_stride = sub_kwargs.get("block_seq_stride")
        self.attn_head_count = sub_kwargs.get("attn_head_count")

        self.kv_caches: list[DefaultPagedKVCache] = []
        for num_blocks in self.config.num_blocks_per_pipeline:
            sub_kwargs["transformer_block_count"] = num_blocks
            self.kv_caches.append(DefaultPagedKVCache(**sub_kwargs))

    def allocate(self, page_count: int) -> CacheAllocation:
        allocations = []
        for kv_cache in self.kv_caches:
            allocations.extend(kv_cache.allocate(page_count=page_count))
        return CacheAllocation(allocations)

    @property
    def state_count(self) -> int:
        return len(self.kv_caches)

    def adjust_index(self, index: int) -> int:
        offset = self.config.first_block_in_pipeline_for_block(index)
        return index - offset

    def read(
        self,
        state: CacheAllocation,
        *,
        transformer_block_index: int,
        page_ids: ReplicatedTensor,
        k_quantizer: StaticScaledQuantizer | None = None,
        v_quantizer: StaticScaledQuantizer | None = None,
    ) -> Union[torch.Tensor, QuantizedTensor]:
        pipeline = self.config.pipeline_for_block(transformer_block_index)
        transformer_block_index = self.adjust_index(transformer_block_index)

        state = CacheAllocation([state[pipeline]])
        page_ids = page_ids.shards[0]

        k_shard, v_shard = self.kv_caches[pipeline].read(
            state=state,
            transformer_block_index=transformer_block_index,
            page_ids=page_ids,
            k_quantizer=k_quantizer,
            v_quantizer=v_quantizer,
        )

        # Don't have to transfer since state is already on the correct device
        devices = self.config.devices_for_pipeline(pipeline)
        key = ReplicatedTensor(ts=[k_shard], devices=devices)
        value = ReplicatedTensor(ts=[v_shard], devices=devices)
        return key, value

    def write(
        self,
        state: CacheAllocation,
        *,
        cache_partitions: List[ReplicatedTensor],
        transformer_block_index: int,
        page_ids: ReplicatedTensor,
        start_positions: ReplicatedTensor | None,
    ) -> None:
        pipeline = self.config.pipeline_for_block(transformer_block_index)
        transformer_block_index = self.adjust_index(transformer_block_index)

        state = CacheAllocation([state[pipeline]])
        cache_partitions = [cp.shards[0] for cp in cache_partitions]
        page_ids = page_ids.shards[0]
        start_positions = start_positions.shards[0] if start_positions else None

        self.kv_caches[pipeline].write(
            state=state,
            cache_partitions=cache_partitions,
            transformer_block_index=transformer_block_index,
            page_ids=page_ids,
            start_positions=start_positions,
        )

    def write_timestep(
        self,
        state: CacheAllocation,
        *,
        cache_partitions: List[ReplicatedTensor],
        transformer_block_index: int,
        seq_positions: ReplicatedTensor,
        page_ids: ReplicatedTensor,
    ) -> None:
        pipeline = self.config.pipeline_for_block(transformer_block_index)
        transformer_block_index = self.adjust_index(transformer_block_index)

        state = CacheAllocation([state[pipeline]])
        cache_partitions = [cp.shards[0] for cp in cache_partitions]
        seq_positions = seq_positions.shards[0]
        page_ids = page_ids.shards[0]

        self.kv_caches[pipeline].write_timestep(
            state=state,
            cache_partitions=cache_partitions,
            transformer_block_index=transformer_block_index,
            seq_positions=seq_positions,
            page_ids=page_ids,
        )


def build_cache(
    transformer_block_count: int,
    attn_head_count: int,
    attn_head_dim: int,
    cache_partition_count: int = 2,
    block_seq_stride: int = 16,
    cache_dtype: torch.dtype = torch.float32,
    device: Optional[torch.device] = None,
    parallelism_config: ParallelismConfig | None = None,
) -> KVCache:
    kwargs = dict(
        attn_head_count=attn_head_count,
        attn_head_dim=attn_head_dim,
        cache_partition_count=cache_partition_count,
        block_seq_stride=block_seq_stride,
        cache_dtype=cache_dtype,
        device=device,
    )

    if parallelism_config is None or parallelism_config.pipeline_size == 1:
        PagedKVCacheClazz = DefaultPagedKVCache
        kwargs["transformer_block_count"] = transformer_block_count
    else:
        PagedKVCacheClazz = PipelinedPagedKVCache
        kwargs["parallelism_config"] = parallelism_config

    return PagedKVCacheClazz(**kwargs)


def build_cache_from_config(config: LlamaModelConfig) -> KVCache:
    return build_cache(
        transformer_block_count=config.hp.block_count,
        attn_head_count=config.hp.attention_head_count_kv,
        attn_head_dim=config.hp.attn_head_dim,
        block_seq_stride=config.block_seq_stride,
        cache_dtype=config.kv_cache_dtype or config.attention_dtype,
        device=config.device,
        parallelism_config=config.parallelism_config,
    )


class PagedAttention():
    """abstract class for paged attention interface
    """
    def __init__(self):

    def forward(self, *args, **kwargs):
        raise NotImplementedError("Subclasses must implement forward()")

class PagedMHAttention(PagedAttention):
    """Implementation of paged attention

    The page table slab is physically represented as a 2D tensor:
        [page_count, flattened_dims]

    Each "page" can be thought of as a 6D view onto:

    * transformer block
    * cache partition (K or V cache)
    * attention heads
    * block sequence stride (number of sequence positions per block)
    * attention dimensionality

    Note that the internal page structure matches the organization of the
    model, allowing contiguous individual local reads and writes at a sub-block
    granularity if indexing deeply into the structure.

    When `shard_count > 1`, it would split the `attn_head_count` dimension.
    The page slab is a 1D sharded split tensor.
    It is reinterpreted as a 6D tensor, by working around the lack of sharded
    block-cyclic sharded tensor type.
    """

    def __init__(
        self,
        *,
        transformer_block_index: int,
        attn_dtype: torch.dtype = torch.float32,
        activation_dtype: torch.dtype = torch.float32,
        use_rope: bool,
        attention_chunk_size: int | None,
        kv_cache: KVCache,
        k_quantizer: StaticScaledQuantizer | None = None,
        v_quantizer: StaticScaledQuantizer | None = None,
    ):
        self.transformer_block_index = transformer_block_index
        self.block_seq_stride = kv_cache.block_seq_stride
        self.attn_dtype = attn_dtype
        self.kv_cache = kv_cache
        self.k_quantizer = k_quantizer
        self.v_quantizer = v_quantizer
        self.activation_dtype = activation_dtype
        self.attention_chunk_size = attention_chunk_size
        self.use_rope = use_rope

    def allocate(self, page_count: int) -> CacheAllocation:
        return self.kv_cache.allocate(page_count=page_count)

    def read(
        self,
        state: CacheAllocation,
        *,
        transformer_block_index: int,
        page_ids: Optional[torch.Tensor] = None,
    ):

        return self.kv_cache.read(
            state=state,
            transformer_block_index=transformer_block_index,
            page_ids=page_ids,
            k_quantizer=self.k_quantizer,
            v_quantizer=self.v_quantizer,
        )

    def write_timestep(
        self,
        state: CacheAllocation,
        cache_partitions: List[torch.Tensor | QuantizedTensor],
        transformer_block_index: int,
        seq_positions: torch.Tensor,
        page_ids: torch.Tensor,
    ):
        self.kv_cache.write_timestep(
            state=state,
            cache_partitions=cache_partitions,
            transformer_block_index=transformer_block_index,
            seq_positions=seq_positions,
            page_ids=page_ids,
        )

    def write(
        self,
        state: CacheAllocation,
        cache_partitions: List[torch.Tensor | QuantizedTensor],
        *,
        transformer_block_index: int,
        page_ids: torch.Tensor,
        start_positions: Optional[torch.Tensor] = None,
    ):
        self.kv_cache.write(
            state=state,
            cache_partitions=cache_partitions,
            transformer_block_index=transformer_block_index,
            page_ids=page_ids,
            start_positions=start_positions,
        )

    def repeat_kv(self, x: torch.Tensor, n_rep: int) -> torch.Tensor:
        bs, slen, n_kv_heads, head_dim = x.shape
        unsq = x.unsqueeze(-2)
        exp = ops.expand(unsq, (bs, slen, n_kv_heads, n_rep, head_dim))
        return exp.flatten(2, 3)

    def gqa(self, head_count_attn, k, v):
        gqa_n_rep = head_count_attn // self.kv_cache.attn_head_count
        assert gqa_n_rep > 0
        if gqa_n_rep > 1:
            k = self.repeat_kv(x=k, n_rep=gqa_n_rep)
            v = self.repeat_kv(x=v, n_rep=gqa_n_rep)
        return k, v

    def attention(
        self,
        *,
        q: torch.Tensor,
        k: torch.Tensor,
        v: torch.Tensor,
        head_count_attn: int,
        cache_quantizer: Optional[QuantizerTensor],
        attention_kernel: str,
        fake_quant: Optional[bool],
        softcap: Optional[float] = None,
        scale: Optional[torch.Tensor] = None,
        mask: Optional[torch.Tensor] = None,
        sliding_window: Optional[int] = None,
        sink: Optional[torch.Tensor] = None,
    ):
        # Fake quant is already dequantized when stored in the cache.
        if cache_quantizer and not fake_quant:
            k_planes = {"qs": k}
            k = ops.dequantize(
                k_planes, quantizer=cache_quantizer, dtype=self.attn_dtype
            )
            v_planes = {"qs": v}
            v = ops.dequantize(
                v_planes, quantizer=cache_quantizer, dtype=self.attn_dtype
            )

        q = q.transpose(1, 2)
        k = k.transpose(1, 2)
        v = v.transpose(1, 2)

        return ops.scaled_dot_product_attention(
            q=q,  # [bs, ..., sl, dim]
            k=k,  # [bs, ..., sl, dim]
            v=v,  # [bs, ..., sl, dim]
            a=mask,  # [bs, ..., sl, sl] or None
            is_causal=mask is None,  # assumes causal masking when true
            scale=scale,  # defaults to 1/sqrt(dim)
            softcap=softcap,
            impl=attention_kernel,  # if none, automatically select a kernel
            sink=sink,
            sliding_window=sliding_window,
        )

    def forward_decode(
        self,
        *,
        q: torch.Tensor,
        k: torch.Tensor,
        v: torch.Tensor,
        cache_state: CacheAllocation,
        seq_block_ids: torch.Tensor,
        start_positions: torch.Tensor,
        attention_kernel: str,
        head_count_attn: int,
        cache_quantizer: Optional[QuantizerTensor],
        fake_quant: Optional[bool],
        seq_lens: torch.Tensor | None,
        softcap: Optional[float] = None,
        scale: Optional[float] = None,
        sliding_window: Optional[int] = None,
        sink: Optional[torch.Tensor] = None,
    ):
        # Write our one updated cache row into the cache.
        self.write_timestep(
            cache_state,
            cache_partitions=[k, v],
            transformer_block_index=self.transformer_block_index,
            seq_positions=start_positions,
            page_ids=seq_block_ids,
        )

        return self.paged_attention(
            q=q,
            k=k,
            v=v,
            cache_state=cache_state,
            seq_lens=seq_lens,
            seq_block_ids=seq_block_ids,
            attention_kernel=attention_kernel,
            head_count_attn=head_count_attn,
            cache_quantizer=cache_quantizer,
            start_positions=start_positions,
            fake_quant=fake_quant,
            softcap=softcap,
            scale=scale,
            sliding_window=sliding_window,
            sink=sink,
        )

    def paged_attention(
        self,
        *,
        q: torch.Tensor,
        k,
        v,
        cache_state: CacheAllocation,
        seq_lens: torch.Tensor | None,
        seq_block_ids: torch.Tensor,
        start_positions: torch.torch.Tensor | None,
        attention_kernel: str,
        head_count_attn: int,
        cache_quantizer: Optional[QuantizerTensor],
        fake_quant: Optional[bool],
        softcap: Optional[float],
        scale: Optional[float],
        sliding_window: Optional[int] = None,
        sink: Optional[torch.Tensor] = None,
    ):
        # Restore from the cache.
        if start_positions is not None:
            k, v = self.read(
                cache_state,
                transformer_block_index=self.transformer_block_index,
                page_ids=seq_block_ids,
            )

        is_prefill = q.shape[1] != 1
        if is_prefill:
            # q, k, v, x, and h all have the same .shape[1] (batch_seqlen)
            input_mask = ops.input_mask(seq_lens, q.shape[1])
            mask = ops.attention_mask(
                input_mask,
                start_positions,
                attention_dtype=self.activation_dtype,
            )
            use_chunked_attention_mask = self.attention_chunk_size is not None
            if use_chunked_attention_mask and self.use_rope:
                mask = ops.chunked_attention_mask(mask, self.attention_chunk_size)
        else:
            input_mask = ops.input_mask(
                seq_lens,
                seq_block_ids.shape[1] * self.block_seq_stride,
            )
            mask = ops.attention_mask_for_decode(
                input_mask, attention_dtype=self.activation_dtype
            )
            if self.attention_chunk_size is not None:
                raise NotImplementedError("Chunked attention not supported in decode.")

        return self.attention(
            q=q,
            k=k,
            v=v,
            head_count_attn=head_count_attn,
            attention_kernel=attention_kernel,
            cache_quantizer=cache_quantizer,
            fake_quant=fake_quant,
            softcap=softcap,
            scale=scale,
            mask=mask,
            sliding_window=sliding_window,
            sink=sink,
        )

    def forward_prefill(
        self,
        *,
        q: torch.Tensor,
        k: torch.Tensor,
        v: torch.Tensor,
        cache_state: CacheAllocation,
        seq_block_ids: torch.Tensor,
        start_positions: Optional[torch.Tensor] = None,
        attention_kernel: str,
        head_count_attn: int,
        cache_quantizer: Optional[QuantizerTensor],
        fake_quant: Optional[bool],
        seq_lens: torch.Tensor | None,
        softcap: Optional[float] = None,
        scale: Optional[float] = None,
        sliding_window: Optional[int] = None,
        sink: Optional[torch.Tensor] = None,
    ):
        self.write(
            cache_state,
            cache_partitions=[k, v],
            transformer_block_index=self.transformer_block_index,
            page_ids=seq_block_ids,
            start_positions=start_positions,
        )

        return self.paged_attention(
            q=q,
            k=k,
            v=v,
            cache_state=cache_state,
            seq_lens=seq_lens,
            seq_block_ids=seq_block_ids,
            start_positions=start_positions,
            attention_kernel=attention_kernel,
            head_count_attn=head_count_attn,
            cache_quantizer=cache_quantizer,
            fake_quant=fake_quant,
            softcap=softcap,
            scale=scale,
            sliding_window=sliding_window,
            sink=sink,
        )


<<<<<<< HEAD
class PagedAttentionGqa(PagedAttention):
    def __init__(
        self,
        *,
        transformer_block_index: int,
        attn_dtype: torch.dtype = torch.float32,
        activation_dtype: torch.dtype = torch.float32,
        use_rope: bool,
        attention_chunk_size: int | None,
        kv_cache: KVCache,
        k_quantizer: StaticScaledQuantizer | None = None,
        v_quantizer: StaticScaledQuantizer | None = None,
    ):
        super().__init__(
            transformer_block_index=transformer_block_index,
            attn_dtype=attn_dtype,
            activation_dtype=activation_dtype,
            use_rope=use_rope,
            attention_chunk_size=attention_chunk_size,
            kv_cache=kv_cache,
            k_quantizer=k_quantizer,
            v_quantizer=v_quantizer,
        )

=======
class PagedGQAttention(PagedMHAttention):
>>>>>>> 82c7448a
    def attention(
        self,
        *,
        q: torch.Tensor,
        k: torch.Tensor,
        v: torch.Tensor,
        head_count_attn: int,
        cache_quantizer: Optional[QuantizerTensor],
        attention_kernel: str,
        fake_quant: Optional[bool],
        softcap: Optional[float] = None,
        scale: Optional[torch.Tensor] = None,
        mask: Optional[torch.Tensor] = None,
        sliding_window: Optional[int] = None,
        sink: Optional[torch.Tensor] = None,
    ):
        gqa_n_rep = head_count_attn // self.kv_cache.attn_head_count
        assert gqa_n_rep > 0
        if gqa_n_rep > 1:
            k = self.repeat_kv(x=k, n_rep=gqa_n_rep)
            v = self.repeat_kv(x=v, n_rep=gqa_n_rep)

        return super().attention(
            q=q,
            k=k,
            v=v,
            head_count_attn=head_count_attn,
            cache_quantizer=cache_quantizer,
            attention_kernel=attention_kernel,
            fake_quant=fake_quant,
            softcap=softcap,
            scale=scale,
            mask=mask,
            sliding_window=sliding_window,
            sink=sink,
        )


class PagedAttentionMla(PagedAttention):
    def __init__(
        self,
        *,
        transformer_block_index: int,
        attn_dtype: torch.dtype = torch.float32,
        activation_dtype: torch.dtype = torch.float32,
        use_rope: bool,
        attention_chunk_size: int | None,
        kv_cache: KVCache,
        k_quantizer: StaticScaledQuantizer | None = None,
        v_quantizer: StaticScaledQuantizer | None = None,
    ):
        super().__init__(
            transformer_block_index=transformer_block_index,
            attn_dtype=attn_dtype,
            activation_dtype=activation_dtype,
            use_rope=use_rope,
            attention_chunk_size=attention_chunk_size,
            kv_cache=kv_cache,
            k_quantizer=k_quantizer,
            v_quantizer=v_quantizer,
        )<|MERGE_RESOLUTION|>--- conflicted
+++ resolved
@@ -12,6 +12,7 @@
 """
 
 from typing import Optional, Union, List
+from abc import ABC, abstractmethod
 
 import math
 
@@ -463,13 +464,12 @@
     )
 
 
-class PagedAttention():
+class PagedAttention(ABC):
     """abstract class for paged attention interface
     """
+    @abstractmethod
     def __init__(self):
-
-    def forward(self, *args, **kwargs):
-        raise NotImplementedError("Subclasses must implement forward()")
+        pass
 
 class PagedMHAttention(PagedAttention):
     """Implementation of paged attention
@@ -568,20 +568,6 @@
             page_ids=page_ids,
             start_positions=start_positions,
         )
-
-    def repeat_kv(self, x: torch.Tensor, n_rep: int) -> torch.Tensor:
-        bs, slen, n_kv_heads, head_dim = x.shape
-        unsq = x.unsqueeze(-2)
-        exp = ops.expand(unsq, (bs, slen, n_kv_heads, n_rep, head_dim))
-        return exp.flatten(2, 3)
-
-    def gqa(self, head_count_attn, k, v):
-        gqa_n_rep = head_count_attn // self.kv_cache.attn_head_count
-        assert gqa_n_rep > 0
-        if gqa_n_rep > 1:
-            k = self.repeat_kv(x=k, n_rep=gqa_n_rep)
-            v = self.repeat_kv(x=v, n_rep=gqa_n_rep)
-        return k, v
 
     def attention(
         self,
@@ -784,34 +770,8 @@
         )
 
 
-<<<<<<< HEAD
-class PagedAttentionGqa(PagedAttention):
-    def __init__(
-        self,
-        *,
-        transformer_block_index: int,
-        attn_dtype: torch.dtype = torch.float32,
-        activation_dtype: torch.dtype = torch.float32,
-        use_rope: bool,
-        attention_chunk_size: int | None,
-        kv_cache: KVCache,
-        k_quantizer: StaticScaledQuantizer | None = None,
-        v_quantizer: StaticScaledQuantizer | None = None,
-    ):
-        super().__init__(
-            transformer_block_index=transformer_block_index,
-            attn_dtype=attn_dtype,
-            activation_dtype=activation_dtype,
-            use_rope=use_rope,
-            attention_chunk_size=attention_chunk_size,
-            kv_cache=kv_cache,
-            k_quantizer=k_quantizer,
-            v_quantizer=v_quantizer,
-        )
-
-=======
+
 class PagedGQAttention(PagedMHAttention):
->>>>>>> 82c7448a
     def attention(
         self,
         *,
@@ -831,8 +791,10 @@
         gqa_n_rep = head_count_attn // self.kv_cache.attn_head_count
         assert gqa_n_rep > 0
         if gqa_n_rep > 1:
-            k = self.repeat_kv(x=k, n_rep=gqa_n_rep)
-            v = self.repeat_kv(x=v, n_rep=gqa_n_rep)
+            bs, slen, n_kv_heads, head_dim = k.shape
+            k = ops.expand(k.unsqueeze(-2), (bs, slen, n_kv_heads, gqa_n_rep, head_dim)).flatten(2, 3)
+            bs, slen, n_kv_heads, head_dim = v.shape
+            v = ops.expand(v.unsqueeze(-2), (bs, slen, n_kv_heads, gqa_n_rep, head_dim)).flatten(2, 3)
 
         return super().attention(
             q=q,
@@ -849,27 +811,12 @@
             sink=sink,
         )
 
-
-class PagedAttentionMla(PagedAttention):
-    def __init__(
-        self,
-        *,
-        transformer_block_index: int,
-        attn_dtype: torch.dtype = torch.float32,
-        activation_dtype: torch.dtype = torch.float32,
-        use_rope: bool,
-        attention_chunk_size: int | None,
-        kv_cache: KVCache,
-        k_quantizer: StaticScaledQuantizer | None = None,
-        v_quantizer: StaticScaledQuantizer | None = None,
-    ):
-        super().__init__(
-            transformer_block_index=transformer_block_index,
-            attn_dtype=attn_dtype,
-            activation_dtype=activation_dtype,
-            use_rope=use_rope,
-            attention_chunk_size=attention_chunk_size,
-            kv_cache=kv_cache,
-            k_quantizer=k_quantizer,
-            v_quantizer=v_quantizer,
-        )+class PagedMLAttention(PagedMHAttention):
+    """
+    This subclass is intentionally left empty. All behavioral differences between
+    PagedMLAttention and PagedMHAttention are currently handled by PagedLlamaAttentionBlock.
+    Do not remove this class, as it serves as a placeholder for future extensions
+    and maintains compatibility with the attention module's interface.
+    """
+    pass
+
