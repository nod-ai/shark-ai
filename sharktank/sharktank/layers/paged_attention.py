# Copyright 2024 Advanced Micro Devices, Inc.
#
# Licensed under the Apache License v2.0 with LLVM Exceptions.
# See https://llvm.org/LICENSE.txt for license information.
# SPDX-License-Identifier: Apache-2.0 WITH LLVM-exception

"""Light-weight encapsulations for various forms of attention KV-caches.

These are not complete abstractions: they are primarily focused on making
tightly coupled transformer blocks a bit less "stringy" with loose tensors
and dims floating around everywhere.
"""

from typing import Optional, Union, List

import math
from abc import ABC, abstractmethod

import torch
from collections import defaultdict
from sharktank.layers.configs.llm_configs import LlamaModelConfig, ParallelismConfig
from sharktank.types import (
    DefaultPrimitiveTensor,
    QuantizerTensor,
    PlanarQuantizedTensor,
    ShardedTensor,
    StaticScaledQuantizer,
    TensorScaledLayout,
)
from sharktank import ops, kernels
from sharktank.kernels.mlir_kernel import *
from sharktank.types.tensors import AnyTensor, QuantizedTensor, ReplicatedTensor
from sharktank.types.quantizers import unpack_to_raw_tensor, pack_raw_tensor


<<<<<<< HEAD
__all__ = [
    "PagedAttention",
    "PagedAttentionGqa",
    "PagedAttentionMla",
    "attn_type_map",
    "CacheAllocation",
]
=======
from sharktank.layers.kv_cache import KVCache, CacheAllocation

__all__ = ["PagedAttention", "attn_type_map"]
>>>>>>> f731f6e4

attn_type_map = defaultdict(lambda: "gqa")
attn_type_map.update(
    {
        "llama": "gqa",
        "grok": "gqa",
        "deepseek2": "mla",
        "llama4": "gqa",
    }
)


# Paged Attention Kernels
#
# Each kernel is put into its own class to create a namespace for it
def KVCacheGatherKernel():
    CACHE_SIZE = DynDim.CACHE_SIZE
    PAGES = DynDim.PAGES
    T_BLOCK = StaticDim.T_BLOCK
    PART = StaticDim.PART
    BLOCK_SEQ_STRIDE = StaticDim.BLOCK_SEQ_STRIDE
    HEAD_COUNT_KV = StaticDim.HEAD_COUNT_KV
    ATTN_HEAD_DIM = StaticDim.ATTN_HEAD_DIM
    BATCH = DynDim.BATCH

    CACHE_TY = Dtype.CACHE_TY
    I64 = Dtype.I64

    @mlir_kernel(
        inputs=(
            MLIRTensor[
                CACHE_SIZE,
                T_BLOCK,
                PART,
                HEAD_COUNT_KV,
                BLOCK_SEQ_STRIDE,
                ATTN_HEAD_DIM,
                CACHE_TY,
            ],
            MLIRTensor[BATCH, PAGES, I64],
            MLIRTensor[I64],
            MLIRTensor[I64],
        ),
        results=(
            MLIRTensor[
                BATCH, PAGES, HEAD_COUNT_KV, BLOCK_SEQ_STRIDE, ATTN_HEAD_DIM, CACHE_TY
            ],
        ),
    )
    def paged_attention_kv_cache_gather(
        cache, page_ids, transformer_idx, partition_idx, result
    ):
        mlir = """
        !cache_slice = tensor<{{[CACHE_SIZE, HEAD_COUNT_KV, BLOCK_SEQ_STRIDE, ATTN_HEAD_DIM]|join('x')}}x!cache_dtype>

        module {
        util.func private @{{kernel_name}}(%cache: !cache,
                                   %page_ids: !page_ids,
                                   %transformer_idx: !transformer_idx,
                                   %partition_idx: !partition_idx) -> !result {
          %c0 = arith.constant 0 : index
          %c1 = arith.constant 1 : index

          // Get transformer/partition ids.
          %t_id64 = tensor.extract %transformer_idx[] : !transformer_idx
          %p_id64 = tensor.extract %partition_idx[] : !partition_idx
          %t_id = arith.index_cast %t_id64 : !transformer_idx_dtype to index
          %p_id = arith.index_cast %p_id64 : !partition_idx_dtype to index

          // Get dynamic dimensions.
          %cache_size = tensor.dim %cache, %c0 : !cache
          %batches = tensor.dim %page_ids, %c0 : !page_ids
          %pages = tensor.dim %page_ids, %c1 : !page_ids

          // Extract a the current transformer block and partition from cache.
          %cache_slice = tensor.extract_slice %cache
            [0, %t_id, %p_id, 0, 0, 0]
            [%cache_size, 1, 1, {{HEAD_COUNT_KV}}, {{BLOCK_SEQ_STRIDE}}, {{ATTN_HEAD_DIM}}]
            [1, 1, 1, 1, 1, 1]
            : !cache to !cache_slice

          %empty = tensor.empty(%batches, %pages) : !result

          // Gather from cache_slice using page_ids.
          %result = iree_linalg_ext.gather
                    dimension_map = [0]
                    ins(%cache_slice, %page_ids : !cache_slice, !page_ids)
                    outs(%empty : !result) -> !result

          util.return %result : !result
        }
        }
        """
        return MLIRSpec(mlir)

    return paged_attention_kv_cache_gather


kv_cache_gather = KVCacheGatherKernel()


class DefaultPagedKVCache(KVCache):
    def __init__(
        self,
        *,
        transformer_block_count: int,
        attn_head_count: int,
        attn_head_dim: int,
        cache_partition_count: int = 2,
        block_seq_stride: int = 16,
        cache_dtype: torch.dtype = torch.float32,
        device: Optional[torch.device] = None,
    ):
        self.transformer_block_count = transformer_block_count
        self.attn_head_count = attn_head_count
        self.attn_head_dim = attn_head_dim
        self.cache_partition_count = cache_partition_count
        self.block_seq_stride = block_seq_stride
        self.cache_dtype = cache_dtype
        self.device = device

        assert cache_partition_count == 2

        # Some derived values based on attributes.
        self.sub_page_dims = [
            self.transformer_block_count,
            self.cache_partition_count,
            self.attn_head_count,
            self.block_seq_stride,
            self.attn_head_dim,
        ]

        self.page_slab_flat_dims = math.prod(self.sub_page_dims)

    def allocate(self, page_count: int) -> CacheAllocation:
        tensors = [
            torch.zeros(
                [page_count, self.page_slab_flat_dims],
                dtype=self.cache_dtype,
                device=self.device,
            )
        ]

        return CacheAllocation(tensors)

    @property
    def state_count(self) -> int:
        return 1

    def unflatten_page_table(self, state: CacheAllocation) -> torch.Tensor:
        """Unflattens the 2D page tables to 6D tensors."""
        assert len(state) == 1
        return state[0].unflatten(1, self.sub_page_dims)

    def read(
        self,
        state: CacheAllocation,
        *,
        transformer_block_index: int,
        page_ids: torch.Tensor,
        k_quantizer: StaticScaledQuantizer | None = None,
        v_quantizer: StaticScaledQuantizer | None = None,
    ) -> torch.Tensor | QuantizedTensor:
        page_table = self.unflatten_page_table(state)

        # TODO: mlir_kernel doesn't support non-tensor args yet, so use 0-D
        # tensors instead.
        t_id = torch.tensor(transformer_block_index, dtype=torch.int64)
        key_p_id = torch.tensor(0, dtype=torch.int64)
        value_p_id = torch.tensor(1, dtype=torch.int64)

        def unwrap_args(*ts):
            new_ts = []
            for t in ts:
                if isinstance(t, DefaultPrimitiveTensor):
                    t = t._data
                new_ts.append(t)
            return new_ts

        key = kv_cache_gather(*unwrap_args(page_table, page_ids, t_id, key_p_id))
        value = kv_cache_gather(*unwrap_args(page_table, page_ids, t_id, value_p_id))

        key = key.transpose(2, 3).flatten(1, 2)
        value = value.transpose(2, 3).flatten(1, 2)

        key = pack_raw_tensor(key, k_quantizer)
        value = pack_raw_tensor(value, v_quantizer)

        return key, value

    def write(
        self,
        state: CacheAllocation,
        *,
        cache_partitions: List[torch.Tensor | QuantizedTensor],
        transformer_block_index: int,
        page_ids: torch.Tensor,
        start_positions: torch.Tensor | None,
    ) -> None:
        """Writes cache partitions from a linear layout to the page table.

        This is the inverse of the linear read. The same caveat applies if the
        in-place scatter cannot be fused.
        """
        assert len(state) == 1
        assert len(cache_partitions) == self.cache_partition_count
        cache_partitions = [unpack_to_raw_tensor(cp) for cp in cache_partitions]

        page_table = self.unflatten_page_table(state=state)
        page_table = page_table.flatten(0, 2)

        block_seq_len = cache_partitions[0].shape[1] // self.block_seq_stride

        if start_positions is not None:
            page_index = (
                start_positions.unsqueeze(1) // self.block_seq_stride
            ) + torch.arange(block_seq_len)
            page_ids = torch.gather(page_ids, dim=1, index=page_index)

        _, block_seq_len, *_ = page_ids.shape
        for cache_partition_id, cache_partition in enumerate(cache_partitions):
            index = page_ids
            index = index * self.transformer_block_count + transformer_block_index
            index = index * self.cache_partition_count + cache_partition_id
            index = index.flatten(0, 1)

            cache_partition = cache_partition.unflatten(
                1, (block_seq_len, self.block_seq_stride)
            )
            cache_partition = cache_partition.flatten(0, 1)
            cache_partition = cache_partition.transpose(1, 2)

            part_block = ops.to(cache_partition, dtype=page_table.dtype)
            ops.index_copy_(page_table, 0, index, part_block)

    def write_timestep(
        self,
        state: CacheAllocation,
        *,
        cache_partitions: List[torch.Tensor | QuantizedTensor],
        transformer_block_index: int,
        seq_positions: torch.Tensor,
        page_ids: torch.Tensor,
    ) -> None:
        assert len(state) == 1
        assert len(cache_partitions) == self.cache_partition_count
        cache_partitions = [unpack_to_raw_tensor(cp) for cp in cache_partitions]

        page_table = self.unflatten_page_table(state)
        page_table = page_table.flatten(0, 4)

        device = self.device
        bs, *_ = seq_positions.shape

        page_index = seq_positions // self.block_seq_stride
        page_index = page_index.unsqueeze(1)
        page_id = ops.gather(page_ids, dim=1, index=page_index).view((bs, 1, 1))
        page_offset = (seq_positions % self.block_seq_stride).view((bs, 1, 1))
        head_offset = torch.arange(self.attn_head_count, device=device).view(
            (1, 1, self.attn_head_count)
        )

        for cache_partition_id, cache_partition in enumerate(cache_partitions):
            # [1, 1]
            partitions = torch.tensor(cache_partition_id, device=device).view((1, 1, 1))

            index = page_id
            index = index * self.transformer_block_count + transformer_block_index
            index = index * self.cache_partition_count + partitions
            index = index * self.attn_head_count + head_offset
            index = index * self.block_seq_stride + page_offset

            cache_partition.transpose(1, 2)
            values = ops.to(cache_partition, dtype=page_table.dtype)
            ops.index_put_(page_table, indices=(index,), values=values)


class PipelinedPagedKVCache(KVCache):
    def __init__(
        self,
        *,
        parallelism_config: ParallelismConfig,
        **sub_kwargs,
    ):
        self.config = parallelism_config
        self.block_seq_stride = sub_kwargs.get("block_seq_stride")
        self.attn_head_count = sub_kwargs.get("attn_head_count")

        self.kv_caches: list[DefaultPagedKVCache] = []
        for num_blocks in self.config.num_blocks_per_pipeline:
            sub_kwargs["transformer_block_count"] = num_blocks
            self.kv_caches.append(DefaultPagedKVCache(**sub_kwargs))

    def allocate(self, page_count: int) -> CacheAllocation:
        allocations = []
        for kv_cache in self.kv_caches:
            allocations.extend(kv_cache.allocate(page_count=page_count))
        return CacheAllocation(allocations)

    @property
    def state_count(self) -> int:
        return len(self.kv_caches)

    def adjust_index(self, index: int) -> int:
        offset = self.config.first_block_in_pipeline_for_block(index)
        return index - offset

    def read(
        self,
        state: CacheAllocation,
        *,
        transformer_block_index: int,
        page_ids: ReplicatedTensor,
        k_quantizer: StaticScaledQuantizer | None = None,
        v_quantizer: StaticScaledQuantizer | None = None,
    ) -> Union[torch.Tensor, QuantizedTensor]:
        pipeline = self.config.pipeline_for_block(transformer_block_index)
        transformer_block_index = self.adjust_index(transformer_block_index)

        state = CacheAllocation([state[pipeline]])
        page_ids = page_ids.shards[0]

        k_shard, v_shard = self.kv_caches[pipeline].read(
            state=state,
            transformer_block_index=transformer_block_index,
            page_ids=page_ids,
            k_quantizer=k_quantizer,
            v_quantizer=v_quantizer,
        )

        # Don't have to transfer since state is already on the correct device
        devices = self.config.devices_for_pipeline(pipeline)
        key = ReplicatedTensor(ts=[k_shard], devices=devices)
        value = ReplicatedTensor(ts=[v_shard], devices=devices)
        return key, value

    def write(
        self,
        state: CacheAllocation,
        *,
        cache_partitions: List[ReplicatedTensor],
        transformer_block_index: int,
        page_ids: ReplicatedTensor,
        start_positions: ReplicatedTensor | None,
    ) -> None:
        pipeline = self.config.pipeline_for_block(transformer_block_index)
        transformer_block_index = self.adjust_index(transformer_block_index)

        state = CacheAllocation([state[pipeline]])
        cache_partitions = [cp.shards[0] for cp in cache_partitions]
        page_ids = page_ids.shards[0]
        start_positions = start_positions.shards[0] if start_positions else None

        self.kv_caches[pipeline].write(
            state=state,
            cache_partitions=cache_partitions,
            transformer_block_index=transformer_block_index,
            page_ids=page_ids,
            start_positions=start_positions,
        )

    def write_timestep(
        self,
        state: CacheAllocation,
        *,
        cache_partitions: List[ReplicatedTensor],
        transformer_block_index: int,
        seq_positions: ReplicatedTensor,
        page_ids: ReplicatedTensor,
    ) -> None:
        pipeline = self.config.pipeline_for_block(transformer_block_index)
        transformer_block_index = self.adjust_index(transformer_block_index)

        state = CacheAllocation([state[pipeline]])
        cache_partitions = [cp.shards[0] for cp in cache_partitions]
        seq_positions = seq_positions.shards[0]
        page_ids = page_ids.shards[0]

        self.kv_caches[pipeline].write_timestep(
            state=state,
            cache_partitions=cache_partitions,
            transformer_block_index=transformer_block_index,
            seq_positions=seq_positions,
            page_ids=page_ids,
        )


def build_cache(
    transformer_block_count: int,
    attn_head_count: int,
    attn_head_dim: int,
    cache_partition_count: int = 2,
    block_seq_stride: int = 16,
    cache_dtype: torch.dtype = torch.float32,
    device: Optional[torch.device] = None,
    parallelism_config: ParallelismConfig | None = None,
) -> KVCache:
    kwargs = dict(
        attn_head_count=attn_head_count,
        attn_head_dim=attn_head_dim,
        cache_partition_count=cache_partition_count,
        block_seq_stride=block_seq_stride,
        cache_dtype=cache_dtype,
        device=device,
    )

    if parallelism_config is None or parallelism_config.pipeline_size == 1:
        PagedKVCacheClazz = DefaultPagedKVCache
        kwargs["transformer_block_count"] = transformer_block_count
    else:
        PagedKVCacheClazz = PipelinedPagedKVCache
        kwargs["parallelism_config"] = parallelism_config

    return PagedKVCacheClazz(**kwargs)


def build_cache_from_config(config: LlamaModelConfig) -> KVCache:
    return build_cache(
        transformer_block_count=config.hp.block_count,
        attn_head_count=config.hp.attention_head_count_kv,
        attn_head_dim=config.hp.attn_head_dim,
        block_seq_stride=config.block_seq_stride,
        cache_dtype=config.kv_cache_dtype or config.attention_dtype,
        device=config.device,
        parallelism_config=config.parallelism_config,
    )


class PagedAttention:
    """Implementation of paged attention

    The page table slab is physically represented as a 2D tensor:
        [page_count, flattened_dims]

    Each "page" can be thought of as a 6D view onto:

    * transformer block
    * cache partition (K or V cache)
    * attention heads
    * block sequence stride (number of sequence positions per block)
    * attention dimensionality

    Note that the internal page structure matches the organization of the
    model, allowing contiguous individual local reads and writes at a sub-block
    granularity if indexing deeply into the structure.

    When `shard_count > 1`, it would split the `attn_head_count` dimension.
    The page slab is a 1D sharded split tensor.
    It is reinterpreted as a 6D tensor, by working around the lack of sharded
    block-cyclic sharded tensor type.
    """

    def __init__(
        self,
        *,
<<<<<<< HEAD
        transformer_block_count: int,
        attn_head_count: int,
        attn_head_dim: int,
        cache_partition_count: int = 2,
        block_seq_stride: int = 16,
        cache_dtype: torch.dtype = torch.float32,
=======
        transformer_block_index: int,
        attn_type: str = "gqa",
>>>>>>> f731f6e4
        attn_dtype: torch.dtype = torch.float32,
        activation_dtype: torch.dtype = torch.float32,
        use_rope: bool,
        attention_chunk_size: int | None,
        kv_cache: KVCache,
        k_quantizer: StaticScaledQuantizer | None = None,
        v_quantizer: StaticScaledQuantizer | None = None,
    ):
        self.transformer_block_index = transformer_block_index
        self.block_seq_stride = kv_cache.block_seq_stride
        self.attn_dtype = attn_dtype
<<<<<<< HEAD
        self.cache_dtype = cache_dtype

        self.kv_cache = build_cache(
            transformer_block_count=transformer_block_count,
            attn_head_count=attn_head_count,
            attn_head_dim=attn_head_dim,
            cache_partition_count=cache_partition_count,
            block_seq_stride=block_seq_stride,
            cache_dtype=cache_dtype,
            device=device,
            k_quantizer=k_quantizer,
            v_quantizer=v_quantizer,
        )
=======
        self.attn_type = attn_type
        self.kv_cache = kv_cache
        self.k_quantizer = k_quantizer
        self.v_quantizer = v_quantizer
        self.activation_dtype = activation_dtype
        self.attention_chunk_size = attention_chunk_size
        self.use_rope = use_rope
>>>>>>> f731f6e4

    def allocate(self, page_count: int) -> CacheAllocation:
        return self.kv_cache.allocate(page_count=page_count)

    def read(
        self,
        state: CacheAllocation,
        *,
        transformer_block_index: int,
        page_ids: Optional[torch.Tensor] = None,
    ):

        return self.kv_cache.read(
            state=state,
            transformer_block_index=transformer_block_index,
            page_ids=page_ids,
            k_quantizer=self.k_quantizer,
            v_quantizer=self.v_quantizer,
        )

    def write_timestep(
        self,
        state: CacheAllocation,
        cache_partitions: List[torch.Tensor | QuantizedTensor],
        transformer_block_index: int,
        seq_positions: torch.Tensor,
        page_ids: torch.Tensor,
    ):
        self.kv_cache.write_timestep(
            state=state,
            cache_partitions=cache_partitions,
            transformer_block_index=transformer_block_index,
            seq_positions=seq_positions,
            page_ids=page_ids,
        )

    def write(
        self,
        state: CacheAllocation,
        cache_partitions: List[torch.Tensor | QuantizedTensor],
        *,
        transformer_block_index: int,
        page_ids: torch.Tensor,
        start_positions: Optional[torch.Tensor] = None,
    ):
        self.kv_cache.write(
            state=state,
            cache_partitions=cache_partitions,
            transformer_block_index=transformer_block_index,
            page_ids=page_ids,
            start_positions=start_positions,
        )

    def repeat_kv(self, x: torch.Tensor, n_rep: int) -> torch.Tensor:
        bs, slen, n_kv_heads, head_dim = x.shape
        unsq = x.unsqueeze(-2)
        exp = ops.expand(unsq, (bs, slen, n_kv_heads, n_rep, head_dim))
        return exp.flatten(2, 3)

<<<<<<< HEAD
    @abstractmethod
=======
    def gqa(self, head_count_attn, k, v):
        gqa_n_rep = head_count_attn // self.kv_cache.attn_head_count
        assert gqa_n_rep > 0
        if gqa_n_rep > 1:
            k = self.repeat_kv(x=k, n_rep=gqa_n_rep)
            v = self.repeat_kv(x=v, n_rep=gqa_n_rep)
        return k, v

>>>>>>> f731f6e4
    def attention(
        self,
        *,
        q: torch.Tensor,
        k: torch.Tensor,
        v: torch.Tensor,
        head_count_attn: int,
        cache_quantizer: Optional[QuantizerTensor],
        attention_kernel: str,
        fake_quant: Optional[bool],
        softcap: Optional[float] = None,
        scale: Optional[torch.Tensor] = None,
        mask: Optional[torch.Tensor] = None,
        sliding_window: Optional[int] = None,
        sink: Optional[torch.Tensor] = None,
    ):
        ...

    def forward_decode(
        self,
        *,
        q: torch.Tensor,
        k: torch.Tensor,
        v: torch.Tensor,
        cache_state: CacheAllocation,
        seq_block_ids: torch.Tensor,
        start_positions: torch.Tensor,
        attention_kernel: str,
        head_count_attn: int,
        cache_quantizer: Optional[QuantizerTensor],
        fake_quant: Optional[bool],
        seq_lens: torch.Tensor | None,
        softcap: Optional[float] = None,
        scale: Optional[float] = None,
        sliding_window: Optional[int] = None,
        sink: Optional[torch.Tensor] = None,
    ):
        # Write our one updated cache row into the cache.
        self.write_timestep(
            cache_state,
            cache_partitions=[k, v],
            transformer_block_index=self.transformer_block_index,
            seq_positions=start_positions,
            page_ids=seq_block_ids,
        )

        return self.paged_attention(
            q=q,
            k=k,
            v=v,
            cache_state=cache_state,
            seq_lens=seq_lens,
            seq_block_ids=seq_block_ids,
            attention_kernel=attention_kernel,
            head_count_attn=head_count_attn,
            cache_quantizer=cache_quantizer,
            start_positions=start_positions,
            fake_quant=fake_quant,
            softcap=softcap,
            scale=scale,
            sliding_window=sliding_window,
            sink=sink,
        )

    def paged_attention(
        self,
        *,
        q: torch.Tensor,
        k,
        v,
        cache_state: CacheAllocation,
        seq_lens: torch.Tensor | None,
        seq_block_ids: torch.Tensor,
        start_positions: torch.torch.Tensor | None,
        attention_kernel: str,
        head_count_attn: int,
        cache_quantizer: Optional[QuantizerTensor],
        fake_quant: Optional[bool],
        softcap: Optional[float],
        scale: Optional[float],
        sliding_window: Optional[int] = None,
        sink: Optional[torch.Tensor] = None,
    ):
        # Restore from the cache.
        if start_positions is not None:
            k, v = self.read(
                cache_state,
                transformer_block_index=self.transformer_block_index,
                page_ids=seq_block_ids,
            )

        is_prefill = q.shape[1] != 1
        if is_prefill:
            # q, k, v, x, and h all have the same .shape[1] (batch_seqlen)
            input_mask = ops.input_mask(seq_lens, q.shape[1])
            mask = ops.attention_mask(
                input_mask,
                start_positions,
                attention_dtype=self.activation_dtype,
            )
            use_chunked_attention_mask = self.attention_chunk_size is not None
            if use_chunked_attention_mask and self.use_rope:
                mask = ops.chunked_attention_mask(mask, self.attention_chunk_size)
        else:
            input_mask = ops.input_mask(
                seq_lens,
                seq_block_ids.shape[1] * self.block_seq_stride,
            )
            mask = ops.attention_mask_for_decode(
                input_mask, attention_dtype=self.activation_dtype
            )
            if self.attention_chunk_size is not None:
                raise NotImplementedError("Chunked attention not supported in decode.")

        return self.attention(
            q=q,
            k=k,
            v=v,
            head_count_attn=head_count_attn,
            attention_kernel=attention_kernel,
            cache_quantizer=cache_quantizer,
            fake_quant=fake_quant,
            softcap=softcap,
            scale=scale,
            mask=mask,
            sliding_window=sliding_window,
            sink=sink,
        )

    def forward_prefill(
        self,
        *,
        q: torch.Tensor,
        k: torch.Tensor,
        v: torch.Tensor,
        cache_state: CacheAllocation,
        seq_block_ids: torch.Tensor,
        start_positions: Optional[torch.Tensor] = None,
        attention_kernel: str,
        head_count_attn: int,
        cache_quantizer: Optional[QuantizerTensor],
        fake_quant: Optional[bool],
        seq_lens: torch.Tensor | None,
        softcap: Optional[float] = None,
        scale: Optional[float] = None,
        sliding_window: Optional[int] = None,
        sink: Optional[torch.Tensor] = None,
    ):
        self.write(
            cache_state,
            cache_partitions=[k, v],
            transformer_block_index=self.transformer_block_index,
            page_ids=seq_block_ids,
            start_positions=start_positions,
        )

        return self.paged_attention(
            q=q,
            k=k,
            v=v,
            cache_state=cache_state,
            seq_lens=seq_lens,
            seq_block_ids=seq_block_ids,
            start_positions=start_positions,
            attention_kernel=attention_kernel,
            head_count_attn=head_count_attn,
            cache_quantizer=cache_quantizer,
            fake_quant=fake_quant,
            softcap=softcap,
            scale=scale,
            sliding_window=sliding_window,
            sink=sink,
        )


class PagedAttentionGqa(PagedAttention):
    def __init__(
        self,
        *,
        transformer_block_count: int,
        attn_head_count: int,
        attn_head_dim: int,
        cache_partition_count: int = 2,
        block_seq_stride: int = 16,
        cache_dtype: torch.dtype = torch.float32,
        attn_dtype: torch.dtype = torch.float32,
        device: Optional[torch.device] = None,
        k_quantizer: StaticScaledQuantizer | None = None,
        v_quantizer: StaticScaledQuantizer | None = None,
    ):
        super().__init__(
            transformer_block_count=transformer_block_count,
            attn_head_count=attn_head_count,
            attn_head_dim=attn_head_dim,
            cache_partition_count=cache_partition_count,
            block_seq_stride=block_seq_stride,
            cache_dtype=cache_dtype,
            attn_dtype=attn_dtype,
            device=device,
            k_quantizer=k_quantizer,
            v_quantizer=v_quantizer,
        )

    def gqa(self, head_count_attn, k, v):
        gqa_n_rep = head_count_attn // self.head_count_kv
        assert gqa_n_rep > 0
        if gqa_n_rep > 1:
            k = self.repeat_kv(x=k, n_rep=gqa_n_rep)
            v = self.repeat_kv(x=v, n_rep=gqa_n_rep)
        return k, v

    def attention(
        self,
        *,
        q: torch.Tensor,
        k: torch.Tensor,
        v: torch.Tensor,
        head_count_attn: int,
        cache_quantizer: Optional[QuantizerTensor],
        attention_kernel: str,
        fake_quant: Optional[bool],
        softcap: Optional[float] = None,
        scale: Optional[torch.Tensor] = None,
        mask: Optional[torch.Tensor] = None,
        sliding_window: Optional[int] = None,
        sink: Optional[torch.Tensor] = None,
    ):
        k, v = self.gqa(head_count_attn, k, v)

        # Fake quant is already dequantized when stored in the cache.
        if cache_quantizer and not fake_quant:
            k_planes = {"qs": k}
            k = ops.dequantize(
                k_planes, quantizer=cache_quantizer, dtype=self.attn_dtype
            )
            v_planes = {"qs": v}
            v = ops.dequantize(
                v_planes, quantizer=cache_quantizer, dtype=self.attn_dtype
            )

        q = q.transpose(1, 2)
        k = k.transpose(1, 2)
        v = v.transpose(1, 2)

        return ops.scaled_dot_product_attention(
            q=q,  # [bs, ..., sl, dim]
            k=k,  # [bs, ..., sl, dim]
            v=v,  # [bs, ..., sl, dim]
            a=mask,  # [bs, ..., sl, sl] or None
            is_causal=mask is None,  # assumes causal masking when true
            scale=scale,  # defaults to 1/sqrt(dim)
            softcap=softcap,
            impl=attention_kernel,  # if none, automatically select a kernel
            sink=sink,
            sliding_window=sliding_window,
        )


class PagedAttentionMla(PagedAttention):
    def __init__(
        self,
        *,
        transformer_block_count: int,
        attn_head_count: int,
        attn_head_dim: int,
        cache_partition_count: int = 2,
        block_seq_stride: int = 16,
        cache_dtype: torch.dtype = torch.float32,
        attn_dtype: torch.dtype = torch.float32,
        device: Optional[torch.device] = None,
        k_quantizer: StaticScaledQuantizer | None = None,
        v_quantizer: StaticScaledQuantizer | None = None,
    ):
        super().__init__(
            transformer_block_count=transformer_block_count,
            attn_head_count=attn_head_count,
            attn_head_dim=attn_head_dim,
            cache_partition_count=cache_partition_count,
            block_seq_stride=block_seq_stride,
            cache_dtype=cache_dtype,
            attn_dtype=attn_dtype,
            device=device,
            k_quantizer=k_quantizer,
            v_quantizer=v_quantizer,
        )

    def attention(
        self,
        *,
        q: torch.Tensor,
        k: torch.Tensor,
        v: torch.Tensor,
        head_count_attn: int,
        cache_quantizer: Optional[QuantizerTensor],
        attention_kernel: str,
        fake_quant: Optional[bool],
        softcap: Optional[float] = None,
        scale: Optional[torch.Tensor] = None,
        mask: Optional[torch.Tensor] = None,
        sliding_window: Optional[int] = None,
        sink: Optional[torch.Tensor] = None,
    ):
        # Fake quant is already dequantized when stored in the cache.
        if cache_quantizer and not fake_quant:
            k_planes = {"qs": k}
            k = ops.dequantize(
                k_planes, quantizer=cache_quantizer, dtype=self.attn_dtype
            )
            v_planes = {"qs": v}
            v = ops.dequantize(
                v_planes, quantizer=cache_quantizer, dtype=self.attn_dtype
            )

        q = q.transpose(1, 2)
        k = k.transpose(1, 2)
        v = v.transpose(1, 2)

        return ops.scaled_dot_product_attention(
            q=q,  # [bs, ..., sl, dim]
            k=k,  # [bs, ..., sl, dim]
            v=v,  # [bs, ..., sl, dim]
            a=mask,  # [bs, ..., sl, sl] or None
            is_causal=mask is None,  # assumes causal masking when true
            scale=scale,  # defaults to 1/sqrt(dim)
            softcap=softcap,
            impl=attention_kernel,  # if none, automatically select a kernel
            sink=sink,
            sliding_window=sliding_window,
        )<|MERGE_RESOLUTION|>--- conflicted
+++ resolved
@@ -14,7 +14,6 @@
 from typing import Optional, Union, List
 
 import math
-from abc import ABC, abstractmethod
 
 import torch
 from collections import defaultdict
@@ -33,19 +32,9 @@
 from sharktank.types.quantizers import unpack_to_raw_tensor, pack_raw_tensor
 
 
-<<<<<<< HEAD
-__all__ = [
-    "PagedAttention",
-    "PagedAttentionGqa",
-    "PagedAttentionMla",
-    "attn_type_map",
-    "CacheAllocation",
-]
-=======
 from sharktank.layers.kv_cache import KVCache, CacheAllocation
 
 __all__ = ["PagedAttention", "attn_type_map"]
->>>>>>> f731f6e4
 
 attn_type_map = defaultdict(lambda: "gqa")
 attn_type_map.update(
@@ -501,17 +490,8 @@
     def __init__(
         self,
         *,
-<<<<<<< HEAD
-        transformer_block_count: int,
-        attn_head_count: int,
-        attn_head_dim: int,
-        cache_partition_count: int = 2,
-        block_seq_stride: int = 16,
-        cache_dtype: torch.dtype = torch.float32,
-=======
         transformer_block_index: int,
         attn_type: str = "gqa",
->>>>>>> f731f6e4
         attn_dtype: torch.dtype = torch.float32,
         activation_dtype: torch.dtype = torch.float32,
         use_rope: bool,
@@ -523,21 +503,6 @@
         self.transformer_block_index = transformer_block_index
         self.block_seq_stride = kv_cache.block_seq_stride
         self.attn_dtype = attn_dtype
-<<<<<<< HEAD
-        self.cache_dtype = cache_dtype
-
-        self.kv_cache = build_cache(
-            transformer_block_count=transformer_block_count,
-            attn_head_count=attn_head_count,
-            attn_head_dim=attn_head_dim,
-            cache_partition_count=cache_partition_count,
-            block_seq_stride=block_seq_stride,
-            cache_dtype=cache_dtype,
-            device=device,
-            k_quantizer=k_quantizer,
-            v_quantizer=v_quantizer,
-        )
-=======
         self.attn_type = attn_type
         self.kv_cache = kv_cache
         self.k_quantizer = k_quantizer
@@ -545,7 +510,6 @@
         self.activation_dtype = activation_dtype
         self.attention_chunk_size = attention_chunk_size
         self.use_rope = use_rope
->>>>>>> f731f6e4
 
     def allocate(self, page_count: int) -> CacheAllocation:
         return self.kv_cache.allocate(page_count=page_count)
@@ -605,9 +569,6 @@
         exp = ops.expand(unsq, (bs, slen, n_kv_heads, n_rep, head_dim))
         return exp.flatten(2, 3)
 
-<<<<<<< HEAD
-    @abstractmethod
-=======
     def gqa(self, head_count_attn, k, v):
         gqa_n_rep = head_count_attn // self.kv_cache.attn_head_count
         assert gqa_n_rep > 0
@@ -616,7 +577,6 @@
             v = self.repeat_kv(x=v, n_rep=gqa_n_rep)
         return k, v
 
->>>>>>> f731f6e4
     def attention(
         self,
         *,
@@ -633,7 +593,7 @@
         sliding_window: Optional[int] = None,
         sink: Optional[torch.Tensor] = None,
     ):
-        ...
+        raise NotImplementedError("Subclasses must implement attention()")
 
     def forward_decode(
         self,
@@ -796,26 +756,24 @@
     def __init__(
         self,
         *,
-        transformer_block_count: int,
-        attn_head_count: int,
-        attn_head_dim: int,
-        cache_partition_count: int = 2,
-        block_seq_stride: int = 16,
-        cache_dtype: torch.dtype = torch.float32,
+        transformer_block_index: int,
+        attn_type: str = "gqa",
         attn_dtype: torch.dtype = torch.float32,
-        device: Optional[torch.device] = None,
+        activation_dtype: torch.dtype = torch.float32,
+        use_rope: bool,
+        attention_chunk_size: int | None,
+        kv_cache: KVCache,
         k_quantizer: StaticScaledQuantizer | None = None,
         v_quantizer: StaticScaledQuantizer | None = None,
     ):
         super().__init__(
-            transformer_block_count=transformer_block_count,
-            attn_head_count=attn_head_count,
-            attn_head_dim=attn_head_dim,
-            cache_partition_count=cache_partition_count,
-            block_seq_stride=block_seq_stride,
-            cache_dtype=cache_dtype,
+            transformer_block_index=transformer_block_index,
+            attn_type=attn_type,
             attn_dtype=attn_dtype,
-            device=device,
+            activation_dtype=activation_dtype,
+            use_rope=use_rope,
+            attention_chunk_size=attention_chunk_size,
+            kv_cache=kv_cache,
             k_quantizer=k_quantizer,
             v_quantizer=v_quantizer,
         )
@@ -879,26 +837,24 @@
     def __init__(
         self,
         *,
-        transformer_block_count: int,
-        attn_head_count: int,
-        attn_head_dim: int,
-        cache_partition_count: int = 2,
-        block_seq_stride: int = 16,
-        cache_dtype: torch.dtype = torch.float32,
+        transformer_block_index: int,
+        attn_type: str = "gqa",
         attn_dtype: torch.dtype = torch.float32,
-        device: Optional[torch.device] = None,
+        activation_dtype: torch.dtype = torch.float32,
+        use_rope: bool,
+        attention_chunk_size: int | None,
+        kv_cache: KVCache,
         k_quantizer: StaticScaledQuantizer | None = None,
         v_quantizer: StaticScaledQuantizer | None = None,
     ):
         super().__init__(
-            transformer_block_count=transformer_block_count,
-            attn_head_count=attn_head_count,
-            attn_head_dim=attn_head_dim,
-            cache_partition_count=cache_partition_count,
-            block_seq_stride=block_seq_stride,
-            cache_dtype=cache_dtype,
+            transformer_block_index=transformer_block_index,
+            attn_type=attn_type,
             attn_dtype=attn_dtype,
-            device=device,
+            activation_dtype=activation_dtype,
+            use_rope=use_rope,
+            attention_chunk_size=attention_chunk_size,
+            kv_cache=kv_cache,
             k_quantizer=k_quantizer,
             v_quantizer=v_quantizer,
         )
