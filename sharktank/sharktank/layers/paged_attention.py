--- conflicted
+++ resolved
@@ -20,11 +20,7 @@
 import torch
 
 from sharktank.types import (
-<<<<<<< HEAD
-    ShardedTensor,
-=======
     DefaultPrimitiveTensor,
->>>>>>> d6fcbcce
     SplitPrimitiveTensor,
     ReplicatedTensor,
     ShardedTensor,
@@ -48,50 +44,16 @@
         block_seq_stride: int = 16,
         cache_dtype: torch.dtype = torch.float32,
         device: Optional[torch.device] = None,
-<<<<<<< HEAD
-        shard_count: int = 1,
-        attn_type: str = "gqa",
-        block_to_pipeline_map: list[int] | None = None,
-        pipeline_to_device_map: list[list[int]] | None = None,
-=======
         devices: List[int] | None = None,
->>>>>>> d6fcbcce
     ):
         self.transformer_block_count = transformer_block_count
         self.attn_head_count = attn_head_count
         self.attn_head_dim = attn_head_dim
         self.cache_partition_count = cache_partition_count
         self.block_seq_stride = block_seq_stride
-<<<<<<< HEAD
-        self.shard_count = shard_count
-        self.attn_type = attn_type
-
-        self.block_to_pipeline_map = (
-            [0] * transformer_block_count
-            if block_to_pipeline_map is None
-            else block_to_pipeline_map
-        )
-        assert all(
-            a <= b
-            for a, b in zip(self.block_to_pipeline_map, self.block_to_pipeline_map[1:])
-        )
-
-        self.pipeline_to_device_map = (
-            [list(range(self.shard_count))]
-            if pipeline_to_device_map is None
-            else pipeline_to_device_map
-        )
-        self.pipeline_count = len(self.pipeline_to_device_map)
-
-        if attn_head_count % shard_count != 0:
-            raise ValueError(
-                f"The attention head count {attn_head_count} must be a multiple of the tensor parallelism size {shard_count}."
-            )
-=======
         self.cache_dtype = cache_dtype
         self.device = device
         self.devices = devices
->>>>>>> d6fcbcce
 
         assert devices is None or len(devices) == 1
         assert cache_partition_count == 2
