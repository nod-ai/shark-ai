--- conflicted
+++ resolved
@@ -90,10 +90,7 @@
     def __init__(
         self,
         theta: Theta,
-<<<<<<< HEAD
-=======
         expert_count: int,
->>>>>>> 1c25ae4b
         is_gated: bool = True,
         activation_fn: Callable[[torch.Tensor], torch.Tensor] = F.silu,
         fake_quant: bool = False,
@@ -101,11 +98,7 @@
         super().__init__(theta)
         self.num_experts = expert_count
         self.ffn = FFN(
-<<<<<<< HEAD
-            ffn_theta,
-=======
             theta,
->>>>>>> 1c25ae4b
             is_gated=is_gated,
             activation_fn=activation_fn,
             fake_quant=fake_quant,
