# Copyright 2024 Advanced Micro Devices, Inc.
#
# Licensed under the Apache License v2.0 with LLVM Exceptions.
# See https://llvm.org/LICENSE.txt for license information.
# SPDX-License-Identifier: Apache-2.0 WITH LLVM-exception

"""Structured configuration objects for various LLMs.

This draws heavily from the work that ggml has done to systematize the state
of the world for GGUF files:
  https://github.com/ggerganov/ggml/blob/master/docs/gguf.md

When in question, we draw from the vocabulary and normalization they have done
(and indeed, can bootstrap these off of GGUF files).
"""

from typing import TYPE_CHECKING, ClassVar, Any, Optional, List
from collections import defaultdict
from os import PathLike
from dataclasses import asdict, dataclass, field, fields
import torch
from transformers import T5Config as T5ConfigHf
from iree.turbine.aot import DeviceAffinity
from .config import ModelConfig
from sharktank.utils import parse_version
from sharktank.types import Dataset
from sharktank.types.tensors import serialized_name_to_dtype, dtype_to_serialized_name

if TYPE_CHECKING:
    import transformers
    from sharktank.types import PropertyValueType

__all__ = [
    "ClipTextConfig",
    "LlamaHParams",
    "LlamaModelConfig",
    "ParallelismConfig",
    "T5Config",
    "is_hugging_face_llama3_config",
]


def is_hugging_face_llama3_config(hf_config: dict[str, Any]) -> bool:
    if "architectures" not in hf_config or "model_type" not in hf_config:
        return False
    return (
        "LlamaForCausalLM" in hf_config["architectures"]
        and hf_config["model_type"] == "llama"
    )


@dataclass
class LlamaHParams:
    """Corresponds 1:1 with the 'LLM' section of the GGUF docs.

    Comments are only provided if they differ from this source.
    """

    # Attention config
    model_arch: str
    context_length: int
    embedding_length: int
    block_count: int
    feed_forward_length: int
    attention_head_count: int
    attn_head_dim: int
    attention_layer_norm_rms_epsilon: float
    attention_head_count_kv: Optional[int] = None
    # The size of the model's vocabulary.
    vocab_size: Optional[int] = None

    # Which blocks share kv cache entries
    share_kv_schedule: Optional[list[int]] = None
    # Which layers have global vs windowed context
    attention_global_layer_schedule: Optional[list[int]] = None

    # Deepseek Multi-Latent Attention config
    q_lora_rank: Optional[int] = None
    kv_lora_rank: Optional[int] = None
    qk_nope_head_dim: Optional[int] = None
    qk_rope_head_dim: Optional[int] = None
    v_head_dim: Optional[int] = None

    # Grok Attention config
    attention_softcap: Optional[float] = None

    # YaRN configurations for context window expansion
    yarn_beta_slow: Optional[float] = None
    yarn_beta_fast: Optional[float] = None
    yarn_factor: Optional[float] = None
    yarn_original_context_len: Optional[int] = None

    # RoPE config
    rope_dimension_count: Optional[int] = None
    rope_freq_base: Optional[float] = None
    rope_interleave_emb: bool = True

    # MoE config
    expert_count: Optional[int] = None
    expert_used_count: Optional[int] = None
    expert_feed_forward_length: Optional[int] = None
    expert_shared_feed_forward_length: Optional[int] = None

    # Specifies the interval at which Mixture of Experts (MoE) layers are inserted among the model's layers.
    # For example:
    #     1 - every layer is an MoE layer.
    #     3 - every third layer (layers 0, 3, 6, ...) is an MoE layer; others are dense layers.
    # If None, no specific interleaving pattern is applied.
    interleave_moe_layer_step: Optional[int] = None

    # Deepseek MoE config
    expert_shared_count: Optional[int] = None
    moe_intermediate_size: Optional[int] = None
    """Size of the MoE experts feed forward network hidden dimension."""
    n_expert_groups: Optional[int] = None
    n_limited_groups: Optional[int] = None
    n_dense_layers: Optional[int] = None
    route_scale: Optional[float] = None

    # Llama 4 configs
    # Ensure all layers are rope if `nope_layer_interval` is None.
    no_rope_layer_step: Optional[list[int]] = None

    # In HuggingFace transformers, this field is represented as an int, but it is only ever used as a boolean.
    # For clarity and correctness, it should be a bool: if True, enables attention temperature tuning.
    attn_temperature_tuning: Optional[bool] = None

    # Scaling factor applied to attention scores.
    attention_scale: Optional[float] = None

    # Scaling factor applied as a floor value in attention computations.
    floor_scale: Optional[int] = None

    @staticmethod
    def from_gguf_props(p: dict[str, Any]):
        name_prefix = p.get("general.architecture", "llama")
        default_expert_count = 0
        default_expert_used_count = 0
        default_interleave_moe_layer_step = None
        default_rope_freq_base = 500000.0
        default_rope_dimension_count = 128
        attention_head_count = _int_prop(p, f"{name_prefix}.attention.head_count")
        rope_dimension_count = _optional_int_prop(
            p, f"{name_prefix}.rope.dimension_count", default_rope_dimension_count
        )
        expert_count = _optional_int_prop(
            p, f"{name_prefix}.expert_count", default_expert_count
        )

        custom_config = get_custom_configs(p, name_prefix)

        if custom_config["attn_head_dim"] is None:
            custom_config["attn_head_dim"] = rope_dimension_count

        return LlamaHParams(
            model_arch=name_prefix,
            vocab_size=_optional_int_prop(p, f"{name_prefix}.vocab_size", None),
            context_length=_int_prop(p, f"{name_prefix}.context_length"),
            embedding_length=_int_prop(p, f"{name_prefix}.embedding_length"),
            block_count=_int_prop(p, f"{name_prefix}.block_count"),
            feed_forward_length=_int_prop(p, f"{name_prefix}.feed_forward_length"),
            attention_head_count=attention_head_count,
            attention_layer_norm_rms_epsilon=_float_prop(
                p, f"{name_prefix}.attention.layer_norm_rms_epsilon"
            ),
            attention_head_count_kv=_optional_int_prop(
                p, f"{name_prefix}.attention.head_count_kv", attention_head_count
            ),
            expert_count=expert_count,
            expert_used_count=_optional_int_prop(
                p, f"{name_prefix}.expert_used_count", default_expert_used_count
            ),
            moe_intermediate_size=_optional_int_prop(
                p, f"{name_prefix}.moe_intermediate_size", None
            ),
            rope_dimension_count=rope_dimension_count,
            rope_freq_base=_optional_float_prop(
                p, f"{name_prefix}.rope.freq_base", default_rope_freq_base
            ),
            rope_interleave_emb=_optional_bool_prop(
                p, f"{name_prefix}.rope.interleave_emb", True
            ),
            no_rope_layer_step=_optional_int_prop(
                p, f"{name_prefix}.no_rope_layer_step", None
            ),
            attn_temperature_tuning=_optional_bool_prop(
                p, f"{name_prefix}.attn_temperature_tuning", None
            ),
            attention_scale=_optional_float_prop(p, f"{name_prefix}.attn_scale", None),
            floor_scale=_optional_int_prop(p, f"{name_prefix}.floor_scale", None),
            **custom_config,
        )

    def to_gguf_props(self) -> dict[str, Any]:
        res = {
            "general.architecture": self.model_arch,
            f"{self.model_arch}.context_length": self.context_length,
            f"{self.model_arch}.embedding_length": self.embedding_length,
            f"{self.model_arch}.block_count": self.block_count,
            f"{self.model_arch}.feed_forward_length": self.feed_forward_length,
            f"{self.model_arch}.attention.head_count": self.attention_head_count,
            f"{self.model_arch}.attention.layer_norm_rms_epsilon": self.attention_layer_norm_rms_epsilon,
            f"{self.model_arch}.attention.head_count_kv": self.attention_head_count_kv,
        }
        if self.vocab_size is not None:
            res[f"{self.model_arch}.vocab_size"] = self.vocab_size
        if self.qk_rope_head_dim is not None:
            res[f"{self.model_arch}.attention.qk_rope_head_dim"] = self.qk_rope_head_dim
        if self.qk_nope_head_dim is not None:
            res[f"{self.model_arch}.attention.qk_nope_head_dim"] = self.qk_nope_head_dim
        if self.v_head_dim is not None:
            res[f"{self.model_arch}.attention.v_head_dim"] = self.v_head_dim
        if self.q_lora_rank is not None:
            res[f"{self.model_arch}.attention.q_lora_rank"] = self.q_lora_rank
        if self.kv_lora_rank is not None:
            res[f"{self.model_arch}.attention.kv_lora_rank"] = self.kv_lora_rank
        if self.route_scale is not None:
            res[f"{self.model_arch}.expert_weights_scale"] = self.route_scale
        if self.n_dense_layers is not None:
            res[f"{self.model_arch}.leading_dense_block_count"] = self.n_dense_layers
        if self.expert_count is not None:
            res[f"{self.model_arch}.expert_count"] = self.expert_count
        if self.expert_used_count is not None:
            res[f"{self.model_arch}.expert_used_count"] = self.expert_used_count
        if self.expert_shared_count is not None:
            res[f"{self.model_arch}.expert_shared_count"] = self.expert_shared_count
        if self.n_expert_groups is not None:
            res[f"{self.model_arch}.n_expert_groups"] = self.n_expert_groups
        if self.n_limited_groups is not None:
            res[f"{self.model_arch}.n_limited_groups"] = self.n_limited_groups
        if self.moe_intermediate_size is not None:
            res[f"{self.model_arch}.moe_intermediate_size"] = self.moe_intermediate_size
        if self.rope_dimension_count is not None:
            res[f"{self.model_arch}.rope.dimension_count"] = self.rope_dimension_count
        if self.rope_freq_base is not None:
            res[f"{self.model_arch}.rope.freq_base"] = self.rope_freq_base
        if self.rope_interleave_emb is not None:
            res[f"{self.model_arch}.rope.interleave_emb"] = self.rope_interleave_emb
        if self.expert_feed_forward_length is not None:
            res[
                f"{self.model_arch}.expert_feed_forward_length"
            ] = self.expert_feed_forward_length
        if self.expert_shared_feed_forward_length is not None:
            res[
                f"{self.model_arch}.expert_shared_feed_forward_length"
            ] = self.expert_shared_feed_forward_length
        if self.interleave_moe_layer_step is not None:
            res[
                f"{self.model_arch}.interleave_moe_layer_step"
            ] = self.interleave_moe_layer_step
        if self.vocab_size is not None:
            res[f"{self.model_arch}.vocab_size"] = self.vocab_size

        if self.no_rope_layer_step is not None:
            res[f"{self.model_arch}.no_rope_layer_step"] = self.no_rope_layer_step
        if self.attn_temperature_tuning is not None:
            res[
                f"{self.model_arch}.attn_temperature_tuning"
            ] = self.attn_temperature_tuning
        if self.floor_scale is not None:
            res[f"{self.model_arch}.floor_scale"] = self.floor_scale
        if self.attention_scale is not None:
            res[f"{self.model_arch}.attn_scale"] = self.attention_scale

        return res


def get_custom_configs(p: dict[str, Any], name_prefix: str):
    res = defaultdict(lambda: None)

    optional_keys = ["attention.global_layer_schedule", "share_kv_schedule"]
    for key in optional_keys:
        if f"{name_prefix}.{key}" in p.keys():
            res[key.replace(".", "_")] = p[f"{name_prefix}.{key}"]

    if name_prefix == "grok":
        res["attention_softcap"] = 30.0

    if name_prefix == "llama3":
        res["yarn_beta_slow"] = 1
        res["yarn_beta_fast"] = 4
        res["yarn_factor"] = 8
        res["yarn_original_context_len"] = 8192

    if name_prefix == "deepseek2":
        res["qk_rope_head_dim"] = _optional_int_prop(
            p, f"{name_prefix}.attention.qk_rope_head_dim", 64
        )
        res["qk_nope_head_dim"] = _optional_int_prop(
            p, f"{name_prefix}.attention.qk_nope_head_dim", 128
        )
        res["v_head_dim"] = _optional_int_prop(
            p, f"{name_prefix}.attention.v_head_dim", 128
        )
        res["q_lora_rank"] = _int_prop(p, f"{name_prefix}.attention.q_lora_rank")
        res["kv_lora_rank"] = _int_prop(p, f"{name_prefix}.attention.kv_lora_rank")
        res["route_scale"] = _float_prop(p, f"{name_prefix}.expert_weights_scale")
        res["n_expert_groups"] = _optional_int_prop(
            p, f"{name_prefix}.n_expert_groups", 8
        )
        res["n_limited_groups"] = _optional_int_prop(
            p, f"{name_prefix}.n_limited_groups", 4
        )
        res["expert_shared_count"] = _int_prop(p, f"{name_prefix}.expert_shared_count")
        res["attn_head_dim"] = res["qk_nope_head_dim"] + res["qk_rope_head_dim"]
        res["n_dense_layers"] = _int_prop(p, f"{name_prefix}.leading_dense_block_count")

    if name_prefix == "llama4":
        res["interleave_moe_layer_step"] = _int_prop(
            p, f"{name_prefix}.interleave_moe_layer_step"
        )
        res["expert_shared_count"] = _int_prop(p, f"{name_prefix}.expert_shared_count")
        res["expert_feed_forward_length"] = _int_prop(
            p, f"{name_prefix}.expert_feed_forward_length"
        )
        res["expert_shared_feed_forward_length"] = _int_prop(
            p, f"{name_prefix}.expert_shared_feed_forward_length"
        )

    return res


def _float_prop(p: dict[str, Any], name: str) -> float:
    try:
        return float(p[name])
    except ValueError as e:
        raise ValueError(f"Property '{name}' expected to be a float and was not") from e
    except KeyError:
        raise KeyError(f"Property '{name}' not found (among keys {p.keys()})")


def _int_prop(p: dict[str, Any], name: str) -> int:
    try:
        return int(p[name])
    except ValueError as e:
        raise ValueError(f"Property '{name}' expected to be an int and was not") from e
    except KeyError:
        raise KeyError(f"Property '{name}' not found (among keys {p.keys()})")


def _str_prop(p: dict[str, Any], name: str) -> str:
    try:
        return str(p[name])
    except ValueError as e:
        raise ValueError(f"Property '{name}' expected to be an str and was not") from e
    except KeyError:
        raise KeyError(f"Property '{name}' not found (among keys {p.keys()})")


def _optional_bool_prop(
    p: dict[str, Any],
    name: str,
    default_value: bool | None,
) -> bool | None:
    value = p.get(name, default_value)

    if value is None:
        return None
    try:
        return bool(value)
    except ValueError as e:
        raise ValueError(f"Property '{name}' expected to be a bool and was not") from e


def _optional_float_prop(
    p: dict[str, Any], name: str, default_value: float | None
) -> float | None:
    value = p.get(name, default_value)
    if value is None:
        return None
    try:
        return float(value)
    except ValueError as e:
        raise ValueError(f"Property '{name}' expected to be a float and was not") from e


def _optional_int_prop(
    p: dict[str, Any], name: str, default_value: int | None
) -> int | None:
    value = p.get(name, default_value)
    if value is None:
        return None
    try:
        return int(value)
    except ValueError as e:
        raise ValueError(f"Property '{name}' expected to be an int and was not") from e


@dataclass
class ParallelismConfig:
    # Mapping between a transformer block and the pipeline it's a part of.
    block_to_pipeline_map: tuple[int, ...] | None = None

    # Mapping between a pipeline and the IREE devices it's executed on.
    pipeline_to_device_map: tuple[tuple[int, ...], ...] | None = None

    @staticmethod
    def default_config(
        *, block_count: int, pp: int = 1, tp: int = 1
    ) -> "ParallelismConfig":
        assert tp == 1, "Tensor parallelism not yet supported."

        from sharktank.types.pipelining import (
            distribute_blocks_uniformly_over_pipeline_stages,
        )

        (
            block_to_pipeline_map,
            pipeline_to_device_map,
        ) = distribute_blocks_uniformly_over_pipeline_stages(block_count, pp, tp)
        return ParallelismConfig(block_to_pipeline_map, pipeline_to_device_map)

    @property
    def num_blocks_per_pipeline(self) -> List[int]:
        if self.block_to_pipeline_map is None:
            return [0]
        counts = [0] * self.pipeline_size
        for p in self.block_to_pipeline_map:
            counts[p] += 1
        return counts

    @property
    def pipeline_size(self) -> int:
        return (
            1
            if self.pipeline_to_device_map is None
            else len(self.pipeline_to_device_map)
        )

    @property
    def tensor_parallelism_size(self) -> int:
        """
        How many devices are involved for tensor parallel sharding.
        If greater than 1, the model will expect sharded model parameters and function
        arguments.
        """
        return len(self.devices_for_pipeline(0))

    def device_affinity_for_pipeline(self, pipeline: int) -> DeviceAffinity:
        devices = self.devices_for_pipeline(pipeline)
        assert len(devices) == 1, "Tensor parallelism not supported"
        return DeviceAffinity(devices[0])

    def first_block_for_pipeline(self, pipeline: int) -> int:
        if self.block_to_pipeline_map is None:
            if pipeline == 0:
                return 0
            raise ValueError("No pipeline mapping, only pipeline 0 is valid.")
        return self.block_to_pipeline_map.index(pipeline)

    def first_block_in_pipeline_for_block(self, block: int) -> int:
        if self.block_to_pipeline_map is None:
            return 0
        pipeline = self.pipeline_for_block(block)
        return self.block_to_pipeline_map.index(pipeline)

    def pipeline_for_block(self, block: int) -> int:
        if self.block_to_pipeline_map is None:
            return 0
        return self.block_to_pipeline_map[block]

    def devices_for_pipeline(self, pipeline: int) -> tuple[int, ...]:
        if self.pipeline_to_device_map is None:
            return (0,)
        return self.pipeline_to_device_map[pipeline]

    def to_properties(self) -> "PropertyValueType":
        res: dict[str, Any] = {}
        res["block_to_pipeline_map"] = self.block_to_pipeline_map
        res["pipeline_to_device_map"] = self.pipeline_to_device_map
        return res

    @staticmethod
    def from_properties(properties: "PropertyValueType") -> "ParallelismConfig":
        kwargs = dict(properties)
        fields_name_set = set(field.name for field in fields(ParallelismConfig))
        kwargs = {k: v for k, v in kwargs.items() if k in fields_name_set}
        return ParallelismConfig(**kwargs)


@dataclass
class LlamaModelConfig:
    hp: LlamaHParams

    # Block sequence stride for a paged KV cache. This must divide evenly
    # into the context length.
    block_seq_stride: int = 32

    # Sharktank supports only "paged"
    kv_cache_type: str = "paged"

    # If None will use attention_dtype.
    kv_cache_dtype: Optional[torch.dtype] = None

    # The device on which to place intermediate state.
    device: Optional[torch.device] = None

    # Dtype to use for general FP activations not otherwise configured.
    activation_dtype: torch.dtype = torch.float16

    # Dtype to use for attention.
    attention_dtype: torch.dtype = torch.float16

    # fake quant determines the mode the Layer Thetas operate w.r.t quantized tensors.
    fake_quant: bool = True

    # Configuration info for pipeline and tensor parallelism.
    parallelism_config: ParallelismConfig = field(default_factory=ParallelismConfig)

    # Which attention kernel to use.
    attention_kernel: str = "torch"

    # Which matmul kernel to use.
    matmul_kernel: str = "*"

<<<<<<< HEAD
=======
    # Whether to use shuffled kernels for quantized operations.
    use_shuffled_kernel: bool = False

    # Indicates if running with HuggingFace implementation and ensures
    # numerical equivalency to HuggingFace's LLaMa if true (by modifying
    # rotary embedding).
    use_hf: bool = False

>>>>>>> a44bfea0
    # A list of layer indices where chunked attention is applied instead of full attention.
    chunked_attention_layers: Optional[set[int]] = None

    # Specifies the size of each chunk used during chunked attention computation.
    attention_chunk_size: Optional[int] = None

    # If True, applies normalization to the query and key vectors in attention.
    use_qk_norm: bool = False

    # Indices of layers that are MoE.
    moe_layers: Optional[list[int]] = None

    # Indices of layers for rope for llama4
    rope_layers: Optional[list[int]] = None

    # The default data type to use for model parameters and computations.
    dtype: Optional[torch.dtype] = None

    @property
    def pipeline_parallelism_size(self) -> int:
        return self.parallelism_config.pipeline_size

    @property
    def tensor_parallelism_size(self) -> int:
        return self.parallelism_config.tensor_parallelism_size

    @property
    def pipeline_to_device_map(self) -> tuple[tuple[int, ...], ...] | None:
        return self.parallelism_config.pipeline_to_device_map

    @property
    def block_to_pipeline_map(self) -> tuple[int, ...] | None:
        return self.parallelism_config.block_to_pipeline_map

    def __post_init__(self):
        if self.moe_layers is None:
            if self.hp.interleave_moe_layer_step is None:
                self.moe_layers = []
            else:
                self.moe_layers = list(
                    range(
                        self.hp.interleave_moe_layer_step - 1,
                        self.hp.block_count,
                        self.hp.interleave_moe_layer_step,
                    )
                )
        else:
            if self.hp.interleave_moe_layer_step is not None:
                raise ValueError(
                    "moe_layers and hp.interleave_moe_layer_step are mutually exclusive."
                )

        if isinstance(self.dtype, str):
            self.dtype = serialized_name_to_dtype(self.dtype)

        if self.hp.no_rope_layer_step is not None:
            self.rope_layers = [
                i
                for i in range(self.hp.block_count)
                if int((i + 1) % self.hp.no_rope_layer_step != 0)
            ]

    def to_properties(self) -> "PropertyValueType":
        res = self.hp.to_gguf_props()
        res["kv_cache_type"] = self.kv_cache_type
        res["block_seq_stride"] = self.block_seq_stride
        if self.kv_cache_dtype is not None:
            res["kv_cache_dtype"] = dtype_to_serialized_name(self.kv_cache_dtype)
        res["activation_dtype"] = dtype_to_serialized_name(self.activation_dtype)
        res["attention_dtype"] = dtype_to_serialized_name(self.attention_dtype)
        res["fake_quant"] = self.fake_quant
        res["tensor_parallelism_size"] = self.tensor_parallelism_size
        res["block_to_pipeline_map"] = self.block_to_pipeline_map
        res["pipeline_to_device_map"] = self.pipeline_to_device_map
        res["attention_kernel"] = self.attention_kernel
<<<<<<< HEAD
=======
        res["use_shuffled_kernel"] = self.use_shuffled_kernel
        res["use_hf"] = self.use_hf
>>>>>>> a44bfea0
        res["use_qk_norm"] = self.use_qk_norm
        res["attention_chunk_size"] = self.attention_chunk_size
        if self.chunked_attention_layers is not None:
            res["chunked_attention_layers"] = list(self.chunked_attention_layers)
        res["parallelism_config"] = self.parallelism_config.to_properties()
        return res

    @staticmethod
    def from_properties(properties: "PropertyValueType") -> "LlamaModelConfig":
        kwargs = dict(properties)
        fields_name_set = set(field.name for field in fields(LlamaModelConfig))
        kwargs = {k: v for k, v in kwargs.items() if k in fields_name_set}
        kwargs["hp"] = LlamaHParams.from_gguf_props(properties)
        kwargs["parallelism_config"] = ParallelismConfig.from_properties(properties)
        if "kv_cache_dtype" in kwargs:
            kwargs["kv_cache_dtype"] = serialized_name_to_dtype(
                kwargs["kv_cache_dtype"]
            )
        if "activation_dtype" in kwargs:
            kwargs["activation_dtype"] = serialized_name_to_dtype(
                kwargs["activation_dtype"]
            )
        if "attention_dtype" in kwargs:
            kwargs["attention_dtype"] = serialized_name_to_dtype(
                kwargs["attention_dtype"]
            )
        if "chunked_attention_layers" in kwargs:
            kwargs["chunked_attention_layers"] = set(kwargs["chunked_attention_layers"])
        return LlamaModelConfig(**kwargs)

    @staticmethod
    def from_dataset(dataset: Dataset, **kwargs):
        hparams = LlamaHParams.from_gguf_props(dataset.properties)

        default_dtype = torch.float16
        attn_k_theta = dataset.root_theta.optional_tensor("blk", 0, "attn_k")
        if attn_k_theta is not None and "q_output" in attn_k_theta:
            q_output = attn_k_theta["q_output"]
            default_dtype = q_output.dtype

        if "kv_cache_dtype" not in kwargs or kwargs["kv_cache_dtype"] is None:
            kwargs["kv_cache_dtype"] = default_dtype

        if "attention_dtype" not in kwargs or kwargs["attention_dtype"] is None:
            kwargs["attention_dtype"] = default_dtype

        return LlamaModelConfig(hp=hparams, **kwargs)

    @staticmethod
    def from_hugging_face_config(hf_config: dict[str, Any]) -> "LlamaModelConfig":
        if is_hugging_face_llama3_config(hf_config):
            return LlamaModelConfig.from_hugging_face_llama3_config(hf_config)

        raise ValueError(
            f"Could not convert Hugging Face config to Sharktank LlamaModelConfig. No known conversion for config\n{hf_config}"
        )

    @staticmethod
    def from_hugging_face_llama3_config(
        hf_config: dict[str, Any]
    ) -> "LlamaModelConfig":
        assert is_hugging_face_llama3_config(hf_config)

        context_length = hf_config.get("max_position_embeddings", 2048)
        embedding_length = hf_config.get("hidden_size", 4096)
        block_count = hf_config.get("num_hidden_layers", 32)
        feed_forward_length = hf_config.get("intermediate_size", 11008)
        attention_head_count = hf_config.get("num_attention_heads", 32)
        attn_head_dim = hf_config.get("head_dim", 128)
        attention_layer_norm_rms_epsilon = hf_config.get("rms_norm_eps", 1e-06)
        attention_head_count_kv = hf_config.get("num_key_value_heads", 32)
        vocab_size = hf_config.get("vocab_size", 32000)
        rope_dimension_count = attn_head_dim
        rope_freq_base = hf_config.get("rope_theta", 10000.0)
        hp = LlamaHParams(
            model_arch="llama",
            context_length=context_length,
            embedding_length=embedding_length,
            block_count=block_count,
            feed_forward_length=feed_forward_length,
            attention_head_count=attention_head_count,
            attn_head_dim=attn_head_dim,
            attention_layer_norm_rms_epsilon=attention_layer_norm_rms_epsilon,
            attention_head_count_kv=attention_head_count_kv,
            vocab_size=vocab_size,
            rope_dimension_count=rope_dimension_count,
            rope_freq_base=rope_freq_base,
        )

        # The default in HF transformers is float32.
        dtype = getattr(torch, hf_config.get("torch_dtype", "float32"))
        activation_dtype = dtype
        attention_dtype = dtype
        return LlamaModelConfig(
            hp=hp,
            activation_dtype=activation_dtype,
            attention_dtype=attention_dtype,
            use_hf=True,
            dtype=dtype,
        )


@dataclass
class T5Config:
    return_dict: bool = True
    output_hidden_states: bool = False
    output_attentions: bool = False
    is_encoder_decoder: bool = True
    is_decoder: bool = False
    vocab_size: int = 32128
    context_length: int = 512
    d_model: int = 512
    d_kv: int = 64
    d_ff: int = 2048
    num_layers: int = 6
    num_decoder_layers: int = 6
    num_heads: int = 8
    relative_attention_num_buckets: int = 32
    relative_attention_max_distance: int = 128
    layer_norm_epsilon: float = 1e-6
    feed_forward_proj: str = "relu"
    is_gated_act: bool = field(init=False)
    activation_dtype: torch.dtype = torch.float32
    dense_act_fn: str = field(init=False)
    use_cache: bool = True
    pad_token_id: int = 0
    eos_token_id: int = 1
    decoder_start_token_id: int = 0
    context_length_padding_block_size: int = 16

    def __post_init__(self):
        self.is_gated_act = self.feed_forward_proj.startswith("gated-")
        self.dense_act_fn = (
            self.feed_forward_proj.split("-")[1]
            if "-" in self.feed_forward_proj
            else self.feed_forward_proj
        )
        if self.dense_act_fn == "gelu":
            self.dense_act_fn = "gelu_new"

    @staticmethod
    def from_hugging_face_config(
        config: T5ConfigHf, tokenizer_config: dict[str, Any], **kwargs
    ) -> "T5Config":
        all_kwargs = {}
        for filed in fields(T5Config):
            if hasattr(config, filed.name):
                all_kwargs[filed.name] = getattr(config, filed.name)
        all_kwargs["context_length"] = tokenizer_config["model_max_length"]
        del all_kwargs["is_gated_act"]
        del all_kwargs["dense_act_fn"]
        all_kwargs.update(kwargs)
        return T5Config(**all_kwargs)

    def to_hugging_face_config(self) -> T5ConfigHf:
        kwargs = asdict(self)
        del kwargs["activation_dtype"]
        return T5ConfigHf(dropout_rate=0, **kwargs)

    @staticmethod
    def from_properties(properties: dict[str, Any]) -> "T5Config":
        kwargs = dict(properties)
        if "SHARK_DATASET_VERSION" in kwargs:
            kwargs.pop("SHARK_DATASET_VERSION")
        if "activation_dtype" in kwargs and kwargs["activation_dtype"] is not None:
            kwargs["activation_dtype"] = serialized_name_to_dtype(
                kwargs["activation_dtype"]
            )
        if "is_gated_act" in kwargs:
            kwargs.pop("is_gated_act")
        if "dense_act_fn" in kwargs:
            kwargs.pop("dense_act_fn")

        return T5Config(**kwargs)

    def to_properties(self) -> dict[str, Any]:
        res = asdict(self)
        if self.activation_dtype is not None:
            res["activation_dtype"] = dtype_to_serialized_name(self.activation_dtype)
        return res


@dataclass(kw_only=True)
class ClipTextConfig(ModelConfig):
    current_clip_config_version: ClassVar[str] = "0.1.0"
    vocab_size: int = 49408
    hidden_size: int = 512
    intermediate_size: int = 2048
    projection_dim: int = 512
    num_hidden_layers: int = 12
    num_attention_heads: int = 8
    max_position_embeddings: int = 77
    hidden_act: str = "quick_gelu"
    layer_norm_eps: float = 1e-5
    # This differs from `CLIPTokenizer`'s default and from openai/clip
    # See https://github.com/huggingface/transformers/pull/24773#issuecomment-1632287538
    pad_token_id: int = 1
    bos_token_id: int = 49406
    eos_token_id: int = 49407
    output_attentions: bool = False
    output_hidden_states: bool = False
    use_return_dict: bool = True
    dtype: torch.dtype = torch.float32

    def __post_init__(self):
        from sharktank.models.clip import ClipTextModel

        self.model_type = ClipTextModel
        super().__post_init__()

        self.layer_norm_eps = float(self.layer_norm_eps)
        if isinstance(self.dtype, str):
            self.dtype = serialized_name_to_dtype(self.dtype)

    @staticmethod
    def from_hugging_face_clip_text_model_config(
        config: "transformers.CLIPTextConfig",
    ) -> "ClipTextConfig":
        from sharktank.models.clip import ClipTextModel
        from sharktank.layers.base import get_model_type_id

        return ClipTextConfig(
            model_type=get_model_type_id(ClipTextModel),
            **ClipTextConfig.translate_hugging_face_config_dict_into_init_kwargs(
                config.to_dict()
            ),
        )

    @classmethod
    def translate_hugging_face_config_dict_into_init_kwargs(
        cls, properties: dict[str, Any], /
    ) -> dict[str, Any]:
        architectures: list[str] = properties["architectures"]
        if architectures is not None and architectures.count("CLIPModel") < 1:
            raise ValueError(
                f"Could not translate Hugging Face Clip text model config, unknown architectures {architectures}"
            )
        import transformers

        hf_config = transformers.CLIPTextConfig(**properties)
        res = {
            name: getattr(hf_config, hf_name)
            for name, hf_name in cls.get_config_name_to_hugging_face_map().items()
        }
        res["dtype"] = res["dtype"] or torch.float32
        return res

    def to_hugging_face_clip_text_model_config(self) -> "transformers.CLIPTextConfig":
        kwargs = {
            hf_name: getattr(self, name)
            for name, hf_name in self.get_config_name_to_hugging_face_map().items()
        }
        from transformers import CLIPTextConfig

        return CLIPTextConfig(**kwargs)

    @staticmethod
    def from_properties(properties: dict[str, Any]) -> "ClipTextConfig":
        kwargs = dict(properties)
        if "SHARK_DATASET_VERSION" in kwargs:
            kwargs.pop("SHARK_DATASET_VERSION")

        return ClipTextConfig(**kwargs)

    def asdict_for_saving(
        self, config_path: PathLike | None = None, /
    ) -> dict[str, Any]:
        res = super().asdict_for_saving(config_path)
        if res["dtype"] == torch.float32:
            del res["dtype"]
        if "dtype" in res:
            res["dtype"] = dtype_to_serialized_name(self.dtype)
        res["clip_config_version"] = self.current_clip_config_version
        return res

    @classmethod
    def get_config_name_to_hugging_face_map(cls) -> dict[str, str]:
        return {
            "vocab_size": "vocab_size",
            "hidden_size": "hidden_size",
            "intermediate_size": "intermediate_size",
            "projection_dim": "projection_dim",
            "num_hidden_layers": "num_hidden_layers",
            "num_attention_heads": "num_attention_heads",
            "max_position_embeddings": "max_position_embeddings",
            "hidden_act": "hidden_act",
            "layer_norm_eps": "layer_norm_eps",
            "pad_token_id": "pad_token_id",
            "bos_token_id": "bos_token_id",
            "eos_token_id": "eos_token_id",
            "output_attentions": "output_attentions",
            "output_hidden_states": "output_hidden_states",
            "use_return_dict": "return_dict",
            "dtype": "torch_dtype",
        }

    @classmethod
    def parse_for_init_kwargs(cls, **config_dict) -> dict[str, Any]:
        config_dict = super().parse_for_init_kwargs(**config_dict)
        cls._check_clip_config_version(config_dict)
        config_dict.pop("clip_config_version")
        return config_dict

    @classmethod
    def _check_clip_config_version(cls, config_dict: dict[str, Any], /):
        version = config_dict.get("clip_config_version")
        if version is None:
            raise ValueError("Missing CLIP config version.")
        if parse_version(version) != parse_version(cls.current_clip_config_version):
            raise ValueError(
                f"Could not load config with a CLIP config version {version},"
                f"expected version is {parse_version(cls.current_clip_config_version)}"
            )<|MERGE_RESOLUTION|>--- conflicted
+++ resolved
@@ -513,17 +513,9 @@
     # Which matmul kernel to use.
     matmul_kernel: str = "*"
 
-<<<<<<< HEAD
-=======
     # Whether to use shuffled kernels for quantized operations.
     use_shuffled_kernel: bool = False
 
-    # Indicates if running with HuggingFace implementation and ensures
-    # numerical equivalency to HuggingFace's LLaMa if true (by modifying
-    # rotary embedding).
-    use_hf: bool = False
-
->>>>>>> a44bfea0
     # A list of layer indices where chunked attention is applied instead of full attention.
     chunked_attention_layers: Optional[set[int]] = None
 
@@ -599,11 +591,7 @@
         res["block_to_pipeline_map"] = self.block_to_pipeline_map
         res["pipeline_to_device_map"] = self.pipeline_to_device_map
         res["attention_kernel"] = self.attention_kernel
-<<<<<<< HEAD
-=======
-        res["use_shuffled_kernel"] = self.use_shuffled_kernel
         res["use_hf"] = self.use_hf
->>>>>>> a44bfea0
         res["use_qk_norm"] = self.use_qk_norm
         res["attention_chunk_size"] = self.attention_chunk_size
         if self.chunked_attention_layers is not None:
