# Copyright 2024 Advanced Micro Devices, Inc.
#
# Licensed under the Apache License v2.0 with LLVM Exceptions.
# See https://llvm.org/LICENSE.txt for license information.
# SPDX-License-Identifier: Apache-2.0 WITH LLVM-exception

"""Structured configuration objects for various LLMs.

This draws heavily from the work that ggml has done to systematize the state
of the world for GGUF files:
  https://github.com/ggerganov/ggml/blob/master/docs/gguf.md

When in question, we draw from the vocabulary and normalization they have done
(and indeed, can bootstrap these off of GGUF files).
"""

from typing import TYPE_CHECKING, ClassVar, Any, Optional, List
from collections import defaultdict
from os import PathLike
from dataclasses import asdict, dataclass, field, fields
import torch
from transformers import T5Config as T5ConfigHf
from .config import ModelConfig
from sharktank.utils import parse_version
from sharktank.types.tensors import serialized_name_to_dtype, dtype_to_serialized_name

if TYPE_CHECKING:
    import transformers

__all__ = ["ClipTextConfig", "LlamaHParams", "LlamaModelConfig", "T5Config"]


@dataclass
class LlamaHParams:
    """Corresponds 1:1 with the 'LLM' section of the GGUF docs.

    Comments are only provided if they differ from this source.
    """

    # Attention config
    model_arch: str
    context_length: int
    embedding_length: int
    block_count: int
    feed_forward_length: int
    attention_head_count: int
    attn_head_dim: int
    attention_layer_norm_rms_epsilon: float
    attention_head_count_kv: int

    # Deepseek Multi-Latent Attention config
    q_lora_rank: Optional[int] = None
    kv_lora_rank: Optional[int] = None
    qk_nope_head_dim: Optional[int] = None
    qk_rope_head_dim: Optional[int] = None
    v_head_dim: Optional[int] = None

    # Grok Attention config
    attention_softcap: Optional[float] = None

    # RoPE config
    rope_dimension_count: Optional[int] = None
    rope_freq_base: Optional[float] = None

    # Deepseek RoPE+YaRN config
    rope_scaling_type: Optional[str] = None
    rope_scaling_factor: Optional[float] = None
    rope_scaling_original_context_length: Optional[int] = None
    rope_scaling_yarn_log_multiplier: Optional[float] = None

    # MoE config
    expert_count: Optional[int] = None
    expert_used_count: Optional[int] = None

    # Deepseek MoE config
    expert_shared_count: Optional[int] = None
    moe_intermediate_size: Optional[int] = None
    """Size of the MoE experts feed forward network hidden dimension."""
    n_expert_groups: Optional[int] = None
    n_limited_groups: Optional[int] = None
    n_dense_layers: Optional[int] = None
    route_scale: Optional[float] = None

    # Deepseek MoE config
    expert_shared_count: Optional[int] = None

    @staticmethod
    def from_gguf_props(p: dict[str, Any]):
        name_prefix = p.get("general.architecture", "llama")

        default_rope_freq_base = 500000.0
        default_rope_dimension_count = 128
        default_expert_count = 0
        default_expert_used_count = 0

        attention_head_count = _int_prop(p, f"{name_prefix}.attention.head_count")
        rope_dimension_count = _optional_int_prop(
            p, f"{name_prefix}.rope.dimension_count", default_rope_dimension_count
        )
        expert_count = _optional_int_prop(
            p, f"{name_prefix}.expert_count", default_expert_count
        )
        defaut_n_dense_layers = 0 if expert_count > 0 else None
        n_dense_layers = _optional_int_prop(
            p, f"{name_prefix}.leading_dense_block_count", defaut_n_dense_layers
        )

        custom_config = get_custom_configs(p, name_prefix)

<<<<<<< HEAD
        if custom_config["attn_head_dim"]:
            attn_head_dim = custom_config["attn_head_dim"]
=======
        if custom_config["attn_head_dim"] is None:
            custom_config["attn_head_dim"] = rope_dimension_count
>>>>>>> 80941f5d

        return LlamaHParams(
            model_arch=name_prefix,
            context_length=_int_prop(p, f"{name_prefix}.context_length"),
            embedding_length=_int_prop(p, f"{name_prefix}.embedding_length"),
            block_count=_int_prop(p, f"{name_prefix}.block_count"),
            feed_forward_length=_int_prop(p, f"{name_prefix}.feed_forward_length"),
            attention_head_count=attention_head_count,
            attention_layer_norm_rms_epsilon=_float_prop(
                p, f"{name_prefix}.attention.layer_norm_rms_epsilon"
            ),
            attention_head_count_kv=_optional_int_prop(
                p, f"{name_prefix}.attention.head_count_kv", attention_head_count
            ),
            expert_count=expert_count,
            expert_used_count=_optional_int_prop(
                p, f"{name_prefix}.expert_used_count", default_expert_used_count
            ),
            moe_intermediate_size=_optional_int_prop(
                p, f"{name_prefix}.moe_intermediate_size", None
            ),
            n_dense_layers=n_dense_layers,
            rope_dimension_count=rope_dimension_count,
            rope_freq_base=_optional_float_prop(
                p, f"{name_prefix}.rope.freq_base", default_rope_freq_base
            ),
            **custom_config,
        )

    def to_gguf_props(self) -> dict[str, Any]:
        res = {
            "general.architecture": self.model_arch,
            f"{self.model_arch}.context_length": self.context_length,
            f"{self.model_arch}.embedding_length": self.embedding_length,
            f"{self.model_arch}.block_count": self.block_count,
            f"{self.model_arch}.feed_forward_length": self.feed_forward_length,
            f"{self.model_arch}.attention.head_count": self.attention_head_count,
            f"{self.model_arch}.attention.layer_norm_rms_epsilon": self.attention_layer_norm_rms_epsilon,
            f"{self.model_arch}.attention.head_count_kv": self.attention_head_count_kv,
        }
        if self.qk_rope_head_dim is not None:
            res[f"{self.model_arch}.attention.qk_rope_head_dim"] = self.qk_rope_head_dim
        if self.qk_nope_head_dim is not None:
            res[f"{self.model_arch}.attention.qk_nope_head_dim"] = self.qk_nope_head_dim
        if self.v_head_dim is not None:
            res[f"{self.model_arch}.attention.v_head_dim"] = self.v_head_dim
        if self.q_lora_rank is not None:
            res[f"{self.model_arch}.attention.q_lora_rank"] = self.q_lora_rank
        if self.kv_lora_rank is not None:
            res[f"{self.model_arch}.attention.kv_lora_rank"] = self.kv_lora_rank
        if self.route_scale is not None:
            res[f"{self.model_arch}.expert_weights_scale"] = self.route_scale
        if self.n_dense_layers is not None:
            res[f"{self.model_arch}.leading_dense_block_count"] = self.n_dense_layers
        if self.expert_count is not None:
            res[f"{self.model_arch}.expert_count"] = self.expert_count
        if self.expert_used_count is not None:
            res[f"{self.model_arch}.expert_used_count"] = self.expert_used_count
        if self.expert_shared_count is not None:
            res[f"{self.model_arch}.expert_shared_count"] = self.expert_shared_count
        if self.n_expert_groups is not None:
            res[f"{self.model_arch}.n_expert_groups"] = self.n_expert_groups
        if self.n_limited_groups is not None:
            res[f"{self.model_arch}.n_limited_groups"] = self.n_limited_groups
        if self.moe_intermediate_size is not None:
            res[f"{self.model_arch}.moe_intermediate_size"] = self.moe_intermediate_size
        if self.rope_dimension_count is not None:
            res[f"{self.model_arch}.rope.dimension_count"] = self.rope_dimension_count
        if self.rope_freq_base is not None:
            res[f"{self.model_arch}.rope.freq_base"] = self.rope_freq_base
        if self.rope_scaling_type is not None:
            res[f"{self.model_arch}.rope.scaling.type"] = self.rope_scaling_type
        if self.rope_scaling_factor is not None:
            res[f"{self.model_arch}.rope.scaling.factor"] = self.rope_scaling_factor
        if self.rope_scaling_original_context_length is not None:
            res[
                f"{self.model_arch}.rope.scaling.original_context_length"
            ] = self.rope_scaling_original_context_length
        if self.rope_scaling_yarn_log_multiplier is not None:
            res[
                f"{self.model_arch}.rope.scaling.yarn_log_multiplier"
            ] = self.rope_scaling_yarn_log_multiplier
        return res


def get_custom_configs(p: dict[str, Any], name_prefix: str):

    res = defaultdict(lambda: None)

    if name_prefix == "grok":
        res["attention_softcap"] = 30.0

    if name_prefix == "deepseek2":
        res["qk_rope_head_dim"] = 64
        res["qk_nope_head_dim"] = 128
        res["v_head_dim"] = 128
        res["q_lora_rank"] = _int_prop(p, f"{name_prefix}.attention.q_lora_rank")
        res["kv_lora_rank"] = _int_prop(p, f"{name_prefix}.attention.kv_lora_rank")
        res["route_scale"] = _float_prop(p, f"{name_prefix}.expert_weights_scale")
        res["n_expert_groups"] = 8
        res["n_limited_groups"] = 4
        res["expert_shared_count"] = _int_prop(p, f"{name_prefix}.expert_shared_count")
        res["rope_scaling_type"] = _str_prop(p, f"{name_prefix}.rope.scaling.type")
        res["rope_scaling_factor"] = _float_prop(
            p, f"{name_prefix}.rope.scaling.factor"
        )
        res["rope_scaling_original_context_length"] = _int_prop(
            p, f"{name_prefix}.rope.scaling.original_context_length"
        )
        res["rope_scaling_yarn_log_multiplier"] = _float_prop(
            p, f"{name_prefix}.rope.scaling.yarn_log_multiplier"
        )
        res["attn_head_dim"] = res["qk_nope_head_dim"] + res["qk_rope_head_dim"]

    return res


def _float_prop(p: dict[str, Any], name: str) -> float:
    try:
        return float(p[name])
    except ValueError as e:
        raise ValueError(f"Property '{name}' expected to be a float and was not") from e
    except KeyError:
        raise KeyError(f"Property '{name}' not found (among keys {p.keys()})")


def _int_prop(p: dict[str, Any], name: str) -> int:
    try:
        return int(p[name])
    except ValueError as e:
        raise ValueError(f"Property '{name}' expected to be an int and was not") from e
    except KeyError:
        raise KeyError(f"Property '{name}' not found (among keys {p.keys()})")


def _str_prop(p: dict[str, Any], name: str) -> str:
    try:
        return str(p[name])
    except ValueError as e:
        raise ValueError(f"Property '{name}' expected to be an str and was not") from e
    except KeyError:
        raise KeyError(f"Property '{name}' not found (among keys {p.keys()})")


def _optional_float_prop(
    p: dict[str, Any], name: str, default_value: float | None
) -> float | None:
    value = p.get(name, default_value)
    if value is None:
        return None
    try:
        return float(value)
    except ValueError as e:
        raise ValueError(f"Property '{name}' expected to be a float and was not") from e


def _optional_int_prop(
    p: dict[str, Any], name: str, default_value: int | None
) -> int | None:
    value = p.get(name, default_value)
    if value is None:
        return None
    try:
        return int(value)
    except ValueError as e:
        raise ValueError(f"Property '{name}' expected to be an int and was not") from e


@dataclass
class LlamaModelConfig:
    hp: LlamaHParams

    # Block sequence stride for a paged KV cache. This must divide evenly
    # into the context length.
    block_seq_stride: int = 32

    # Sharktank supports only "paged"
    kv_cache_type: str = "paged"

    # If None will use attention_dtype.
    kv_cache_dtype: Optional[torch.dtype] = None

    # The device on which to place intermediate state.
    device: Optional[torch.device] = None

    # Dtype to use for general FP activations not otherwise configured.
    activation_dtype: torch.dtype = torch.float16

    # Dtype to use for attention.
    attention_dtype: torch.dtype = torch.float16

    # fake quant determines the mode the Layer Thetas operate w.r.t quantized tensors.
    fake_quant: bool = True

    # How many devices are involved for tensor parallel sharding.
    # If greater than 1, the model will expect sharded model parameters and function
    # arguments.
    tensor_parallelism_size: int = 1

    # How many groups of (roughly) uniform size to
    # If greater than 1, the model will re-wrap all non-sharded tensors as sharded over 1 device.
    pipeline_parallelism_size: int = 1

    # Mapping between a transformer block and the corresponding pipeline
    block_to_pipeline_map: tuple[int, ...] = None

    # Mapping between a pipeline and the corresponding devices
    pipeline_to_device_map: tuple[tuple[int, ...], ...] = None

    # Which attention kernel to use.
    attention_kernel: str = "torch"

    # Indicates if running with HuggingFace implementation and ensures
    # numerical equivalency to HuggingFace's LLaMa if true (by modifying
    # rotary embedding).
    use_hf: bool = False

    # If true, then the model may pre-initialize certain tables during
    # init. This can be better for eager execution but when capturing a program,
    # it is often better to preserve the calculation explicitly and rely on
    # the compiler to transform it to an initialization time step. This can
    # be the difference of many gigabytes of static data being embedded in
    # the program and not.
    static_tables: bool = True

    # Specifies the size of each chunk used during chunked attention computation.
    attention_chunk_size: Optional[int] = None

    # A list of layer indices where chunked attention is applied instead of full attention.
    chunked_attention_layers: Optional[set[int]] = None


@dataclass
class T5Config:
    return_dict: bool = True
    output_hidden_states: bool = False
    output_attentions: bool = False
    is_encoder_decoder: bool = True
    is_decoder: bool = False
    vocab_size: int = 32128
    context_length: int = 512
    d_model: int = 512
    d_kv: int = 64
    d_ff: int = 2048
    num_layers: int = 6
    num_decoder_layers: int = 6
    num_heads: int = 8
    relative_attention_num_buckets: int = 32
    relative_attention_max_distance: int = 128
    layer_norm_epsilon: float = 1e-6
    feed_forward_proj: str = "relu"
    is_gated_act: bool = field(init=False)
    activation_dtype: torch.dtype = torch.float32
    dense_act_fn: str = field(init=False)
    use_cache: bool = True
    pad_token_id: int = 0
    eos_token_id: int = 1
    decoder_start_token_id: int = 0
    context_length_padding_block_size: int = 16

    def __post_init__(self):
        self.is_gated_act = self.feed_forward_proj.startswith("gated-")
        self.dense_act_fn = (
            self.feed_forward_proj.split("-")[1]
            if "-" in self.feed_forward_proj
            else self.feed_forward_proj
        )
        if self.dense_act_fn == "gelu":
            self.dense_act_fn = "gelu_new"

    @staticmethod
    def from_hugging_face_config(
        config: T5ConfigHf, tokenizer_config: dict[str, Any], **kwargs
    ) -> "T5Config":
        all_kwargs = {}
        for filed in fields(T5Config):
            if hasattr(config, filed.name):
                all_kwargs[filed.name] = getattr(config, filed.name)
        all_kwargs["context_length"] = tokenizer_config["model_max_length"]
        del all_kwargs["is_gated_act"]
        del all_kwargs["dense_act_fn"]
        all_kwargs.update(kwargs)
        return T5Config(**all_kwargs)

    def to_hugging_face_config(self) -> T5ConfigHf:
        kwargs = asdict(self)
        del kwargs["activation_dtype"]
        return T5ConfigHf(dropout_rate=0, **kwargs)

    @staticmethod
    def from_properties(properties: dict[str, Any]) -> "T5Config":
        kwargs = dict(properties)
        if "SHARK_DATASET_VERSION" in kwargs:
            kwargs.pop("SHARK_DATASET_VERSION")
        if "activation_dtype" in kwargs and kwargs["activation_dtype"] is not None:
            kwargs["activation_dtype"] = serialized_name_to_dtype(
                kwargs["activation_dtype"]
            )
        if "is_gated_act" in kwargs:
            kwargs.pop("is_gated_act")
        if "dense_act_fn" in kwargs:
            kwargs.pop("dense_act_fn")

        return T5Config(**kwargs)

    def to_properties(self) -> dict[str, Any]:
        res = asdict(self)
        if self.activation_dtype is not None:
            res["activation_dtype"] = dtype_to_serialized_name(self.activation_dtype)
        return res


@dataclass(kw_only=True)
class ClipTextConfig(ModelConfig):
    current_clip_config_version: ClassVar[str] = "0.1.0"
    vocab_size: int = 49408
    hidden_size: int = 512
    intermediate_size: int = 2048
    projection_dim: int = 512
    num_hidden_layers: int = 12
    num_attention_heads: int = 8
    max_position_embeddings: int = 77
    hidden_act: str = "quick_gelu"
    layer_norm_eps: float = 1e-5
    # This differs from `CLIPTokenizer`'s default and from openai/clip
    # See https://github.com/huggingface/transformers/pull/24773#issuecomment-1632287538
    pad_token_id: int = 1
    bos_token_id: int = 49406
    eos_token_id: int = 49407
    output_attentions: bool = False
    output_hidden_states: bool = False
    use_return_dict: bool = True
    dtype: torch.dtype = torch.float32

    def __post_init__(self):
        from sharktank.models.clip import ClipTextModel

        self.model_type = ClipTextModel
        super().__post_init__()

        self.layer_norm_eps = float(self.layer_norm_eps)
        if isinstance(self.dtype, str):
            self.dtype = serialized_name_to_dtype(self.dtype)

    @staticmethod
    def from_hugging_face_clip_text_model_config(
        config: "transformers.CLIPTextConfig",
    ) -> "ClipTextConfig":
        from sharktank.models.clip import ClipTextModel
        from sharktank.layers.base import get_model_type_id

        return ClipTextConfig(
            model_type=get_model_type_id(ClipTextModel),
            **ClipTextConfig.translate_hugging_face_config_dict_into_init_kwargs(
                config.to_dict()
            ),
        )

    @classmethod
    def translate_hugging_face_config_dict_into_init_kwargs(
        cls, properties: dict[str, Any], /
    ) -> dict[str, Any]:
        architectures: list[str] = properties["architectures"]
        if architectures is not None and architectures.count("CLIPModel") < 1:
            raise ValueError(
                f"Could not translate Hugging Face Clip text model config, unknown architectures {architectures}"
            )
        import transformers

        hf_config = transformers.CLIPTextConfig(**properties)
        res = {
            name: getattr(hf_config, hf_name)
            for name, hf_name in cls.get_config_name_to_hugging_face_map().items()
        }
        res["dtype"] = res["dtype"] or torch.float32
        return res

    def to_hugging_face_clip_text_model_config(self) -> "transformers.CLIPTextConfig":
        kwargs = {
            hf_name: getattr(self, name)
            for name, hf_name in self.get_config_name_to_hugging_face_map().items()
        }
        from transformers import CLIPTextConfig

        return CLIPTextConfig(**kwargs)

    @staticmethod
    def from_properties(properties: dict[str, Any]) -> "ClipTextConfig":
        kwargs = dict(properties)
        if "SHARK_DATASET_VERSION" in kwargs:
            kwargs.pop("SHARK_DATASET_VERSION")

        return ClipTextConfig(**kwargs)

    def asdict_for_saving(
        self, config_path: PathLike | None = None, /
    ) -> dict[str, Any]:
        res = super().asdict_for_saving(config_path)
        if res["dtype"] == torch.float32:
            del res["dtype"]
        if "dtype" in res:
            res["dtype"] = dtype_to_serialized_name(self.dtype)
        res["clip_config_version"] = self.current_clip_config_version
        return res

    @classmethod
    def get_config_name_to_hugging_face_map(cls) -> dict[str, str]:
        return {
            "vocab_size": "vocab_size",
            "hidden_size": "hidden_size",
            "intermediate_size": "intermediate_size",
            "projection_dim": "projection_dim",
            "num_hidden_layers": "num_hidden_layers",
            "num_attention_heads": "num_attention_heads",
            "max_position_embeddings": "max_position_embeddings",
            "hidden_act": "hidden_act",
            "layer_norm_eps": "layer_norm_eps",
            "pad_token_id": "pad_token_id",
            "bos_token_id": "bos_token_id",
            "eos_token_id": "eos_token_id",
            "output_attentions": "output_attentions",
            "output_hidden_states": "output_hidden_states",
            "use_return_dict": "return_dict",
            "dtype": "torch_dtype",
        }

    @classmethod
    def parse_for_init_kwargs(cls, **config_dict) -> dict[str, Any]:
        config_dict = super().parse_for_init_kwargs(**config_dict)
        cls._check_clip_config_version(config_dict)
        config_dict.pop("clip_config_version")
        return config_dict

    @classmethod
    def _check_clip_config_version(cls, config_dict: dict[str, Any], /):
        version = config_dict.get("clip_config_version")
        if version is None:
            raise ValueError("Missing CLIP config version.")
        if parse_version(version) != parse_version(cls.current_clip_config_version):
            raise ValueError(
                f"Could not load config with a CLIP config version {version},"
                f"expected version is {parse_version(cls.current_clip_config_version)}"
            )<|MERGE_RESOLUTION|>--- conflicted
+++ resolved
@@ -107,13 +107,8 @@
 
         custom_config = get_custom_configs(p, name_prefix)
 
-<<<<<<< HEAD
-        if custom_config["attn_head_dim"]:
-            attn_head_dim = custom_config["attn_head_dim"]
-=======
         if custom_config["attn_head_dim"] is None:
             custom_config["attn_head_dim"] = rope_dimension_count
->>>>>>> 80941f5d
 
         return LlamaHParams(
             model_arch=name_prefix,
