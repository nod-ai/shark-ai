--- conflicted
+++ resolved
@@ -494,16 +494,8 @@
     # Which attention kernel to use.
     attention_kernel: str = "torch"
 
-<<<<<<< HEAD
-    # TODO(paulzzy): Should be removed after Wave kernel is faster for every case
-    #
-    # `attention-kernel` reuses `LlamaModelConfig.attention_kernel`, `wave` uses
-    # a kernel with flash decoding
-    decode_attention_kernel: Literal["attention-kernel", "wave"] = "attention-kernel"
-=======
     # Which matmul kernel to use.
     matmul_kernel: str = "*"
->>>>>>> 3fc379e6
 
     # Indicates if running with HuggingFace implementation and ensures
     # numerical equivalency to HuggingFace's LLaMa if true (by modifying
