--- conflicted
+++ resolved
@@ -16,15 +16,8 @@
 
 from dataclasses import dataclass
 from typing import Any, Optional
-from ...layers import *
-
-<<<<<<< HEAD
-__all__ = ["LlamaHParams"]
-=======
-import torch
 
 __all__ = ["LlamaHParams", "LlamaModelConfig"]
->>>>>>> bb2f5a17
 
 
 @dataclass
@@ -43,32 +36,14 @@
     attn_head_dim: int
     attention_layer_norm_rms_epsilon: float
     attention_head_count_kv: int
-<<<<<<< HEAD
     rope_dimension_count: Optional[int] = None
     rope_freq_base: Optional[float] = None
     expert_count: Optional[int] = None
     expert_used_count: Optional[int] = None
-=======
-    expert_count: int
-    expert_used_count: int
-    model_variant: str
->>>>>>> bb2f5a17
 
     @staticmethod
     def from_gguf_props(p: dict[str, Any]):
-        model_arch = p["general.architecture"]
-        name_prefix = "llama"
-<<<<<<< HEAD
-        if model_arch == "grok":
-=======
-        # These shouldnt be required for llama.
-        default_attn_dim = None
-        default_rope_count = None
-        if "grok.attention.head_count" in p:
->>>>>>> bb2f5a17
-            name_prefix = "grok"
-            default_attn_dim = 128
-            default_rope_count = 128
+        name_prefix = p["general.architecture"]
         default_expert_count = 0
         default_expert_used_count = 0
         default_rope_freq_base = 10000.0
@@ -79,20 +54,11 @@
         )
 
         return LlamaHParams(
-            model_arch=model_arch,
+            model_arch=name_prefix,
             context_length=_int_prop(p, f"{name_prefix}.context_length"),
             embedding_length=_int_prop(p, f"{name_prefix}.embedding_length"),
             block_count=_int_prop(p, f"{name_prefix}.block_count"),
             feed_forward_length=_int_prop(p, f"{name_prefix}.feed_forward_length"),
-<<<<<<< HEAD
-=======
-            attn_head_dim=_optional_int_prop(
-                p, f"{name_prefix}.rope.dimension_count", default_attn_dim
-            ),
-            rope_dimension_count=_optional_int_prop(
-                p, f"{name_prefix}.rope.dimension_count", default_rope_count
-            ),
->>>>>>> bb2f5a17
             attention_head_count=attention_head_count,
             attention_layer_norm_rms_epsilon=_float_prop(
                 p, f"{name_prefix}.attention.layer_norm_rms_epsilon"
@@ -111,7 +77,6 @@
             expert_used_count=_optional_int_prop(
                 p, f"{name_prefix}.expert_used_count", default_expert_used_count
             ),
-            model_variant=name_prefix,
         )
 
 
