# Copyright 2024 Advanced Micro Devices, Inc
#
# Licensed under the Apache License v2.0 with LLVM Exceptions.
# See https://llvm.org/LICENSE.txt for license information.
# SPDX-License-Identifier: Apache-2.0 WITH LLVM-exception

from typing import Optional

import torch

from sharktank.layers import CachedRotaryLayer
from sharktank.layers.configs.llm_configs import LlamaModelConfig
from sharktank.types import *
from sharktank.utils.create_cache import create_paged_attention
from sharktank.utils.attention import *
from .base import Theta, ThetaLayer
from .linear import LinearLayer
from .norm import RMSNormLayer, L2Norm
from .latent_attention_block import LatentAttentionBlock
from .paged_attention import CacheAllocation, attn_type_map
from sharktank import ops


class PagedLlamaAttentionBlock(ThetaLayer):
    """Implements a self attention layer in the style of Llama using a
    paged cache."""

    def __init__(
        self,
        theta: Theta,
    ):
        super().__init__(theta)

    def forward(self, *args, **kwargs):
        raise NotImplementedError("Subclasses must implement forward()")


class PagedLlamaAttentionBlockGqa(PagedLlamaAttentionBlock):
    def __init__(
        self,
        theta: Theta,
        *,
        config: LlamaModelConfig,
        block_index: int,
        head_count: int,
        head_dim: int,
        head_count_kv: int,
        rms_epsilon: float,
        attention_kernel: Optional[str] = "torch",
        matmul_kernel: Optional[str] = None,
        v_head_dim: Optional[int] = None,
        rope_dimension_count: Optional[int] = None,
        attention_scale: Optional[float] = None,
        softcap: Optional[float] = None,
        fake_quant: Optional[bool] = True,
        use_rope: bool = True,
        use_qk_norm: bool = False,
        attn_temperature_tuning: bool = False,
        floor_scale: Optional[float] = None,
    ):
        super().__init__(
            theta,
        )

        self.head_count = head_count
        self.head_dim = head_dim
        self.head_count_kv = head_count_kv
        self.attention_kernel = attention_kernel
        self.attention_scale = attention_scale
        self.rope_dimension_count = rope_dimension_count
        self.softcap = softcap
        self.fake_quant = fake_quant
        self.cache_quantizer = None
        self.v_head_dim = v_head_dim
        self.use_rope = use_rope
        self.use_qk_norm = use_qk_norm
        self.attn_temperature_tuning = attn_temperature_tuning
        self.floor_scale = floor_scale

<<<<<<< HEAD
        self.add_module(
            "attn_q",
            LinearLayer(
                theta("attn_q"),
                fake_quant=self.fake_quant,
                matmul_kernel=matmul_kernel,
            ),
        )
        self.add_module(
            "attn_k",
            LinearLayer(
                theta("attn_k"),
                fake_quant=self.fake_quant,
                matmul_kernel=matmul_kernel,
            ),
        )
        self.add_module(
            "attn_v",
            LinearLayer(
                theta("attn_v"),
                fake_quant=self.fake_quant,
                matmul_kernel=matmul_kernel,
            ),
        )
        self.paged_attention = create_paged_attention(
            config, block_index, self.attn_k.q_output, self.attn_v.q_output
        )
=======
        if self.attn_type == "gqa":
            self.add_module(
                "attn_q",
                LinearLayer(
                    theta("attn_q"),
                    fake_quant=self.fake_quant,
                    matmul_kernel=matmul_kernel,
                ),
            )
            self.add_module(
                "attn_k",
                LinearLayer(
                    theta("attn_k"),
                    fake_quant=self.fake_quant,
                    matmul_kernel=matmul_kernel,
                ),
            )
            self.add_module(
                "attn_v",
                LinearLayer(
                    theta("attn_v"),
                    fake_quant=self.fake_quant,
                    matmul_kernel=matmul_kernel,
                ),
            )
            self.paged_attention = create_paged_attention(
                config,
                use_rope,
                block_index,
                self.attn_k.q_output,
                self.attn_v.q_output,
            )
        elif self.attn_type == "mla":
            self.add_module(
                "latent_attn",
                LatentAttentionBlock(
                    theta,
                    rms_epsilon=rms_epsilon,
                    head_count=self.head_count,
                    head_count_kv=self.head_count_kv,
                    rope_dimension_count=self.rope_dimension_count,
                    fake_quant=self.fake_quant,
                ),
            )
            self.paged_attention = create_paged_attention(config, use_rope, block_index)
>>>>>>> dfc2d8eb

        if self.use_qk_norm:
            self.qk_norm = L2Norm(dim=-1, epsilon=rms_epsilon)

        self.add_module(
            "attn_norm", RMSNormLayer(theta("attn_norm"), epsilon=rms_epsilon)
        )
        self.add_module(
            "attn_output",
            LinearLayer(
                theta("attn_output"),
                fake_quant=self.fake_quant,
                matmul_kernel=matmul_kernel,
            ),
        )
        if "kv_cache" in theta.keys:
            self.cache_quantizer: Optional[QuantizerTensor] = theta.optional_tensor(
                "kv_cache.quantizer"
            )

        if theta.optional_tensor("attn_output_norm") is None:
            self.add_module(
                "attn_output_norm",
                torch.nn.Identity(),
            )
        else:
            self.add_module(
                "attn_output_norm",
                RMSNormLayer(theta("attn_output_norm"), epsilon=rms_epsilon),
            )

    def pre_process_attention(
        self,
        x: torch.Tensor | ReplicatedTensor,
        embedding: CachedRotaryLayer,
<<<<<<< HEAD
        start_positions: Optional[torch.Tensor],
        embedding_batch_mask: tuple[InferenceTensor, InferenceTensor] | None,
=======
        start_positions: Optional[InferenceTensor],
>>>>>>> dfc2d8eb
    ):
        bs, batch_seq_len, _ = x.shape

        xq = self.attn_q(x)
        xk = self.attn_k(x)
        xv = self.attn_v(x)

        assert xq.shape[-1] == self.head_count * self.head_dim
        assert xk.shape[-1] == self.head_count_kv * self.head_dim
        assert xv.shape[-1] == self.head_count_kv * self.head_dim

        xq = xq.view(bs, batch_seq_len, self.head_count, self.head_dim)
        xk = xk.view(bs, batch_seq_len, self.head_count_kv, self.head_dim)
        xv = xv.view(bs, batch_seq_len, self.head_count_kv, self.head_dim)

        if self.use_rope:
            xq = embedding.forward(xt=xq, start_positions=start_positions)
            xk = embedding.forward(xt=xk, start_positions=start_positions)

        if self.attn_q.q_output is not None:
            xq = ops.quantize(xq, self.attn_q.q_output)
        if self.attn_k.q_output is not None:
            xk = ops.quantize(xk, self.attn_k.q_output)
        if self.attn_v.q_output is not None:
            xv = ops.quantize(xv, self.attn_v.q_output)
        return xq, xk, xv

    def forward(
        self,
        h: torch.Tensor | ShardedTensor,
        *,
        embedding: CachedRotaryLayer,
<<<<<<< HEAD
        # [bs, batch_seq_len // block_seq_stride]
        seq_block_ids: torch.Tensor,
        start_positions: Optional[torch.Tensor] = None,
        attention_mask: Optional[torch.Tensor] = None,
        embedding_batch_mask: None | tuple[InferenceTensor, InferenceTensor] = None,
        cache_state: CacheAllocation | None = None,
    ):
        x = self.attn_norm(h)

        xq, xk, xv = self.pre_process_attention(
            x, embedding, start_positions, embedding_batch_mask
        )

        if self.use_qk_norm:
            xq = self.qk_norm(xq)
            xk = self.qk_norm(xk)

        # Use temperature tuning from https://arxiv.org/abs/2501.19399
        # Ken M. Nakanishi - Scalable-Softmax Is Superior for Attention (2025)
        if self.attn_temperature_tuning and not self.use_rope:
            if start_positions is None:
                cache_position = torch.arange(
                    0, h.shape[1], dtype=torch.long, device=h.device
                )
            else:
                assert False, "TODO: decode step"
            attn_scales = (
                torch.log(
                    torch.floor((cache_position.float() + 1.0) / self.floor_scale) + 1.0
                )
                * self.attention_scale
                + 1.0
            ).to(xq.device)
            input_tokens_shape = h.shape[:-1]
            attn_scales = attn_scales.view((1, input_tokens_shape[-1], 1, 1)).expand(
                (*input_tokens_shape, 1, 1)
            )  # batch size > 1
            xq = (xq * attn_scales).to(xq.dtype)

        # Used by fp8_e4m3fnuz model
        if self.cache_quantizer is not None:
            if not self.fake_quant:
                # TODO: this seems like a bastardization of our quantized tensor api
                # Probably want to add support for using quantized tensors more directly
                xk = ops.unpack(ops.quantize(xk, self.cache_quantizer)).qs
                xv = ops.unpack(ops.quantize(xv, self.cache_quantizer)).qs

        is_decode = isinstance(h.shape[1], int) and h.shape[1] == 1
        if not is_decode:
            attn_output = self.paged_attention.forward_prefill(
                q=xq,
                k=xk,
                v=xv,
                cache_state=cache_state,
                seq_block_ids=seq_block_ids,
                start_positions=start_positions,
                head_count_attn=self.head_count,
                cache_quantizer=self.cache_quantizer,
                fake_quant=self.fake_quant,
                attention_kernel=self.attention_kernel,
                mask=attention_mask,
                scale=self.attention_scale,
                softcap=self.softcap,
=======
        start_positions: Optional[torch.Tensor],
    ):
        """
        x:
            input token embeddings.
            shape is (batch_size, sequence_length, embedding_length)
        """
        if self.attn_type == "gqa":
            xq, xk, xv = self.gqa_attention(
                x, embedding=embedding, start_positions=start_positions
>>>>>>> dfc2d8eb
            )
        else:
            attn_output = self.paged_attention.forward_decode(
                q=xq,
                k=xk,
                v=xv,
                cache_state=cache_state,
                seq_block_ids=seq_block_ids,
                start_positions=start_positions,
                head_count_attn=self.head_count,
                cache_quantizer=self.cache_quantizer,
                fake_quant=self.fake_quant,
                attention_kernel=self.attention_kernel,
                mask=attention_mask,
                scale=self.attention_scale,
                softcap=self.softcap,
            )

        attn_output = attn_output.transpose(1, 2)

        attn_output = attn_output.flatten(2, 3)

        # Project.
        attn_output = self.attn_output(attn_output)
        attn_output = self.attn_output_norm(attn_output)

        h = h + attn_output.to(dtype=h.dtype)
        return h


<<<<<<< HEAD
class PagedLlamaAttentionBlockMla(PagedLlamaAttentionBlock):
    def __init__(
        self,
        theta: Theta,
        *,
        config: LlamaModelConfig,
        block_index: int,
        head_count: int,
        head_dim: int,
        head_count_kv: int,
        rms_epsilon: float,
        attention_kernel: Optional[str] = "torch",
        matmul_kernel: Optional[str] = None,
        v_head_dim: Optional[int] = None,
        rope_dimension_count: Optional[int] = None,
        attention_scale: Optional[float] = None,
        softcap: Optional[float] = None,
        fake_quant: Optional[bool] = True,
        use_rope: bool = True,
        use_qk_norm: bool = False,
        attn_temperature_tuning: bool = False,
        floor_scale: Optional[float] = None,
    ):
        super().__init__(theta)

        self.head_count = head_count
        self.head_dim = head_dim
        self.head_count_kv = head_count_kv
        self.attention_kernel = attention_kernel
        self.attention_scale = attention_scale
        self.rope_dimension_count = rope_dimension_count
        self.softcap = softcap
        self.fake_quant = fake_quant
        self.cache_quantizer = None
        self.v_head_dim = v_head_dim
        self.use_rope = use_rope
        self.use_qk_norm = use_qk_norm
        self.attn_temperature_tuning = attn_temperature_tuning
        self.floor_scale = floor_scale

        self.add_module(
            "latent_attn",
            LatentAttentionBlock(
                theta,
                rms_epsilon=rms_epsilon,
                head_count=self.head_count,
                head_count_kv=self.head_count_kv,
                rope_dimension_count=self.rope_dimension_count,
                fake_quant=self.fake_quant,
            ),
        )
        self.paged_attention = create_paged_attention(config, block_index)

        if self.use_qk_norm:
            self.qk_norm = L2Norm(dim=-1, epsilon=rms_epsilon)

        self.add_module(
            "attn_norm", RMSNormLayer(theta("attn_norm"), epsilon=rms_epsilon)
        )
        self.add_module(
            "attn_output",
            LinearLayer(
                theta("attn_output"),
                fake_quant=self.fake_quant,
                matmul_kernel=matmul_kernel,
            ),
        )
        if "kv_cache" in theta.keys:
            self.cache_quantizer: Optional[QuantizerTensor] = theta.optional_tensor(
                "kv_cache.quantizer"
=======
        elif self.attn_type == "mla":
            xq, xk, xv = self.latent_attn(
                x, embedding=embedding, start_positions=start_positions
>>>>>>> dfc2d8eb
            )

        if theta.optional_tensor("attn_output_norm") is None:
            self.add_module(
                "attn_output_norm",
                torch.nn.Identity(),
            )
        else:
            self.add_module(
                "attn_output_norm",
                RMSNormLayer(theta("attn_output_norm"), epsilon=rms_epsilon),
            )

    def pre_process_attention(
        self,
        x: torch.Tensor | ReplicatedTensor,
        embedding: CachedRotaryLayer,
        start_positions: Optional[torch.Tensor],
        embedding_batch_mask: tuple[InferenceTensor, InferenceTensor] | None,
    ):
        xq, xk, xv = self.latent_attn(
            x,
            embedding=embedding,
            embedding_batch_mask=embedding_batch_mask,
        )

        return xq, xk, xv

    def forward(
        self,
        h: torch.Tensor | ShardedTensor,
        *,
        embedding: CachedRotaryLayer,
        # [bs, batch_seq_len // block_seq_stride]
        seq_block_ids: torch.Tensor,
        seq_lens: torch.Tensor | None = None,
        start_positions: Optional[torch.Tensor] = None,
        cache_state: CacheAllocation | None = None,
    ):
        x = self.attn_norm(h)

        xq, xk, xv = self.pre_process_attention(x, embedding, start_positions)

        if self.use_qk_norm:
            xq = self.qk_norm(xq)
            xk = self.qk_norm(xk)

        # Use temperature tuning from https://arxiv.org/abs/2501.19399
        # Ken M. Nakanishi - Scalable-Softmax Is Superior for Attention (2025)
        if self.attn_temperature_tuning and not self.use_rope:
            if start_positions is None:
                cache_position = torch.arange(
                    0, h.shape[1], dtype=torch.long, device=h.device
                )
            else:
                assert False, "TODO: decode step"
            attn_scales = (
                torch.log(
                    torch.floor((cache_position.float() + 1.0) / self.floor_scale) + 1.0
                )
                * self.attention_scale
                + 1.0
            ).to(xq.device)
            input_tokens_shape = h.shape[:-1]
            attn_scales = attn_scales.view((1, input_tokens_shape[-1], 1, 1)).expand(
                (*input_tokens_shape, 1, 1)
            )  # batch size > 1
            xq = (xq * attn_scales).to(xq.dtype)

        # Used by fp8_e4m3fnuz model
        if self.cache_quantizer is not None:
            if not self.fake_quant:
                # TODO: this seems like a bastardization of our quantized tensor api
                # Probably want to add support for using quantized tensors more directly
                xk = ops.unpack(ops.quantize(xk, self.cache_quantizer)).qs
                xv = ops.unpack(ops.quantize(xv, self.cache_quantizer)).qs

        # Pad final dim of v to match with kv cache
        if self.head_dim != self.v_head_dim:
            xv = ops.pad(xv, [0, self.head_dim - self.v_head_dim])

        is_decode = isinstance(h.shape[1], int) and h.shape[1] == 1
        if not is_decode:
            attn_output = self.paged_attention.forward_prefill(
                q=xq,
                k=xk,
                v=xv,
                cache_state=cache_state,
                seq_block_ids=seq_block_ids,
                start_positions=start_positions,
                head_count_attn=self.head_count,
                cache_quantizer=self.cache_quantizer,
                fake_quant=self.fake_quant,
                attention_kernel=self.attention_kernel,
                scale=self.attention_scale,
                softcap=self.softcap,
                seq_lens=seq_lens,
            )
        else:
            attn_output = self.paged_attention.forward_decode(
                q=xq,
                k=xk,
                v=xv,
                cache_state=cache_state,
                seq_block_ids=seq_block_ids,
                start_positions=start_positions,
                head_count_attn=self.head_count,
                cache_quantizer=self.cache_quantizer,
                fake_quant=self.fake_quant,
                attention_kernel=self.attention_kernel,
                scale=self.attention_scale,
                softcap=self.softcap,
                seq_lens=seq_lens,
            )
        if self.head_dim != self.v_head_dim:
            attn_output = attn_output[:, :, :, : self.v_head_dim]

        attn_output = attn_output.transpose(1, 2)

        attn_output = attn_output.flatten(2)

        # Project.
        attn_output = self.attn_output(attn_output)
        attn_output = self.attn_output_norm(attn_output)

        h = h + attn_output.to(dtype=h.dtype)
        return h


def create_paged_llama_attention_block(
    theta: Theta,
    *,
    config: LlamaModelConfig,
    block_index: int,
    head_count: int,
    head_dim: int,
    head_count_kv: int,
    rms_epsilon: float,
    model_arch: str,
    attention_kernel: Optional[str] = "torch",
    matmul_kernel: Optional[str] = None,
    v_head_dim: Optional[int] = None,
    rope_dimension_count: Optional[int] = None,
    attention_scale: Optional[float] = None,
    softcap: Optional[float] = None,
    fake_quant: Optional[bool] = True,
    use_rope: bool = True,
    use_qk_norm: bool = False,
    attn_temperature_tuning: bool = False,
    floor_scale: Optional[float] = None,
):
    attn_type = attn_type_map[model_arch]
    if attn_type == "gqa":
        return PagedLlamaAttentionBlockGqa(
            theta=theta,
            config=config,
            block_index=block_index,
            head_count=head_count,
            head_dim=head_dim,
            head_count_kv=head_count_kv,
            v_head_dim=v_head_dim,
            rms_epsilon=rms_epsilon,
            rope_dimension_count=rope_dimension_count,
            attention_kernel=attention_kernel,
            matmul_kernel=config.matmul_kernel,
            fake_quant=fake_quant,
            softcap=softcap,
            use_rope=use_rope,
            use_qk_norm=use_qk_norm,
            attn_temperature_tuning=attn_temperature_tuning,
            floor_scale=floor_scale,
            attention_scale=attention_scale,
        )
    elif attn_type == "mla":
        return PagedLlamaAttentionBlockMla(
            theta=theta,
            config=config,
            block_index=block_index,
            head_count=head_count,
            head_dim=head_dim,
            head_count_kv=head_count_kv,
            v_head_dim=v_head_dim,
            rms_epsilon=rms_epsilon,
            rope_dimension_count=rope_dimension_count,
            attention_kernel=attention_kernel,
            matmul_kernel=config.matmul_kernel,
            fake_quant=fake_quant,
            softcap=softcap,
            use_rope=use_rope,
            use_qk_norm=use_qk_norm,
            attn_temperature_tuning=attn_temperature_tuning,
            floor_scale=floor_scale,
            attention_scale=attention_scale,
        )
    else:
        raise ValueError(f"Unsupported attention type: {attn_type}")<|MERGE_RESOLUTION|>--- conflicted
+++ resolved
@@ -77,7 +77,6 @@
         self.attn_temperature_tuning = attn_temperature_tuning
         self.floor_scale = floor_scale
 
-<<<<<<< HEAD
         self.add_module(
             "attn_q",
             LinearLayer(
@@ -103,55 +102,8 @@
             ),
         )
         self.paged_attention = create_paged_attention(
-            config, block_index, self.attn_k.q_output, self.attn_v.q_output
-        )
-=======
-        if self.attn_type == "gqa":
-            self.add_module(
-                "attn_q",
-                LinearLayer(
-                    theta("attn_q"),
-                    fake_quant=self.fake_quant,
-                    matmul_kernel=matmul_kernel,
-                ),
-            )
-            self.add_module(
-                "attn_k",
-                LinearLayer(
-                    theta("attn_k"),
-                    fake_quant=self.fake_quant,
-                    matmul_kernel=matmul_kernel,
-                ),
-            )
-            self.add_module(
-                "attn_v",
-                LinearLayer(
-                    theta("attn_v"),
-                    fake_quant=self.fake_quant,
-                    matmul_kernel=matmul_kernel,
-                ),
-            )
-            self.paged_attention = create_paged_attention(
-                config,
-                use_rope,
-                block_index,
-                self.attn_k.q_output,
-                self.attn_v.q_output,
-            )
-        elif self.attn_type == "mla":
-            self.add_module(
-                "latent_attn",
-                LatentAttentionBlock(
-                    theta,
-                    rms_epsilon=rms_epsilon,
-                    head_count=self.head_count,
-                    head_count_kv=self.head_count_kv,
-                    rope_dimension_count=self.rope_dimension_count,
-                    fake_quant=self.fake_quant,
-                ),
-            )
-            self.paged_attention = create_paged_attention(config, use_rope, block_index)
->>>>>>> dfc2d8eb
+            config, use_rope, block_index, self.attn_k.q_output, self.attn_v.q_output
+        )
 
         if self.use_qk_norm:
             self.qk_norm = L2Norm(dim=-1, epsilon=rms_epsilon)
@@ -187,12 +139,7 @@
         self,
         x: torch.Tensor | ReplicatedTensor,
         embedding: CachedRotaryLayer,
-<<<<<<< HEAD
         start_positions: Optional[torch.Tensor],
-        embedding_batch_mask: tuple[InferenceTensor, InferenceTensor] | None,
-=======
-        start_positions: Optional[InferenceTensor],
->>>>>>> dfc2d8eb
     ):
         bs, batch_seq_len, _ = x.shape
 
@@ -225,18 +172,16 @@
         h: torch.Tensor | ShardedTensor,
         *,
         embedding: CachedRotaryLayer,
-<<<<<<< HEAD
         # [bs, batch_seq_len // block_seq_stride]
         seq_block_ids: torch.Tensor,
         start_positions: Optional[torch.Tensor] = None,
         attention_mask: Optional[torch.Tensor] = None,
-        embedding_batch_mask: None | tuple[InferenceTensor, InferenceTensor] = None,
         cache_state: CacheAllocation | None = None,
     ):
         x = self.attn_norm(h)
 
         xq, xk, xv = self.pre_process_attention(
-            x, embedding, start_positions, embedding_batch_mask
+            x, embedding, start_positions
         )
 
         if self.use_qk_norm:
@@ -286,21 +231,9 @@
                 cache_quantizer=self.cache_quantizer,
                 fake_quant=self.fake_quant,
                 attention_kernel=self.attention_kernel,
-                mask=attention_mask,
                 scale=self.attention_scale,
                 softcap=self.softcap,
-=======
-        start_positions: Optional[torch.Tensor],
-    ):
-        """
-        x:
-            input token embeddings.
-            shape is (batch_size, sequence_length, embedding_length)
-        """
-        if self.attn_type == "gqa":
-            xq, xk, xv = self.gqa_attention(
-                x, embedding=embedding, start_positions=start_positions
->>>>>>> dfc2d8eb
+                seq_lens=seq_lens,
             )
         else:
             attn_output = self.paged_attention.forward_decode(
@@ -314,9 +247,9 @@
                 cache_quantizer=self.cache_quantizer,
                 fake_quant=self.fake_quant,
                 attention_kernel=self.attention_kernel,
-                mask=attention_mask,
                 scale=self.attention_scale,
                 softcap=self.softcap,
+                seq_lens=seq_lens,
             )
 
         attn_output = attn_output.transpose(1, 2)
@@ -331,7 +264,6 @@
         return h
 
 
-<<<<<<< HEAD
 class PagedLlamaAttentionBlockMla(PagedLlamaAttentionBlock):
     def __init__(
         self,
@@ -402,11 +334,6 @@
         if "kv_cache" in theta.keys:
             self.cache_quantizer: Optional[QuantizerTensor] = theta.optional_tensor(
                 "kv_cache.quantizer"
-=======
-        elif self.attn_type == "mla":
-            xq, xk, xv = self.latent_attn(
-                x, embedding=embedding, start_positions=start_positions
->>>>>>> dfc2d8eb
             )
 
         if theta.optional_tensor("attn_output_norm") is None:
@@ -425,12 +352,9 @@
         x: torch.Tensor | ReplicatedTensor,
         embedding: CachedRotaryLayer,
         start_positions: Optional[torch.Tensor],
-        embedding_batch_mask: tuple[InferenceTensor, InferenceTensor] | None,
     ):
         xq, xk, xv = self.latent_attn(
-            x,
-            embedding=embedding,
-            embedding_batch_mask=embedding_batch_mask,
+            x, embedding=embedding, start_positions=start_positions
         )
 
         return xq, xk, xv
