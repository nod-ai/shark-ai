--- conflicted
+++ resolved
@@ -1,587 +1,542 @@
-# Copyright 2024 Advanced Micro Devices, Inc
-#
-# Licensed under the Apache License v2.0 with LLVM Exceptions.
-# See https://llvm.org/LICENSE.txt for license information.
-# SPDX-License-Identifier: Apache-2.0 WITH LLVM-exception
-
-from typing import Optional
-
-import torch
-
-from sharktank.layers import CachedRotaryLayer
-from sharktank.layers.configs.llm_configs import LlamaModelConfig
-from sharktank.types import *
-from sharktank.utils.create_cache import create_paged_attention
-from sharktank.utils.attention import *
-from .base import Theta, ThetaLayer
-from .linear import LinearLayer
-from .norm import RMSNormLayer, L2Norm
-from .latent_attention_block import LatentAttentionBlock
-from .paged_attention import CacheAllocation, KVCache, attn_type_map
-from sharktank import ops
-
-
-class PagedLlamaAttentionBlock(ThetaLayer):
-    """Implements a self attention layer in the style of Llama using a
-    paged cache."""
-
-    def __init__(
-        self,
-        theta: Theta,
-    ):
-        super().__init__(theta)
-
-    def forward(self, *args, **kwargs):
-        raise NotImplementedError("Subclasses must implement forward()")
-
-
-class PagedLlamaAttentionBlockGqa(PagedLlamaAttentionBlock):
-    def __init__(
-        self,
-        theta: Theta,
-        *,
-        config: LlamaModelConfig,
-        block_index: int,
-        head_count: int,
-        head_dim: int,
-        head_count_kv: int,
-        rms_epsilon: float,
-<<<<<<< HEAD
-=======
-        model_arch: str,
-        kv_cache: KVCache,
->>>>>>> 775a135f
-        attention_kernel: Optional[str] = "torch",
-        matmul_kernel: Optional[str] = None,
-        v_head_dim: Optional[int] = None,
-        rope_dimension_count: Optional[int] = None,
-        attention_scale: Optional[float] = None,
-        softcap: Optional[float] = None,
-        fake_quant: Optional[bool] = True,
-        use_rope: bool = True,
-        use_qk_norm: bool = False,
-        attn_temperature_tuning: bool = False,
-        floor_scale: Optional[float] = None,
-    ):
-        super().__init__(
-            theta,
-        )
-
-        self.head_count = head_count
-        self.head_dim = head_dim
-        self.head_count_kv = head_count_kv
-        self.attention_kernel = attention_kernel
-        self.attention_scale = attention_scale
-        self.rope_dimension_count = rope_dimension_count
-        self.softcap = softcap
-        self.fake_quant = fake_quant
-        self.cache_quantizer = None
-        self.v_head_dim = v_head_dim
-        self.use_rope = use_rope
-        self.use_qk_norm = use_qk_norm
-        self.attn_temperature_tuning = attn_temperature_tuning
-        self.floor_scale = floor_scale
-<<<<<<< HEAD
-
-        self.add_module(
-            "attn_q",
-            LinearLayer(
-                theta("attn_q"),
-                fake_quant=self.fake_quant,
-                matmul_kernel=matmul_kernel,
-            ),
-        )
-        self.add_module(
-            "attn_k",
-            LinearLayer(
-                theta("attn_k"),
-                fake_quant=self.fake_quant,
-                matmul_kernel=matmul_kernel,
-            ),
-        )
-        self.add_module(
-            "attn_v",
-            LinearLayer(
-                theta("attn_v"),
-                fake_quant=self.fake_quant,
-                matmul_kernel=matmul_kernel,
-            ),
-        )
-        self.paged_attention = create_paged_attention(
-            config, use_rope, block_index, self.attn_k.q_output, self.attn_v.q_output
-        )
-=======
-        self.attn_type = attn_type_map[self.model_arch]
-        self.kv_cache = kv_cache
-
-        if self.attn_type == "gqa":
-            self.add_module(
-                "attn_q",
-                LinearLayer(
-                    theta("attn_q"),
-                    fake_quant=self.fake_quant,
-                    matmul_kernel=matmul_kernel,
-                ),
-            )
-            self.add_module(
-                "attn_k",
-                LinearLayer(
-                    theta("attn_k"),
-                    fake_quant=self.fake_quant,
-                    matmul_kernel=matmul_kernel,
-                ),
-            )
-            self.add_module(
-                "attn_v",
-                LinearLayer(
-                    theta("attn_v"),
-                    fake_quant=self.fake_quant,
-                    matmul_kernel=matmul_kernel,
-                ),
-            )
-            self.paged_attention = create_paged_attention(
-                config,
-                kv_cache,
-                use_rope,
-                block_index,
-                self.attn_k.q_output,
-                self.attn_v.q_output,
-            )
-        elif self.attn_type == "mla":
-            self.add_module(
-                "latent_attn",
-                LatentAttentionBlock(
-                    theta,
-                    rms_epsilon=rms_epsilon,
-                    head_count=self.head_count,
-                    head_count_kv=self.head_count_kv,
-                    rope_dimension_count=self.rope_dimension_count,
-                    fake_quant=self.fake_quant,
-                ),
-            )
-            self.paged_attention = create_paged_attention(
-                config, kv_cache, use_rope, block_index
-            )
->>>>>>> 775a135f
-
-        if self.use_qk_norm:
-            self.qk_norm = L2Norm(dim=-1, epsilon=rms_epsilon)
-
-        self.add_module(
-            "attn_norm", RMSNormLayer(theta("attn_norm"), epsilon=rms_epsilon)
-        )
-        self.add_module(
-            "attn_output",
-            LinearLayer(
-                theta("attn_output"),
-                fake_quant=self.fake_quant,
-                matmul_kernel=matmul_kernel,
-            ),
-        )
-        if "kv_cache" in theta.keys:
-            self.cache_quantizer: Optional[QuantizerTensor] = theta.optional_tensor(
-                "kv_cache.quantizer"
-            )
-
-        if theta.optional_tensor("attn_output_norm") is None:
-            self.add_module(
-                "attn_output_norm",
-                torch.nn.Identity(),
-            )
-        else:
-            self.add_module(
-                "attn_output_norm",
-                RMSNormLayer(theta("attn_output_norm"), epsilon=rms_epsilon),
-            )
-
-    def pre_process_attention(
-        self,
-        x: torch.Tensor | ReplicatedTensor,
-        embedding: CachedRotaryLayer,
-        start_positions: Optional[torch.Tensor],
-    ):
-        bs, batch_seq_len, _ = x.shape
-
-        xq = self.attn_q(x)
-        xk = self.attn_k(x)
-        xv = self.attn_v(x)
-
-        assert xq.shape[-1] == self.head_count * self.head_dim
-        assert xk.shape[-1] == self.head_count_kv * self.head_dim
-        assert xv.shape[-1] == self.head_count_kv * self.head_dim
-
-        xq = xq.view(bs, batch_seq_len, self.head_count, self.head_dim)
-        xk = xk.view(bs, batch_seq_len, self.head_count_kv, self.head_dim)
-        xv = xv.view(bs, batch_seq_len, self.head_count_kv, self.head_dim)
-
-        if self.use_rope:
-            xq = embedding.forward(xt=xq, start_positions=start_positions)
-            xk = embedding.forward(xt=xk, start_positions=start_positions)
-
-        if self.attn_q.q_output is not None:
-            xq = ops.quantize(xq, self.attn_q.q_output)
-        if self.attn_k.q_output is not None:
-            xk = ops.quantize(xk, self.attn_k.q_output)
-        if self.attn_v.q_output is not None:
-            xv = ops.quantize(xv, self.attn_v.q_output)
-        return xq, xk, xv
-
-    def forward(
-        self,
-        h: torch.Tensor | ShardedTensor,
-        *,
-        embedding: CachedRotaryLayer,
-        # [bs, batch_seq_len // block_seq_stride]
-        seq_block_ids: torch.Tensor,
-        seq_lens: torch.Tensor | None = None,
-        start_positions: Optional[torch.Tensor] = None,
-        attention_mask: Optional[torch.Tensor] = None,
-        cache_state: CacheAllocation | None = None,
-    ):
-        x = self.attn_norm(h)
-
-        xq, xk, xv = self.pre_process_attention(x, embedding, start_positions)
-
-        if self.use_qk_norm:
-            xq = self.qk_norm(xq)
-            xk = self.qk_norm(xk)
-
-        # Use temperature tuning from https://arxiv.org/abs/2501.19399
-        # Ken M. Nakanishi - Scalable-Softmax Is Superior for Attention (2025)
-        if self.attn_temperature_tuning and not self.use_rope:
-            if start_positions is None:
-                cache_position = torch.arange(
-                    0, h.shape[1], dtype=torch.long, device=h.device
-                )
-            else:
-                assert False, "TODO: decode step"
-            attn_scales = (
-                torch.log(
-                    torch.floor((cache_position.float() + 1.0) / self.floor_scale) + 1.0
-                )
-                * self.attention_scale
-                + 1.0
-            ).to(xq.device)
-            input_tokens_shape = h.shape[:-1]
-            attn_scales = attn_scales.view((1, input_tokens_shape[-1], 1, 1)).expand(
-                (*input_tokens_shape, 1, 1)
-            )  # batch size > 1
-            xq = (xq * attn_scales).to(xq.dtype)
-
-        # Used by fp8_e4m3fnuz model
-        if self.cache_quantizer is not None:
-            if not self.fake_quant:
-                # TODO: this seems like a bastardization of our quantized tensor api
-                # Probably want to add support for using quantized tensors more directly
-                xk = ops.unpack(ops.quantize(xk, self.cache_quantizer)).qs
-                xv = ops.unpack(ops.quantize(xv, self.cache_quantizer)).qs
-
-        is_decode = isinstance(h.shape[1], int) and h.shape[1] == 1
-        if not is_decode:
-            attn_output = self.paged_attention.forward_prefill(
-                q=xq,
-                k=xk,
-                v=xv,
-                cache_state=cache_state,
-                seq_block_ids=seq_block_ids,
-                start_positions=start_positions,
-                head_count_attn=self.head_count,
-                cache_quantizer=self.cache_quantizer,
-                fake_quant=self.fake_quant,
-                attention_kernel=self.attention_kernel,
-                scale=self.attention_scale,
-                softcap=self.softcap,
-                seq_lens=seq_lens,
-            )
-        else:
-            attn_output = self.paged_attention.forward_decode(
-                q=xq,
-                k=xk,
-                v=xv,
-                cache_state=cache_state,
-                seq_block_ids=seq_block_ids,
-                start_positions=start_positions,
-                head_count_attn=self.head_count,
-                cache_quantizer=self.cache_quantizer,
-                fake_quant=self.fake_quant,
-                attention_kernel=self.attention_kernel,
-                scale=self.attention_scale,
-                softcap=self.softcap,
-                seq_lens=seq_lens,
-            )
-
-        attn_output = attn_output.transpose(1, 2)
-
-        attn_output = attn_output.flatten(2, 3)
-
-        # Project.
-        attn_output = self.attn_output(attn_output)
-        attn_output = self.attn_output_norm(attn_output)
-
-        h = h + attn_output.to(dtype=h.dtype)
-        return h
-
-
-class PagedLlamaAttentionBlockMla(PagedLlamaAttentionBlock):
-    def __init__(
-        self,
-        theta: Theta,
-        *,
-        config: LlamaModelConfig,
-        block_index: int,
-        head_count: int,
-        head_dim: int,
-        head_count_kv: int,
-        rms_epsilon: float,
-        attention_kernel: Optional[str] = "torch",
-        matmul_kernel: Optional[str] = None,
-        v_head_dim: Optional[int] = None,
-        rope_dimension_count: Optional[int] = None,
-        attention_scale: Optional[float] = None,
-        softcap: Optional[float] = None,
-        fake_quant: Optional[bool] = True,
-        use_rope: bool = True,
-        use_qk_norm: bool = False,
-        attn_temperature_tuning: bool = False,
-        floor_scale: Optional[float] = None,
-    ):
-        super().__init__(theta)
-
-        self.head_count = head_count
-        self.head_dim = head_dim
-        self.head_count_kv = head_count_kv
-        self.attention_kernel = attention_kernel
-        self.attention_scale = attention_scale
-        self.rope_dimension_count = rope_dimension_count
-        self.softcap = softcap
-        self.fake_quant = fake_quant
-        self.cache_quantizer = None
-        self.v_head_dim = v_head_dim
-        self.use_rope = use_rope
-        self.use_qk_norm = use_qk_norm
-        self.attn_temperature_tuning = attn_temperature_tuning
-        self.floor_scale = floor_scale
-
-        self.add_module(
-            "latent_attn",
-            LatentAttentionBlock(
-                theta,
-                rms_epsilon=rms_epsilon,
-                head_count=self.head_count,
-                head_count_kv=self.head_count_kv,
-                rope_dimension_count=self.rope_dimension_count,
-                fake_quant=self.fake_quant,
-            ),
-        )
-        self.paged_attention = create_paged_attention(config, use_rope, block_index)
-
-        if self.use_qk_norm:
-            self.qk_norm = L2Norm(dim=-1, epsilon=rms_epsilon)
-
-        self.add_module(
-            "attn_norm", RMSNormLayer(theta("attn_norm"), epsilon=rms_epsilon)
-        )
-        self.add_module(
-            "attn_output",
-            LinearLayer(
-                theta("attn_output"),
-                fake_quant=self.fake_quant,
-                matmul_kernel=matmul_kernel,
-            ),
-        )
-        if "kv_cache" in theta.keys:
-            self.cache_quantizer: Optional[QuantizerTensor] = theta.optional_tensor(
-                "kv_cache.quantizer"
-            )
-
-        if theta.optional_tensor("attn_output_norm") is None:
-            self.add_module(
-                "attn_output_norm",
-                torch.nn.Identity(),
-            )
-        else:
-            self.add_module(
-                "attn_output_norm",
-                RMSNormLayer(theta("attn_output_norm"), epsilon=rms_epsilon),
-            )
-
-    def pre_process_attention(
-        self,
-        x: torch.Tensor | ReplicatedTensor,
-        embedding: CachedRotaryLayer,
-        start_positions: Optional[torch.Tensor],
-    ):
-        xq, xk, xv = self.latent_attn(
-            x, embedding=embedding, start_positions=start_positions
-        )
-
-        return xq, xk, xv
-
-    def forward(
-        self,
-        h: torch.Tensor | ShardedTensor,
-        *,
-        embedding: CachedRotaryLayer,
-        # [bs, batch_seq_len // block_seq_stride]
-        seq_block_ids: torch.Tensor,
-        seq_lens: torch.Tensor | None = None,
-        start_positions: Optional[torch.Tensor] = None,
-        cache_state: CacheAllocation | None = None,
-    ):
-        x = self.attn_norm(h)
-
-        xq, xk, xv = self.pre_process_attention(x, embedding, start_positions)
-
-        if self.use_qk_norm:
-            xq = self.qk_norm(xq)
-            xk = self.qk_norm(xk)
-
-        # Use temperature tuning from https://arxiv.org/abs/2501.19399
-        # Ken M. Nakanishi - Scalable-Softmax Is Superior for Attention (2025)
-        if self.attn_temperature_tuning and not self.use_rope:
-            if start_positions is None:
-                cache_position = torch.arange(
-                    0, h.shape[1], dtype=torch.long, device=h.device
-                )
-            else:
-                assert False, "TODO: decode step"
-            attn_scales = (
-                torch.log(
-                    torch.floor((cache_position.float() + 1.0) / self.floor_scale) + 1.0
-                )
-                * self.attention_scale
-                + 1.0
-            ).to(xq.device)
-            input_tokens_shape = h.shape[:-1]
-            attn_scales = attn_scales.view((1, input_tokens_shape[-1], 1, 1)).expand(
-                (*input_tokens_shape, 1, 1)
-            )  # batch size > 1
-            xq = (xq * attn_scales).to(xq.dtype)
-
-        # Used by fp8_e4m3fnuz model
-        if self.cache_quantizer is not None:
-            if not self.fake_quant:
-                # TODO: this seems like a bastardization of our quantized tensor api
-                # Probably want to add support for using quantized tensors more directly
-                xk = ops.unpack(ops.quantize(xk, self.cache_quantizer)).qs
-                xv = ops.unpack(ops.quantize(xv, self.cache_quantizer)).qs
-
-        # Pad final dim of v to match with kv cache
-        if self.head_dim != self.v_head_dim:
-            xv = ops.pad(xv, [0, self.head_dim - self.v_head_dim])
-
-        is_decode = isinstance(h.shape[1], int) and h.shape[1] == 1
-        if not is_decode:
-            attn_output = self.paged_attention.forward_prefill(
-                q=xq,
-                k=xk,
-                v=xv,
-                cache_state=cache_state,
-                seq_block_ids=seq_block_ids,
-                start_positions=start_positions,
-                head_count_attn=self.head_count,
-                cache_quantizer=self.cache_quantizer,
-                fake_quant=self.fake_quant,
-                attention_kernel=self.attention_kernel,
-                scale=self.attention_scale,
-                softcap=self.softcap,
-                seq_lens=seq_lens,
-            )
-        else:
-            attn_output = self.paged_attention.forward_decode(
-                q=xq,
-                k=xk,
-                v=xv,
-                cache_state=cache_state,
-                seq_block_ids=seq_block_ids,
-                start_positions=start_positions,
-                head_count_attn=self.head_count,
-                cache_quantizer=self.cache_quantizer,
-                fake_quant=self.fake_quant,
-                attention_kernel=self.attention_kernel,
-                scale=self.attention_scale,
-                softcap=self.softcap,
-                seq_lens=seq_lens,
-            )
-        if self.head_dim != self.v_head_dim:
-            attn_output = attn_output[:, :, :, : self.v_head_dim]
-
-        attn_output = attn_output.transpose(1, 2)
-
-        attn_output = attn_output.flatten(2)
-
-        # Project.
-        attn_output = self.attn_output(attn_output)
-        attn_output = self.attn_output_norm(attn_output)
-
-        h = h + attn_output.to(dtype=h.dtype)
-        return h
-
-
-def create_paged_llama_attention_block(
-    theta: Theta,
-    *,
-    config: LlamaModelConfig,
-    block_index: int,
-    head_count: int,
-    head_dim: int,
-    head_count_kv: int,
-    rms_epsilon: float,
-    model_arch: str,
-    attention_kernel: Optional[str] = "torch",
-    matmul_kernel: Optional[str] = None,
-    v_head_dim: Optional[int] = None,
-    rope_dimension_count: Optional[int] = None,
-    attention_scale: Optional[float] = None,
-    softcap: Optional[float] = None,
-    fake_quant: Optional[bool] = True,
-    use_rope: bool = True,
-    use_qk_norm: bool = False,
-    attn_temperature_tuning: bool = False,
-    floor_scale: Optional[float] = None,
-):
-    attn_type = attn_type_map[model_arch]
-    if attn_type == "gqa":
-        return PagedLlamaAttentionBlockGqa(
-            theta=theta,
-            config=config,
-            block_index=block_index,
-            head_count=head_count,
-            head_dim=head_dim,
-            head_count_kv=head_count_kv,
-            v_head_dim=v_head_dim,
-            rms_epsilon=rms_epsilon,
-            rope_dimension_count=rope_dimension_count,
-            attention_kernel=attention_kernel,
-            matmul_kernel=config.matmul_kernel,
-            fake_quant=fake_quant,
-            softcap=softcap,
-            use_rope=use_rope,
-            use_qk_norm=use_qk_norm,
-            attn_temperature_tuning=attn_temperature_tuning,
-            floor_scale=floor_scale,
-            attention_scale=attention_scale,
-        )
-    elif attn_type == "mla":
-        return PagedLlamaAttentionBlockMla(
-            theta=theta,
-            config=config,
-            block_index=block_index,
-            head_count=head_count,
-            head_dim=head_dim,
-            head_count_kv=head_count_kv,
-            v_head_dim=v_head_dim,
-            rms_epsilon=rms_epsilon,
-            rope_dimension_count=rope_dimension_count,
-            attention_kernel=attention_kernel,
-            matmul_kernel=config.matmul_kernel,
-            fake_quant=fake_quant,
-            softcap=softcap,
-            use_rope=use_rope,
-            use_qk_norm=use_qk_norm,
-            attn_temperature_tuning=attn_temperature_tuning,
-            floor_scale=floor_scale,
-            attention_scale=attention_scale,
-        )
-    else:
-        raise ValueError(f"Unsupported attention type: {attn_type}")+# Copyright 2024 Advanced Micro Devices, Inc
+#
+# Licensed under the Apache License v2.0 with LLVM Exceptions.
+# See https://llvm.org/LICENSE.txt for license information.
+# SPDX-License-Identifier: Apache-2.0 WITH LLVM-exception
+
+from typing import Optional
+
+import torch
+
+from sharktank.layers import CachedRotaryLayer
+from sharktank.layers.configs.llm_configs import LlamaModelConfig
+from sharktank.types import *
+from sharktank.utils.create_cache import create_paged_attention
+from sharktank.utils.attention import *
+from .base import Theta, ThetaLayer
+from .linear import LinearLayer
+from .norm import RMSNormLayer, L2Norm
+from .latent_attention_block import LatentAttentionBlock
+from .paged_attention import CacheAllocation, KVCache, attn_type_map
+from sharktank import ops
+
+
+class PagedLlamaAttentionBlock(ThetaLayer):
+    """Implements a self attention layer in the style of Llama using a
+    paged cache."""
+
+    def __init__(
+        self,
+        theta: Theta,
+    ):
+        super().__init__(theta)
+
+    def forward(self, *args, **kwargs):
+        raise NotImplementedError("Subclasses must implement forward()")
+
+
+class PagedLlamaAttentionBlockGqa(PagedLlamaAttentionBlock):
+    def __init__(
+        self,
+        theta: Theta,
+        *,
+        config: LlamaModelConfig,
+        block_index: int,
+        head_count: int,
+        head_dim: int,
+        head_count_kv: int,
+        rms_epsilon: float,
+        kv_cache: KVCache,
+        attention_kernel: Optional[str] = "torch",
+        matmul_kernel: Optional[str] = None,
+        v_head_dim: Optional[int] = None,
+        rope_dimension_count: Optional[int] = None,
+        attention_scale: Optional[float] = None,
+        softcap: Optional[float] = None,
+        fake_quant: Optional[bool] = True,
+        use_rope: bool = True,
+        use_qk_norm: bool = False,
+        attn_temperature_tuning: bool = False,
+        floor_scale: Optional[float] = None,
+    ):
+        super().__init__(
+            theta,
+        )
+
+        self.head_count = head_count
+        self.head_dim = head_dim
+        self.head_count_kv = head_count_kv
+        self.attention_kernel = attention_kernel
+        self.attention_scale = attention_scale
+        self.rope_dimension_count = rope_dimension_count
+        self.softcap = softcap
+        self.fake_quant = fake_quant
+        self.cache_quantizer = None
+        self.v_head_dim = v_head_dim
+        self.use_rope = use_rope
+        self.use_qk_norm = use_qk_norm
+        self.attn_temperature_tuning = attn_temperature_tuning
+        self.floor_scale = floor_scale
+        self.kv_cache = kv_cache
+
+        self.add_module(
+            "attn_q",
+            LinearLayer(
+                theta("attn_q"),
+                fake_quant=self.fake_quant,
+                matmul_kernel=matmul_kernel,
+            ),
+        )
+        self.add_module(
+            "attn_k",
+            LinearLayer(
+                theta("attn_k"),
+                fake_quant=self.fake_quant,
+                matmul_kernel=matmul_kernel,
+            ),
+        )
+        self.add_module(
+            "attn_v",
+            LinearLayer(
+                theta("attn_v"),
+                fake_quant=self.fake_quant,
+                matmul_kernel=matmul_kernel,
+            ),
+        )
+        self.paged_attention = create_paged_attention(
+            config,
+            kv_cache,
+            use_rope,
+            block_index,
+            self.attn_k.q_output,
+            self.attn_v.q_output,
+        )
+
+        if self.use_qk_norm:
+            self.qk_norm = L2Norm(dim=-1, epsilon=rms_epsilon)
+
+        self.add_module(
+            "attn_norm", RMSNormLayer(theta("attn_norm"), epsilon=rms_epsilon)
+        )
+        self.add_module(
+            "attn_output",
+            LinearLayer(
+                theta("attn_output"),
+                fake_quant=self.fake_quant,
+                matmul_kernel=matmul_kernel,
+            ),
+        )
+        if "kv_cache" in theta.keys:
+            self.cache_quantizer: Optional[QuantizerTensor] = theta.optional_tensor(
+                "kv_cache.quantizer"
+            )
+
+        if theta.optional_tensor("attn_output_norm") is None:
+            self.add_module(
+                "attn_output_norm",
+                torch.nn.Identity(),
+            )
+        else:
+            self.add_module(
+                "attn_output_norm",
+                RMSNormLayer(theta("attn_output_norm"), epsilon=rms_epsilon),
+            )
+
+    def pre_process_attention(
+        self,
+        x: torch.Tensor | ReplicatedTensor,
+        embedding: CachedRotaryLayer,
+        start_positions: Optional[torch.Tensor],
+    ):
+        bs, batch_seq_len, _ = x.shape
+
+        xq = self.attn_q(x)
+        xk = self.attn_k(x)
+        xv = self.attn_v(x)
+
+        assert xq.shape[-1] == self.head_count * self.head_dim
+        assert xk.shape[-1] == self.head_count_kv * self.head_dim
+        assert xv.shape[-1] == self.head_count_kv * self.head_dim
+
+        xq = xq.view(bs, batch_seq_len, self.head_count, self.head_dim)
+        xk = xk.view(bs, batch_seq_len, self.head_count_kv, self.head_dim)
+        xv = xv.view(bs, batch_seq_len, self.head_count_kv, self.head_dim)
+
+        if self.use_rope:
+            xq = embedding.forward(xt=xq, start_positions=start_positions)
+            xk = embedding.forward(xt=xk, start_positions=start_positions)
+
+        if self.attn_q.q_output is not None:
+            xq = ops.quantize(xq, self.attn_q.q_output)
+        if self.attn_k.q_output is not None:
+            xk = ops.quantize(xk, self.attn_k.q_output)
+        if self.attn_v.q_output is not None:
+            xv = ops.quantize(xv, self.attn_v.q_output)
+        return xq, xk, xv
+
+    def forward(
+        self,
+        h: torch.Tensor | ShardedTensor,
+        *,
+        embedding: CachedRotaryLayer,
+        # [bs, batch_seq_len // block_seq_stride]
+        seq_block_ids: torch.Tensor,
+        seq_lens: torch.Tensor | None = None,
+        start_positions: Optional[torch.Tensor] = None,
+        attention_mask: Optional[torch.Tensor] = None,
+        cache_state: CacheAllocation | None = None,
+    ):
+        x = self.attn_norm(h)
+
+        xq, xk, xv = self.pre_process_attention(x, embedding, start_positions)
+
+        if self.use_qk_norm:
+            xq = self.qk_norm(xq)
+            xk = self.qk_norm(xk)
+
+        # Use temperature tuning from https://arxiv.org/abs/2501.19399
+        # Ken M. Nakanishi - Scalable-Softmax Is Superior for Attention (2025)
+        if self.attn_temperature_tuning and not self.use_rope:
+            if start_positions is None:
+                cache_position = torch.arange(
+                    0, h.shape[1], dtype=torch.long, device=h.device
+                )
+            else:
+                assert False, "TODO: decode step"
+            attn_scales = (
+                torch.log(
+                    torch.floor((cache_position.float() + 1.0) / self.floor_scale) + 1.0
+                )
+                * self.attention_scale
+                + 1.0
+            ).to(xq.device)
+            input_tokens_shape = h.shape[:-1]
+            attn_scales = attn_scales.view((1, input_tokens_shape[-1], 1, 1)).expand(
+                (*input_tokens_shape, 1, 1)
+            )  # batch size > 1
+            xq = (xq * attn_scales).to(xq.dtype)
+
+        # Used by fp8_e4m3fnuz model
+        if self.cache_quantizer is not None:
+            if not self.fake_quant:
+                # TODO: this seems like a bastardization of our quantized tensor api
+                # Probably want to add support for using quantized tensors more directly
+                xk = ops.unpack(ops.quantize(xk, self.cache_quantizer)).qs
+                xv = ops.unpack(ops.quantize(xv, self.cache_quantizer)).qs
+
+        is_decode = isinstance(h.shape[1], int) and h.shape[1] == 1
+        if not is_decode:
+            attn_output = self.paged_attention.forward_prefill(
+                q=xq,
+                k=xk,
+                v=xv,
+                cache_state=cache_state,
+                seq_block_ids=seq_block_ids,
+                start_positions=start_positions,
+                head_count_attn=self.head_count,
+                cache_quantizer=self.cache_quantizer,
+                fake_quant=self.fake_quant,
+                attention_kernel=self.attention_kernel,
+                scale=self.attention_scale,
+                softcap=self.softcap,
+                seq_lens=seq_lens,
+            )
+        else:
+            attn_output = self.paged_attention.forward_decode(
+                q=xq,
+                k=xk,
+                v=xv,
+                cache_state=cache_state,
+                seq_block_ids=seq_block_ids,
+                start_positions=start_positions,
+                head_count_attn=self.head_count,
+                cache_quantizer=self.cache_quantizer,
+                fake_quant=self.fake_quant,
+                attention_kernel=self.attention_kernel,
+                scale=self.attention_scale,
+                softcap=self.softcap,
+                seq_lens=seq_lens,
+            )
+
+        attn_output = attn_output.transpose(1, 2)
+
+        attn_output = attn_output.flatten(2, 3)
+
+        # Project.
+        attn_output = self.attn_output(attn_output)
+        attn_output = self.attn_output_norm(attn_output)
+
+        h = h + attn_output.to(dtype=h.dtype)
+        return h
+
+
+class PagedLlamaAttentionBlockMla(PagedLlamaAttentionBlock):
+    def __init__(
+        self,
+        theta: Theta,
+        *,
+        config: LlamaModelConfig,
+        block_index: int,
+        head_count: int,
+        head_dim: int,
+        head_count_kv: int,
+        rms_epsilon: float,
+        kv_cache: KVCache,
+        attention_kernel: Optional[str] = "torch",
+        matmul_kernel: Optional[str] = None,
+        v_head_dim: Optional[int] = None,
+        rope_dimension_count: Optional[int] = None,
+        attention_scale: Optional[float] = None,
+        softcap: Optional[float] = None,
+        fake_quant: Optional[bool] = True,
+        use_rope: bool = True,
+        use_qk_norm: bool = False,
+        attn_temperature_tuning: bool = False,
+        floor_scale: Optional[float] = None,
+    ):
+        super().__init__(theta)
+
+        self.head_count = head_count
+        self.head_dim = head_dim
+        self.head_count_kv = head_count_kv
+        self.attention_kernel = attention_kernel
+        self.attention_scale = attention_scale
+        self.rope_dimension_count = rope_dimension_count
+        self.softcap = softcap
+        self.fake_quant = fake_quant
+        self.cache_quantizer = None
+        self.v_head_dim = v_head_dim
+        self.use_rope = use_rope
+        self.use_qk_norm = use_qk_norm
+        self.attn_temperature_tuning = attn_temperature_tuning
+        self.floor_scale = floor_scale
+        self.kv_cache = kv_cache
+
+        self.add_module(
+            "latent_attn",
+            LatentAttentionBlock(
+                theta,
+                rms_epsilon=rms_epsilon,
+                head_count=self.head_count,
+                head_count_kv=self.head_count_kv,
+                rope_dimension_count=self.rope_dimension_count,
+                fake_quant=self.fake_quant,
+            ),
+        )
+        self.paged_attention = create_paged_attention(
+            config, kv_cache, use_rope, block_index
+        )
+
+        if self.use_qk_norm:
+            self.qk_norm = L2Norm(dim=-1, epsilon=rms_epsilon)
+
+        self.add_module(
+            "attn_norm", RMSNormLayer(theta("attn_norm"), epsilon=rms_epsilon)
+        )
+        self.add_module(
+            "attn_output",
+            LinearLayer(
+                theta("attn_output"),
+                fake_quant=self.fake_quant,
+                matmul_kernel=matmul_kernel,
+            ),
+        )
+        if "kv_cache" in theta.keys:
+            self.cache_quantizer: Optional[QuantizerTensor] = theta.optional_tensor(
+                "kv_cache.quantizer"
+            )
+
+        if theta.optional_tensor("attn_output_norm") is None:
+            self.add_module(
+                "attn_output_norm",
+                torch.nn.Identity(),
+            )
+        else:
+            self.add_module(
+                "attn_output_norm",
+                RMSNormLayer(theta("attn_output_norm"), epsilon=rms_epsilon),
+            )
+
+    def pre_process_attention(
+        self,
+        x: torch.Tensor | ReplicatedTensor,
+        embedding: CachedRotaryLayer,
+        start_positions: Optional[torch.Tensor],
+    ):
+        xq, xk, xv = self.latent_attn(
+            x, embedding=embedding, start_positions=start_positions
+        )
+
+        return xq, xk, xv
+
+    def forward(
+        self,
+        h: torch.Tensor | ShardedTensor,
+        *,
+        embedding: CachedRotaryLayer,
+        # [bs, batch_seq_len // block_seq_stride]
+        seq_block_ids: torch.Tensor,
+        seq_lens: torch.Tensor | None = None,
+        start_positions: Optional[torch.Tensor] = None,
+        cache_state: CacheAllocation | None = None,
+    ):
+        x = self.attn_norm(h)
+
+        xq, xk, xv = self.pre_process_attention(x, embedding, start_positions)
+
+        if self.use_qk_norm:
+            xq = self.qk_norm(xq)
+            xk = self.qk_norm(xk)
+
+        # Use temperature tuning from https://arxiv.org/abs/2501.19399
+        # Ken M. Nakanishi - Scalable-Softmax Is Superior for Attention (2025)
+        if self.attn_temperature_tuning and not self.use_rope:
+            if start_positions is None:
+                cache_position = torch.arange(
+                    0, h.shape[1], dtype=torch.long, device=h.device
+                )
+            else:
+                assert False, "TODO: decode step"
+            attn_scales = (
+                torch.log(
+                    torch.floor((cache_position.float() + 1.0) / self.floor_scale) + 1.0
+                )
+                * self.attention_scale
+                + 1.0
+            ).to(xq.device)
+            input_tokens_shape = h.shape[:-1]
+            attn_scales = attn_scales.view((1, input_tokens_shape[-1], 1, 1)).expand(
+                (*input_tokens_shape, 1, 1)
+            )  # batch size > 1
+            xq = (xq * attn_scales).to(xq.dtype)
+
+        # Used by fp8_e4m3fnuz model
+        if self.cache_quantizer is not None:
+            if not self.fake_quant:
+                # TODO: this seems like a bastardization of our quantized tensor api
+                # Probably want to add support for using quantized tensors more directly
+                xk = ops.unpack(ops.quantize(xk, self.cache_quantizer)).qs
+                xv = ops.unpack(ops.quantize(xv, self.cache_quantizer)).qs
+
+        # Pad final dim of v to match with kv cache
+        if self.head_dim != self.v_head_dim:
+            xv = ops.pad(xv, [0, self.head_dim - self.v_head_dim])
+
+        is_decode = isinstance(h.shape[1], int) and h.shape[1] == 1
+        if not is_decode:
+            attn_output = self.paged_attention.forward_prefill(
+                q=xq,
+                k=xk,
+                v=xv,
+                cache_state=cache_state,
+                seq_block_ids=seq_block_ids,
+                start_positions=start_positions,
+                head_count_attn=self.head_count,
+                cache_quantizer=self.cache_quantizer,
+                fake_quant=self.fake_quant,
+                attention_kernel=self.attention_kernel,
+                scale=self.attention_scale,
+                softcap=self.softcap,
+                seq_lens=seq_lens,
+            )
+        else:
+            attn_output = self.paged_attention.forward_decode(
+                q=xq,
+                k=xk,
+                v=xv,
+                cache_state=cache_state,
+                seq_block_ids=seq_block_ids,
+                start_positions=start_positions,
+                head_count_attn=self.head_count,
+                cache_quantizer=self.cache_quantizer,
+                fake_quant=self.fake_quant,
+                attention_kernel=self.attention_kernel,
+                scale=self.attention_scale,
+                softcap=self.softcap,
+                seq_lens=seq_lens,
+            )
+        if self.head_dim != self.v_head_dim:
+            attn_output = attn_output[:, :, :, : self.v_head_dim]
+
+        attn_output = attn_output.transpose(1, 2)
+
+        attn_output = attn_output.flatten(2)
+
+        # Project.
+        attn_output = self.attn_output(attn_output)
+        attn_output = self.attn_output_norm(attn_output)
+
+        h = h + attn_output.to(dtype=h.dtype)
+        return h
+
+
+def create_paged_llama_attention_block(
+    theta: Theta,
+    *,
+    config: LlamaModelConfig,
+    block_index: int,
+    head_count: int,
+    head_dim: int,
+    head_count_kv: int,
+    rms_epsilon: float,
+    model_arch: str,
+    kv_cache: KVCache,
+    attention_kernel: Optional[str] = "torch",
+    matmul_kernel: Optional[str] = None,
+    v_head_dim: Optional[int] = None,
+    rope_dimension_count: Optional[int] = None,
+    attention_scale: Optional[float] = None,
+    softcap: Optional[float] = None,
+    fake_quant: Optional[bool] = True,
+    use_rope: bool = True,
+    use_qk_norm: bool = False,
+    attn_temperature_tuning: bool = False,
+    floor_scale: Optional[float] = None,
+):
+    attn_type = attn_type_map[model_arch]
+    if attn_type == "gqa":
+        return PagedLlamaAttentionBlockGqa(
+            theta=theta,
+            config=config,
+            block_index=block_index,
+            head_count=head_count,
+            head_dim=head_dim,
+            head_count_kv=head_count_kv,
+            v_head_dim=v_head_dim,
+            rms_epsilon=rms_epsilon,
+            rope_dimension_count=rope_dimension_count,
+            kv_cache=kv_cache,
+            attention_kernel=attention_kernel,
+            matmul_kernel=config.matmul_kernel,
+            fake_quant=fake_quant,
+            softcap=softcap,
+            use_rope=use_rope,
+            use_qk_norm=use_qk_norm,
+            attn_temperature_tuning=attn_temperature_tuning,
+            floor_scale=floor_scale,
+            attention_scale=attention_scale,
+        )
+    elif attn_type == "mla":
+        return PagedLlamaAttentionBlockMla(
+            theta=theta,
+            config=config,
+            block_index=block_index,
+            head_count=head_count,
+            head_dim=head_dim,
+            head_count_kv=head_count_kv,
+            v_head_dim=v_head_dim,
+            rms_epsilon=rms_epsilon,
+            rope_dimension_count=rope_dimension_count,
+            kv_cache=kv_cache,
+            attention_kernel=attention_kernel,
+            matmul_kernel=config.matmul_kernel,
+            fake_quant=fake_quant,
+            softcap=softcap,
+            use_rope=use_rope,
+            use_qk_norm=use_qk_norm,
+            attn_temperature_tuning=attn_temperature_tuning,
+            floor_scale=floor_scale,
+            attention_scale=attention_scale,
+        )
+    else:
+        raise ValueError(f"Unsupported attention type: {attn_type}")