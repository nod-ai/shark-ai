# Copyright 2024 Advanced Micro Devices, Inc.
#
# Licensed under the Apache License v2.0 with LLVM Exceptions.
# See https://llvm.org/LICENSE.txt for license information.
# SPDX-License-Identifier: Apache-2.0 WITH LLVM-exception

from typing import Optional, Union

import torch

from sharktank.types.tensors import InferenceTensor

from .base import BaseLayer
from .rotary_embedding_hf import RotaryEmbeddingLayer
from sharktank import ops, kernels
from sharktank.types import (
    ShardedTensor,
    SplitPrimitiveTensor,
    ReplicatedTensor,
    ShardedTensor,
    unbox_tensor,
)


def build_rotary_layer(
    rope_dimension_count: int,
    rope_freq_base: Optional[float] = None,
    use_hf: bool = False,
    tensor_parallelism_size: int = 1,
    pipeline_parallelism: bool = False,
    devices=None,
    dtype=torch.float32,
    device: torch.device = None,
    **kwargs,
):
    rope_freq_base = 10000.0 if rope_freq_base is None else rope_freq_base

    rotary_layer = RotaryEmbeddingLayer(
        rope_theta=rope_freq_base,
        head_dim=rope_dimension_count,
        interleaved=not use_hf,
        **kwargs,
    )
    return ShardedRotaryLayer(
        tensor_parallelism_size=tensor_parallelism_size,
        pipeline_parallelism=pipeline_parallelism,
        rotary_layer=rotary_layer,
        devices=devices,
        dtype=dtype,
        device=device,
    )


# We wrap a shardless rotary layer so the sharding behavior can be handled independently of the numerics.
class ShardedRotaryLayer(BaseLayer):
    def __init__(
        self,
        *,
        tensor_parallelism_size: int,
        pipeline_parallelism: bool,
        rotary_layer,
        devices,
        device: torch.device,
        dtype: torch.dtype,
    ):
        super().__init__()
        self._dtype = dtype
        self._pipeline_parallelism = pipeline_parallelism
        self._tensor_parallelism_size = tensor_parallelism_size
        self._rotary_layer = rotary_layer
        self._device = device
        self._devices = (
            devices
            if devices is not None
            else tuple(range(self._tensor_parallelism_size))
        )

    def rotary_embed_table(
        self,
        t: torch.Tensor,
    ) -> tuple[InferenceTensor, InferenceTensor] | InferenceTensor:
        t_0, t_1 = self._rotary_layer.compute_sincos_cache(t, dtype=self._dtype)
        if self._tensor_parallelism_size > 1 or self._pipeline_parallelism:
            # Replicate across all devices, the data is not a lot and the computation is cheap.
            t_0 = ops.replicate(
                t_0, self._tensor_parallelism_size, devices=self._devices
            )
            t_1 = ops.replicate(
                t_1, self._tensor_parallelism_size, devices=self._devices
            )

        return t_0, t_1

    def forward(
        self,
        *,
        xt: Union[torch.Tensor, ShardedTensor],
        start_index: int,
    ):
        t = torch.arange(xt.shape[1], device=self._device).unsqueeze(0) + start_index
        table_0, table_1 = self.rotary_embed_table(t)

        if not isinstance(table_0, ShardedTensor):
            return self._rotary_layer(q=xt, sincos_cache=(table_0, table_1))

        shards = [
            self._rotary_layer(q=xs, sincos_cache=(ts_0, ts_1))
            for xs, ts_0, ts_1 in zip(xt.shards, table_0.shards, table_1.shards)
        ]
        return xt.clone(ts=shards)

    def compute_batch_mask(
        self, start_positions: Union[torch.Tensor, ShardedTensor], batch_seq_len: int
<<<<<<< HEAD
    ) -> torch.Tensor:

        if isinstance(start_positions, ShardedTensor):
            shards_0 = []
            shards_1 = []
            for ss in start_positions.shards:
                positions_seq = torch.arange(0, batch_seq_len, device=self._device)
                positions_seq = positions_seq.unsqueeze(0) + ss.unsqueeze(1)
                table_0, table_1 = self.rotary_embed_table(positions_seq)
                shards_0.append(table_0)
                shards_1.append(table_1)

            return start_positions.clone(ts=shards_0), start_positions.clone(
                ts=shards_1
            )
=======
    ) -> tuple[InferenceTensor, InferenceTensor] | InferenceTensor:
        if isinstance(start_positions, ShardedTensor):
            table = self.rotary_embed_table()
            if isinstance(table, ShardedTensor):
                table = [x for x in table.shards]
            else:  # tuple from --use-hf
                table = [
                    (shard_x, shard_y)
                    for shard_x, shard_y in zip(table[0].shards, table[1].shards)
                ]

            shards = []
            for s, ts in zip(start_positions.shards, table):
                shard = self._rotary_layer.compute_batch_mask(
                    start_positions=s,
                    batch_seq_len=batch_seq_len,
                    rotary_embed_table=ts,
                )
                shards.append(shard)
            if isinstance(shards[0], tuple):  # from --use-hf
                cos = ReplicatedTensor(
                    ts=[x[0] for x in shards], devices=start_positions.devices
                )
                sin = ReplicatedTensor(
                    ts=[x[1] for x in shards], devices=start_positions.devices
                )
                return cos, sin
            return ReplicatedTensor(ts=shards, devices=start_positions.devices)
>>>>>>> 74774d07

        positions_seq = torch.arange(0, batch_seq_len, device=self._device)
        positions_seq = positions_seq.unsqueeze(0) + start_positions.unsqueeze(1)
        table_0, table_1 = self.rotary_embed_table(positions_seq)
        return table_0, table_1

    def apply_batched_mask(
        self,
        *,
        xt: Union[torch.Tensor, SplitPrimitiveTensor, ReplicatedTensor],
<<<<<<< HEAD
        mask: tuple[Union[torch.Tensor, ReplicatedTensor]],
=======
        mask: tuple[InferenceTensor, InferenceTensor] | InferenceTensor,
>>>>>>> 74774d07
    ) -> Union[SplitPrimitiveTensor, ReplicatedTensor]:
        if not isinstance(xt, ShardedTensor):
            return self._rotary_layer(q=xt, sincos_cache=mask)

<<<<<<< HEAD
        assert (
            isinstance(mask[0], ReplicatedTensor)
            and mask[0].shard_count == xt.shard_count
        )
        assert (
            isinstance(mask[1], ReplicatedTensor)
            and mask[1].shard_count == xt.shard_count
        )
        xt_shards = [
            self._rotary_layer(
                q=unbox_tensor(xt_shard),
                sincos_cache=(
                    unbox_tensor(mask_sin_shard),
                    unbox_tensor(mask_cos_shard),
                ),
            )
            for xt_shard, mask_sin_shard, mask_cos_shard in zip(
                xt.shards, mask[0].shards, mask[1].shards
            )
=======
        if isinstance(mask, tuple):
            assert len(mask) == 2, "Mask should be a tuple of two tensors."
            assert isinstance(mask[0], ReplicatedTensor) and isinstance(
                mask[1], ReplicatedTensor
            )
            assert (
                mask[0].shard_count == xt.shard_count
                and mask[1].shard_count == xt.shard_count
            )
            mask_pieces = [
                (unbox_tensor(cos), unbox_tensor(sin))
                for (cos, sin) in zip(mask[0].shards, mask[1].shards)
            ]
        else:
            assert (
                isinstance(mask, ReplicatedTensor)
                and mask.shard_count == xt.shard_count
            )
            mask_pieces = [unbox_tensor(shard) for shard in mask.shards]
        xt_shards = [
            self._rotary_layer.apply_batched_mask(
                xt=unbox_tensor(xt_shard),
                mask=mask_piece,
            )
            for xt_shard, mask_piece in zip(xt.shards, mask_pieces)
        ]
        return xt.clone(ts=xt_shards)


class RotaryEmbeddingLayer(BaseLayer):
    """Computes a rotary embedding in the style popularized by llama (RoPE)."""

    def __init__(
        self,
        *,
        rope_dimension_count: int,
        max_seqlen: int,
        rope_freq_base: Optional[float],
        device: Optional[torch.device] = None,
        use_hf: bool = False,
        use_table: bool = True,
        dtype: torch.dtype = torch.float32,
        yarn_beta_slow: float | None = None,
        yarn_beta_fast: float | None = None,
        yarn_factor: float | None = None,
        yarn_original_context_len: int | None = None,
        model_arch: Optional[str] = None,
    ):
        super().__init__()
        self.device = device
        self.rope_dimension_count = rope_dimension_count
        self.max_seqlen = max_seqlen
        self.use_hf = use_hf
        self.use_table = use_table
        self.dtype = dtype
        self.rope_freq_base = rope_freq_base if rope_freq_base is not None else 10000.0
        self.yarn_beta_slow = yarn_beta_slow
        self.yarn_beta_fast = yarn_beta_fast
        self.yarn_factor = yarn_factor
        self.yarn_original_context_len = yarn_original_context_len
        self.model_arch = model_arch

    @staticmethod
    def rotate_half(x):
        """Rotates half the hidden dims of the input."""
        x1 = x[..., : x.shape[-1] // 2]
        x2 = x[..., x.shape[-1] // 2 :]
        return torch.cat((-x2, x1), dim=-1)

    def forward(
        self,
        *,
        xt: InferenceTensor,
        start_index: int,
        rotary_embed_table: InferenceTensor
        | tuple[InferenceTensor, InferenceTensor]
        | None,
    ):
        # freqs_cis shape: max_sl, dim
        # xq_, xk_ shape: bs, sl, _, dim
        xt_ = xt
        _, sl, _, _ = xt_.shape

        if self.model_arch == "llama4":
            freqs_cis_real = rotary_embed_table[0][
                start_index : start_index + sl, : rotary_embed_table[0].shape[1] // 2
            ]
            freqs_cis_imag = rotary_embed_table[1][
                start_index : start_index + sl, : rotary_embed_table[0].shape[1] // 2
            ]
            # TODO: don't use complex numbers as the compiler does better without them.
            freqs_cis = torch.view_as_complex(
                torch.stack([freqs_cis_real, freqs_cis_imag], dim=-1)
            )
            freqs_cis = freqs_cis.unsqueeze(0)
            xt_ = torch.view_as_complex(xt.float().reshape(*xt.shape[:-1], -1, 2))
            xt_out = torch.view_as_real(xt_ * freqs_cis[:, :, None, :]).flatten(3)
            return xt_out.type_as(xt)

        if self.use_hf:
            freqs_cis = rotary_embed_table
            # Slice from max to current sequence length
            cos, sin = [x[start_index : start_index + sl, :] for x in freqs_cis]
            # expand to 1, sl, 1, dim and repeat per bs
            cos = cos[None, :, None, :].repeat(xt.shape[0], 1, 1, 1)
            sin = sin[None, :, None, :].repeat(xt.shape[0], 1, 1, 1)
            xt = xt.transpose(1, 2)
            xt_out = (xt_ * cos) + (self.rotate_half(xt_) * sin)
            return xt_out

        # Offset the table based on starting position.
        if self.use_table:
            freqs_cis = rotary_embed_table[start_index : start_index + sl, :]
            freqs_cis = freqs_cis[0:sl, :]
        else:
            freqs_cis = torch.arange(sl, device=xt.device) + start_index
            freqs_cis = self.compute_rotary_embed_table(freqs_cis)

        assert (
            freqs_cis.shape[0] >= sl
        ), f"Sequence length longer than embedding table ({sl} vs {freqs_cis.shape[0]})"

        freqs_cis = ops.repeat(freqs_cis[None, :, :], (xt_.shape[0], 1, 1))
        xt_out = kernels.apply_rotary_embedding(xt_.to(freqs_cis.dtype), freqs_cis)

        return ops.to(xt_out, xt.dtype)

    def compute_batch_mask(
        self,
        start_positions: InferenceTensor,
        batch_seq_len: int,
        rotary_embed_table: tuple[InferenceTensor, InferenceTensor] | InferenceTensor,
    ) -> tuple[InferenceTensor, InferenceTensor] | InferenceTensor:
        # TODO: I'm pretty sure this function is only correct because batch_seq_len is always 1
        """Computes a mask for a batch that can be repeatedly applied.

        Args:
          start_positions: Tensor of [bs] with start positions for every sequence
            in the batch.
          batch_seq_len: The sequence length dimension of the batch.
        Returns:
          Tensor of [bs, sl, 1, d] that will be later passed to apply_batch_mask.
        """
        self.trace_tensor("rope.start_positions", start_positions)
        positions_seq = torch.arange(0, batch_seq_len, device=self.device).unsqueeze(
            0
        ) + start_positions.unsqueeze(1)
        # Broadcast lookup to [b, ...].
        self.trace_tensor("rope.positions_seq", positions_seq)
        if self.use_hf:
            assert self.use_table, "use_hf requires use_table"
            freqs_cis = rotary_embed_table
            cos, sin = [x[positions_seq.flatten(), :] for x in freqs_cis]
            freqs_cis = (cos[:, None, None, :], sin[:, None, None, :])
            return freqs_cis

        if self.use_table:
            freqs_cis = rotary_embed_table[positions_seq.flatten()]
        else:
            freqs_cis = self.compute_rotary_embed_table(positions_seq.flatten())

        return freqs_cis.unsqueeze(1)

    def apply_batched_mask(
        self,
        *,
        xt: torch.Tensor,
        mask: tuple[torch.Tensor, torch.Tensor] | torch.Tensor,
    ) -> torch.Tensor:
        """Applies the embedding to a ragged batch of queries and keys.

        This does a more complicated indexing operation for cases when the each
        sequence in the batch has a potentially different start position.

        positions should be of [bs, sl] and enumerate positions of all tokens.
        """
        # xq_, xk_ shape: bs, sl, _, dim
        # freqs_cis shape: max_sl, dim

        if self.use_hf:
            cos, sin = mask
            xt = xt.transpose(1, 2)
            xt_out = (xt * cos) + (self.rotate_half(xt) * sin)
            return xt_out.transpose(1, 2)

        xt_out = kernels.apply_rotary_embedding(xt.to(mask.dtype), mask)

        return xt_out.type_as(xt)

    def _apply_yarn(self, freqs):
        yarn_factor = self.yarn_factor
        yarn_beta_slow = self.yarn_beta_slow
        yarn_beta_fast = self.yarn_beta_fast
        yarn_original_context_len = self.yarn_original_context_len
        reqs = [
            yarn_factor,
            yarn_beta_fast,
            yarn_beta_slow,
            yarn_original_context_len,
>>>>>>> 74774d07
        ]
        return xt.clone(ts=xt_shards)<|MERGE_RESOLUTION|>--- conflicted
+++ resolved
@@ -111,8 +111,7 @@
 
     def compute_batch_mask(
         self, start_positions: Union[torch.Tensor, ShardedTensor], batch_seq_len: int
-<<<<<<< HEAD
-    ) -> torch.Tensor:
+    ) -> tuple[InferenceTensor, InferenceTensor] | InferenceTensor:
 
         if isinstance(start_positions, ShardedTensor):
             shards_0 = []
@@ -127,36 +126,6 @@
             return start_positions.clone(ts=shards_0), start_positions.clone(
                 ts=shards_1
             )
-=======
-    ) -> tuple[InferenceTensor, InferenceTensor] | InferenceTensor:
-        if isinstance(start_positions, ShardedTensor):
-            table = self.rotary_embed_table()
-            if isinstance(table, ShardedTensor):
-                table = [x for x in table.shards]
-            else:  # tuple from --use-hf
-                table = [
-                    (shard_x, shard_y)
-                    for shard_x, shard_y in zip(table[0].shards, table[1].shards)
-                ]
-
-            shards = []
-            for s, ts in zip(start_positions.shards, table):
-                shard = self._rotary_layer.compute_batch_mask(
-                    start_positions=s,
-                    batch_seq_len=batch_seq_len,
-                    rotary_embed_table=ts,
-                )
-                shards.append(shard)
-            if isinstance(shards[0], tuple):  # from --use-hf
-                cos = ReplicatedTensor(
-                    ts=[x[0] for x in shards], devices=start_positions.devices
-                )
-                sin = ReplicatedTensor(
-                    ts=[x[1] for x in shards], devices=start_positions.devices
-                )
-                return cos, sin
-            return ReplicatedTensor(ts=shards, devices=start_positions.devices)
->>>>>>> 74774d07
 
         positions_seq = torch.arange(0, batch_seq_len, device=self._device)
         positions_seq = positions_seq.unsqueeze(0) + start_positions.unsqueeze(1)
@@ -167,16 +136,11 @@
         self,
         *,
         xt: Union[torch.Tensor, SplitPrimitiveTensor, ReplicatedTensor],
-<<<<<<< HEAD
-        mask: tuple[Union[torch.Tensor, ReplicatedTensor]],
-=======
         mask: tuple[InferenceTensor, InferenceTensor] | InferenceTensor,
->>>>>>> 74774d07
     ) -> Union[SplitPrimitiveTensor, ReplicatedTensor]:
         if not isinstance(xt, ShardedTensor):
             return self._rotary_layer(q=xt, sincos_cache=mask)
 
-<<<<<<< HEAD
         assert (
             isinstance(mask[0], ReplicatedTensor)
             and mask[0].shard_count == xt.shard_count
@@ -196,206 +160,5 @@
             for xt_shard, mask_sin_shard, mask_cos_shard in zip(
                 xt.shards, mask[0].shards, mask[1].shards
             )
-=======
-        if isinstance(mask, tuple):
-            assert len(mask) == 2, "Mask should be a tuple of two tensors."
-            assert isinstance(mask[0], ReplicatedTensor) and isinstance(
-                mask[1], ReplicatedTensor
-            )
-            assert (
-                mask[0].shard_count == xt.shard_count
-                and mask[1].shard_count == xt.shard_count
-            )
-            mask_pieces = [
-                (unbox_tensor(cos), unbox_tensor(sin))
-                for (cos, sin) in zip(mask[0].shards, mask[1].shards)
-            ]
-        else:
-            assert (
-                isinstance(mask, ReplicatedTensor)
-                and mask.shard_count == xt.shard_count
-            )
-            mask_pieces = [unbox_tensor(shard) for shard in mask.shards]
-        xt_shards = [
-            self._rotary_layer.apply_batched_mask(
-                xt=unbox_tensor(xt_shard),
-                mask=mask_piece,
-            )
-            for xt_shard, mask_piece in zip(xt.shards, mask_pieces)
-        ]
-        return xt.clone(ts=xt_shards)
-
-
-class RotaryEmbeddingLayer(BaseLayer):
-    """Computes a rotary embedding in the style popularized by llama (RoPE)."""
-
-    def __init__(
-        self,
-        *,
-        rope_dimension_count: int,
-        max_seqlen: int,
-        rope_freq_base: Optional[float],
-        device: Optional[torch.device] = None,
-        use_hf: bool = False,
-        use_table: bool = True,
-        dtype: torch.dtype = torch.float32,
-        yarn_beta_slow: float | None = None,
-        yarn_beta_fast: float | None = None,
-        yarn_factor: float | None = None,
-        yarn_original_context_len: int | None = None,
-        model_arch: Optional[str] = None,
-    ):
-        super().__init__()
-        self.device = device
-        self.rope_dimension_count = rope_dimension_count
-        self.max_seqlen = max_seqlen
-        self.use_hf = use_hf
-        self.use_table = use_table
-        self.dtype = dtype
-        self.rope_freq_base = rope_freq_base if rope_freq_base is not None else 10000.0
-        self.yarn_beta_slow = yarn_beta_slow
-        self.yarn_beta_fast = yarn_beta_fast
-        self.yarn_factor = yarn_factor
-        self.yarn_original_context_len = yarn_original_context_len
-        self.model_arch = model_arch
-
-    @staticmethod
-    def rotate_half(x):
-        """Rotates half the hidden dims of the input."""
-        x1 = x[..., : x.shape[-1] // 2]
-        x2 = x[..., x.shape[-1] // 2 :]
-        return torch.cat((-x2, x1), dim=-1)
-
-    def forward(
-        self,
-        *,
-        xt: InferenceTensor,
-        start_index: int,
-        rotary_embed_table: InferenceTensor
-        | tuple[InferenceTensor, InferenceTensor]
-        | None,
-    ):
-        # freqs_cis shape: max_sl, dim
-        # xq_, xk_ shape: bs, sl, _, dim
-        xt_ = xt
-        _, sl, _, _ = xt_.shape
-
-        if self.model_arch == "llama4":
-            freqs_cis_real = rotary_embed_table[0][
-                start_index : start_index + sl, : rotary_embed_table[0].shape[1] // 2
-            ]
-            freqs_cis_imag = rotary_embed_table[1][
-                start_index : start_index + sl, : rotary_embed_table[0].shape[1] // 2
-            ]
-            # TODO: don't use complex numbers as the compiler does better without them.
-            freqs_cis = torch.view_as_complex(
-                torch.stack([freqs_cis_real, freqs_cis_imag], dim=-1)
-            )
-            freqs_cis = freqs_cis.unsqueeze(0)
-            xt_ = torch.view_as_complex(xt.float().reshape(*xt.shape[:-1], -1, 2))
-            xt_out = torch.view_as_real(xt_ * freqs_cis[:, :, None, :]).flatten(3)
-            return xt_out.type_as(xt)
-
-        if self.use_hf:
-            freqs_cis = rotary_embed_table
-            # Slice from max to current sequence length
-            cos, sin = [x[start_index : start_index + sl, :] for x in freqs_cis]
-            # expand to 1, sl, 1, dim and repeat per bs
-            cos = cos[None, :, None, :].repeat(xt.shape[0], 1, 1, 1)
-            sin = sin[None, :, None, :].repeat(xt.shape[0], 1, 1, 1)
-            xt = xt.transpose(1, 2)
-            xt_out = (xt_ * cos) + (self.rotate_half(xt_) * sin)
-            return xt_out
-
-        # Offset the table based on starting position.
-        if self.use_table:
-            freqs_cis = rotary_embed_table[start_index : start_index + sl, :]
-            freqs_cis = freqs_cis[0:sl, :]
-        else:
-            freqs_cis = torch.arange(sl, device=xt.device) + start_index
-            freqs_cis = self.compute_rotary_embed_table(freqs_cis)
-
-        assert (
-            freqs_cis.shape[0] >= sl
-        ), f"Sequence length longer than embedding table ({sl} vs {freqs_cis.shape[0]})"
-
-        freqs_cis = ops.repeat(freqs_cis[None, :, :], (xt_.shape[0], 1, 1))
-        xt_out = kernels.apply_rotary_embedding(xt_.to(freqs_cis.dtype), freqs_cis)
-
-        return ops.to(xt_out, xt.dtype)
-
-    def compute_batch_mask(
-        self,
-        start_positions: InferenceTensor,
-        batch_seq_len: int,
-        rotary_embed_table: tuple[InferenceTensor, InferenceTensor] | InferenceTensor,
-    ) -> tuple[InferenceTensor, InferenceTensor] | InferenceTensor:
-        # TODO: I'm pretty sure this function is only correct because batch_seq_len is always 1
-        """Computes a mask for a batch that can be repeatedly applied.
-
-        Args:
-          start_positions: Tensor of [bs] with start positions for every sequence
-            in the batch.
-          batch_seq_len: The sequence length dimension of the batch.
-        Returns:
-          Tensor of [bs, sl, 1, d] that will be later passed to apply_batch_mask.
-        """
-        self.trace_tensor("rope.start_positions", start_positions)
-        positions_seq = torch.arange(0, batch_seq_len, device=self.device).unsqueeze(
-            0
-        ) + start_positions.unsqueeze(1)
-        # Broadcast lookup to [b, ...].
-        self.trace_tensor("rope.positions_seq", positions_seq)
-        if self.use_hf:
-            assert self.use_table, "use_hf requires use_table"
-            freqs_cis = rotary_embed_table
-            cos, sin = [x[positions_seq.flatten(), :] for x in freqs_cis]
-            freqs_cis = (cos[:, None, None, :], sin[:, None, None, :])
-            return freqs_cis
-
-        if self.use_table:
-            freqs_cis = rotary_embed_table[positions_seq.flatten()]
-        else:
-            freqs_cis = self.compute_rotary_embed_table(positions_seq.flatten())
-
-        return freqs_cis.unsqueeze(1)
-
-    def apply_batched_mask(
-        self,
-        *,
-        xt: torch.Tensor,
-        mask: tuple[torch.Tensor, torch.Tensor] | torch.Tensor,
-    ) -> torch.Tensor:
-        """Applies the embedding to a ragged batch of queries and keys.
-
-        This does a more complicated indexing operation for cases when the each
-        sequence in the batch has a potentially different start position.
-
-        positions should be of [bs, sl] and enumerate positions of all tokens.
-        """
-        # xq_, xk_ shape: bs, sl, _, dim
-        # freqs_cis shape: max_sl, dim
-
-        if self.use_hf:
-            cos, sin = mask
-            xt = xt.transpose(1, 2)
-            xt_out = (xt * cos) + (self.rotate_half(xt) * sin)
-            return xt_out.transpose(1, 2)
-
-        xt_out = kernels.apply_rotary_embedding(xt.to(mask.dtype), mask)
-
-        return xt_out.type_as(xt)
-
-    def _apply_yarn(self, freqs):
-        yarn_factor = self.yarn_factor
-        yarn_beta_slow = self.yarn_beta_slow
-        yarn_beta_fast = self.yarn_beta_fast
-        yarn_original_context_len = self.yarn_original_context_len
-        reqs = [
-            yarn_factor,
-            yarn_beta_fast,
-            yarn_beta_slow,
-            yarn_original_context_len,
->>>>>>> 74774d07
         ]
         return xt.clone(ts=xt_shards)