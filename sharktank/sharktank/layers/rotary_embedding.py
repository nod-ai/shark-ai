# Copyright 2024 Advanced Micro Devices, Inc.
#
# Licensed under the Apache License v2.0 with LLVM Exceptions.
# See https://llvm.org/LICENSE.txt for license information.
# SPDX-License-Identifier: Apache-2.0 WITH LLVM-exception

from typing import Optional, Union

import torch

from sharktank.types.tensors import InferenceTensor

from .base import BaseLayer
from .rotary_embedding_hf import RotaryEmbeddingLayer
from sharktank import ops, kernels
from sharktank.types import (
    ShardedTensor,
    SplitPrimitiveTensor,
    ReplicatedTensor,
    ShardedTensor,
    unbox_tensor,
)


def build_rotary_layer(
    rope_dimension_count: int,
    rope_freq_base: Optional[float] = None,
    use_hf: bool = False,
    tensor_parallelism_size: int = 1,
    pipeline_parallelism: bool = False,
    devices=None,
    dtype=torch.float32,
    device: torch.device = None,
    **kwargs,
):
    rope_freq_base = 10000.0 if rope_freq_base is None else rope_freq_base

    rotary_layer = RotaryEmbeddingLayer(
        rope_theta=rope_freq_base,
        head_dim=rope_dimension_count,
        interleaved=not use_hf,
        **kwargs,
    )
    return ShardedRotaryLayer(
        tensor_parallelism_size=tensor_parallelism_size,
        pipeline_parallelism=pipeline_parallelism,
        rotary_layer=rotary_layer,
        devices=devices,
        dtype=dtype,
        device=device,
    )


# We wrap a shardless rotary layer so the sharding behavior can be handled independently of the numerics.
class ShardedRotaryLayer(BaseLayer):
    def __init__(
        self,
        *,
        tensor_parallelism_size: int,
        pipeline_parallelism: bool,
        rotary_layer,
        devices,
        device: torch.device,
        dtype: torch.dtype,
    ):
        super().__init__()
        self._dtype = dtype
        self._pipeline_parallelism = pipeline_parallelism
        self._tensor_parallelism_size = tensor_parallelism_size
        self._rotary_layer = rotary_layer
        self._device = device
        self._devices = (
            devices
            if devices is not None
            else tuple(range(self._tensor_parallelism_size))
        )

<<<<<<< HEAD
    def rotary_embed_table(self, t):
        t_0, t_1 = self._rotary_layer.compute_sincos_cache(t, dtype=self._dtype)
        if self._tensor_parallelism_size > 1 or self._pipeline_parallelism:
            # Replicate across all devices, the data is not a lot and the computation is cheap.
            t_0 = ops.replicate(
                t_0, self._tensor_parallelism_size, devices=self._devices
            )
            t_1 = ops.replicate(
                t_1, self._tensor_parallelism_size, devices=self._devices
            )
=======
    def rotary_embed_table(
        self,
    ) -> tuple[InferenceTensor, InferenceTensor] | InferenceTensor:
        t = self._rotary_layer.create_rotary_embed_table()
        if self._tensor_parallelism_size > 1 or self._pipeline_parallelism:
            # Replicate across all devices, the data is not a lot and the computation is cheap.
            tp = self._tensor_parallelism_size
            if isinstance(t, tuple):
                t0 = ops.replicate(t[0], tp, devices=self._devices)
                t1 = ops.replicate(t[1], tp, devices=self._devices)
                t = (t0, t1)
            else:
                t = ops.replicate(t, tp, devices=self._devices)
>>>>>>> 2e3aed42

        return t_0, t_1

    def forward(
        self,
        *,
        xt: Union[torch.Tensor, ShardedTensor],
        start_index: int,
    ):
        t = torch.arange(xt.shape[1], device=self._device).unsqueeze(0) + start_index
        table_0, table_1 = self.rotary_embed_table(t)

<<<<<<< HEAD
        if not isinstance(table_0, ShardedTensor):
            return self._rotary_layer(q=xt, sincos_cache=(table_0, table_1))

        shards = [
            self._rotary_layer(q=xs, sincos_cache=(ts_0, ts_1))
            for xs, ts_0, ts_1 in zip(xt.shards, table_0.shards, table_1.shards)
        ]
=======
        # Check if table is a ShardedTensor or a tuple of ShardedTensors
        is_sharded = isinstance(table, ShardedTensor)
        is_sharded |= isinstance(table, tuple) and isinstance(table[0], ShardedTensor)
        if not is_sharded:
            return self._rotary_layer(
                xt=xt, start_index=start_index, rotary_embed_table=table
            )

        shards = []
        for i, xs in enumerate(xt.shards):
            if isinstance(table, tuple):
                ts = (table[0].shards[i], table[1].shards[i])
            else:
                ts = table.shards[i]
            shards.append(
                self._rotary_layer(
                    xt=xs, start_index=start_index, rotary_embed_table=ts
                )
            )
>>>>>>> 2e3aed42
        return xt.clone(ts=shards)

    def compute_batch_mask(
        self, start_positions: Union[torch.Tensor, ShardedTensor], batch_seq_len: int
    ) -> torch.Tensor:

        if isinstance(start_positions, ShardedTensor):
            shards_0 = []
            shards_1 = []
            for ss in start_positions.shards:
                positions_seq = torch.arange(0, batch_seq_len, device=self._device)
                positions_seq = positions_seq.unsqueeze(0) + ss.unsqueeze(1)
                table_0, table_1 = self.rotary_embed_table(positions_seq)
                shards_0.append(table_0)
                shards_1.append(table_1)

            return start_positions.clone(ts=shards_0), start_positions.clone(
                ts=shards_1
            )

        positions_seq = torch.arange(0, batch_seq_len, device=self._device)
        positions_seq = positions_seq.unsqueeze(0) + start_positions.unsqueeze(1)
        table_0, table_1 = self.rotary_embed_table(positions_seq)
        return table_0, table_1

    def apply_batched_mask(
        self,
        *,
        xt: Union[torch.Tensor, SplitPrimitiveTensor, ReplicatedTensor],
        mask: tuple[Union[torch.Tensor, ReplicatedTensor]],
    ) -> Union[SplitPrimitiveTensor, ReplicatedTensor]:

        if not isinstance(xt, ShardedTensor):
            return self._rotary_layer(q=xt, sincos_cache=mask)

        assert (
            isinstance(mask[0], ReplicatedTensor)
            and mask[0].shard_count == xt.shard_count
        )
        assert (
            isinstance(mask[1], ReplicatedTensor)
            and mask[1].shard_count == xt.shard_count
        )
        xt_shards = [
            self._rotary_layer(
                q=unbox_tensor(xt_shard),
                sincos_cache=(
                    unbox_tensor(mask_sin_shard),
                    unbox_tensor(mask_cos_shard),
                ),
            )
<<<<<<< HEAD
            for xt_shard, mask_sin_shard, mask_cos_shard in zip(
                xt.shards, mask[0].shards, mask[1].shards
=======
            for xt_shard, mask_shard in zip(xt.shards, mask.shards)
        ]
        return xt.clone(ts=xt_shards)


class RotaryEmbeddingLayer(BaseLayer):
    """Computes a rotary embedding in the style popularized by llama (RoPE)."""

    def __init__(
        self,
        *,
        rope_dimension_count: int,
        max_seqlen: int,
        rope_freq_base: Optional[float],
        device: Optional[torch.device] = None,
        use_hf: bool = False,
        use_table: bool = True,
        dtype: torch.dtype = torch.float32,
        yarn_beta_slow: float | None = None,
        yarn_beta_fast: float | None = None,
        yarn_factor: float | None = None,
        yarn_original_context_len: int | None = None,
        model_arch: Optional[str] = None,
    ):
        super().__init__()
        self.device = device
        self.rope_dimension_count = rope_dimension_count
        self.max_seqlen = max_seqlen
        self.use_hf = use_hf
        self.use_table = use_table
        self.dtype = dtype
        self.rope_freq_base = rope_freq_base if rope_freq_base is not None else 10000.0
        self.yarn_beta_slow = yarn_beta_slow
        self.yarn_beta_fast = yarn_beta_fast
        self.yarn_factor = yarn_factor
        self.yarn_original_context_len = yarn_original_context_len
        self.model_arch = model_arch

    @staticmethod
    def rotate_half(x):
        """Rotates half the hidden dims of the input."""
        x1 = x[..., : x.shape[-1] // 2]
        x2 = x[..., x.shape[-1] // 2 :]
        return torch.cat((-x2, x1), dim=-1)

    def forward(
        self,
        *,
        xt: InferenceTensor,
        start_index: int,
        rotary_embed_table: InferenceTensor
        | tuple[InferenceTensor, InferenceTensor]
        | None,
    ):
        # freqs_cis shape: max_sl, dim
        # xq_, xk_ shape: bs, sl, _, dim
        xt_ = xt
        _, sl, _, _ = xt_.shape

        if self.model_arch == "llama4":
            freqs_cis_real = rotary_embed_table[0][
                start_index : start_index + sl, : rotary_embed_table[0].shape[1] // 2
            ]
            freqs_cis_imag = rotary_embed_table[1][
                start_index : start_index + sl, : rotary_embed_table[0].shape[1] // 2
            ]
            # TODO: don't use complex numbers as the compiler does better without them.
            freqs_cis = torch.view_as_complex(
                torch.stack([freqs_cis_real, freqs_cis_imag], dim=-1)
>>>>>>> 2e3aed42
            )
        ]
<<<<<<< HEAD
        return xt.clone(ts=xt_shards)
=======
        any_yarn = any([a is not None for a in reqs])
        use_yarn = all([a is not None for a in reqs])
        assert any_yarn == use_yarn

        if use_yarn:
            low_freq_wavelen = yarn_original_context_len / yarn_beta_slow
            high_freq_wavelen = yarn_original_context_len / yarn_beta_fast

            inv_freq = freqs
            wavelen = 2 * torch.pi / inv_freq
            inv_freq_llama = torch.where(
                wavelen > low_freq_wavelen, inv_freq / yarn_factor, inv_freq
            )

            smooth_factor = (yarn_original_context_len / wavelen - yarn_beta_slow) / (
                yarn_beta_fast - yarn_beta_slow
            )
            smoothed_inv_freq = (
                1 - smooth_factor
            ) * inv_freq_llama / yarn_factor + smooth_factor * inv_freq_llama
            is_medium_freq = ~(wavelen < high_freq_wavelen) * ~(
                wavelen > low_freq_wavelen
            )
            freqs = torch.where(is_medium_freq, smoothed_inv_freq, inv_freq_llama)
        return freqs

    def compute_rotary_embed_table(
        self, t: torch.Tensor
    ) -> tuple[InferenceTensor, InferenceTensor] | InferenceTensor:
        dim = self.rope_dimension_count
        if self.use_hf:

            freqs = 1.0 / (
                self.rope_freq_base
                ** (torch.arange(0, dim, 2, dtype=torch.int64).float() / dim)
            )
            freqs = self._apply_yarn(freqs)
            freqs = torch.cat((freqs, freqs), dim=-1).to(device=self.device)
            emb = t.unsqueeze(1).float() * freqs.unsqueeze(0).float()

            cos = torch.cos(emb).to(self.dtype)
            sin = torch.sin(emb).to(self.dtype)
            return (cos, sin)

        freqs = 1.0 / (
            self.rope_freq_base ** ((torch.arange(0, dim) // 2).float() / dim * 2.0)
        ).to(device=self.device)
        freqs = self._apply_yarn(freqs)
        freqs = (t.unsqueeze(1) * freqs.unsqueeze(0)).float()
        return freqs

    def create_rotary_embed_table(
        self,
    ) -> tuple[InferenceTensor, InferenceTensor] | InferenceTensor:
        t = torch.arange(self.max_seqlen, device=self.device)
        return self.compute_rotary_embed_table(t)
>>>>>>> 2e3aed42
<|MERGE_RESOLUTION|>--- conflicted
+++ resolved
@@ -75,8 +75,9 @@
             else tuple(range(self._tensor_parallelism_size))
         )
 
-<<<<<<< HEAD
-    def rotary_embed_table(self, t):
+    def rotary_embed_table(
+        self,
+    ) -> tuple[InferenceTensor, InferenceTensor] | InferenceTensor:
         t_0, t_1 = self._rotary_layer.compute_sincos_cache(t, dtype=self._dtype)
         if self._tensor_parallelism_size > 1 or self._pipeline_parallelism:
             # Replicate across all devices, the data is not a lot and the computation is cheap.
@@ -86,21 +87,6 @@
             t_1 = ops.replicate(
                 t_1, self._tensor_parallelism_size, devices=self._devices
             )
-=======
-    def rotary_embed_table(
-        self,
-    ) -> tuple[InferenceTensor, InferenceTensor] | InferenceTensor:
-        t = self._rotary_layer.create_rotary_embed_table()
-        if self._tensor_parallelism_size > 1 or self._pipeline_parallelism:
-            # Replicate across all devices, the data is not a lot and the computation is cheap.
-            tp = self._tensor_parallelism_size
-            if isinstance(t, tuple):
-                t0 = ops.replicate(t[0], tp, devices=self._devices)
-                t1 = ops.replicate(t[1], tp, devices=self._devices)
-                t = (t0, t1)
-            else:
-                t = ops.replicate(t, tp, devices=self._devices)
->>>>>>> 2e3aed42
 
         return t_0, t_1
 
@@ -113,7 +99,6 @@
         t = torch.arange(xt.shape[1], device=self._device).unsqueeze(0) + start_index
         table_0, table_1 = self.rotary_embed_table(t)
 
-<<<<<<< HEAD
         if not isinstance(table_0, ShardedTensor):
             return self._rotary_layer(q=xt, sincos_cache=(table_0, table_1))
 
@@ -121,27 +106,6 @@
             self._rotary_layer(q=xs, sincos_cache=(ts_0, ts_1))
             for xs, ts_0, ts_1 in zip(xt.shards, table_0.shards, table_1.shards)
         ]
-=======
-        # Check if table is a ShardedTensor or a tuple of ShardedTensors
-        is_sharded = isinstance(table, ShardedTensor)
-        is_sharded |= isinstance(table, tuple) and isinstance(table[0], ShardedTensor)
-        if not is_sharded:
-            return self._rotary_layer(
-                xt=xt, start_index=start_index, rotary_embed_table=table
-            )
-
-        shards = []
-        for i, xs in enumerate(xt.shards):
-            if isinstance(table, tuple):
-                ts = (table[0].shards[i], table[1].shards[i])
-            else:
-                ts = table.shards[i]
-            shards.append(
-                self._rotary_layer(
-                    xt=xs, start_index=start_index, rotary_embed_table=ts
-                )
-            )
->>>>>>> 2e3aed42
         return xt.clone(ts=shards)
 
     def compute_batch_mask(
@@ -193,139 +157,8 @@
                     unbox_tensor(mask_cos_shard),
                 ),
             )
-<<<<<<< HEAD
             for xt_shard, mask_sin_shard, mask_cos_shard in zip(
                 xt.shards, mask[0].shards, mask[1].shards
-=======
-            for xt_shard, mask_shard in zip(xt.shards, mask.shards)
-        ]
-        return xt.clone(ts=xt_shards)
-
-
-class RotaryEmbeddingLayer(BaseLayer):
-    """Computes a rotary embedding in the style popularized by llama (RoPE)."""
-
-    def __init__(
-        self,
-        *,
-        rope_dimension_count: int,
-        max_seqlen: int,
-        rope_freq_base: Optional[float],
-        device: Optional[torch.device] = None,
-        use_hf: bool = False,
-        use_table: bool = True,
-        dtype: torch.dtype = torch.float32,
-        yarn_beta_slow: float | None = None,
-        yarn_beta_fast: float | None = None,
-        yarn_factor: float | None = None,
-        yarn_original_context_len: int | None = None,
-        model_arch: Optional[str] = None,
-    ):
-        super().__init__()
-        self.device = device
-        self.rope_dimension_count = rope_dimension_count
-        self.max_seqlen = max_seqlen
-        self.use_hf = use_hf
-        self.use_table = use_table
-        self.dtype = dtype
-        self.rope_freq_base = rope_freq_base if rope_freq_base is not None else 10000.0
-        self.yarn_beta_slow = yarn_beta_slow
-        self.yarn_beta_fast = yarn_beta_fast
-        self.yarn_factor = yarn_factor
-        self.yarn_original_context_len = yarn_original_context_len
-        self.model_arch = model_arch
-
-    @staticmethod
-    def rotate_half(x):
-        """Rotates half the hidden dims of the input."""
-        x1 = x[..., : x.shape[-1] // 2]
-        x2 = x[..., x.shape[-1] // 2 :]
-        return torch.cat((-x2, x1), dim=-1)
-
-    def forward(
-        self,
-        *,
-        xt: InferenceTensor,
-        start_index: int,
-        rotary_embed_table: InferenceTensor
-        | tuple[InferenceTensor, InferenceTensor]
-        | None,
-    ):
-        # freqs_cis shape: max_sl, dim
-        # xq_, xk_ shape: bs, sl, _, dim
-        xt_ = xt
-        _, sl, _, _ = xt_.shape
-
-        if self.model_arch == "llama4":
-            freqs_cis_real = rotary_embed_table[0][
-                start_index : start_index + sl, : rotary_embed_table[0].shape[1] // 2
-            ]
-            freqs_cis_imag = rotary_embed_table[1][
-                start_index : start_index + sl, : rotary_embed_table[0].shape[1] // 2
-            ]
-            # TODO: don't use complex numbers as the compiler does better without them.
-            freqs_cis = torch.view_as_complex(
-                torch.stack([freqs_cis_real, freqs_cis_imag], dim=-1)
->>>>>>> 2e3aed42
             )
         ]
-<<<<<<< HEAD
-        return xt.clone(ts=xt_shards)
-=======
-        any_yarn = any([a is not None for a in reqs])
-        use_yarn = all([a is not None for a in reqs])
-        assert any_yarn == use_yarn
-
-        if use_yarn:
-            low_freq_wavelen = yarn_original_context_len / yarn_beta_slow
-            high_freq_wavelen = yarn_original_context_len / yarn_beta_fast
-
-            inv_freq = freqs
-            wavelen = 2 * torch.pi / inv_freq
-            inv_freq_llama = torch.where(
-                wavelen > low_freq_wavelen, inv_freq / yarn_factor, inv_freq
-            )
-
-            smooth_factor = (yarn_original_context_len / wavelen - yarn_beta_slow) / (
-                yarn_beta_fast - yarn_beta_slow
-            )
-            smoothed_inv_freq = (
-                1 - smooth_factor
-            ) * inv_freq_llama / yarn_factor + smooth_factor * inv_freq_llama
-            is_medium_freq = ~(wavelen < high_freq_wavelen) * ~(
-                wavelen > low_freq_wavelen
-            )
-            freqs = torch.where(is_medium_freq, smoothed_inv_freq, inv_freq_llama)
-        return freqs
-
-    def compute_rotary_embed_table(
-        self, t: torch.Tensor
-    ) -> tuple[InferenceTensor, InferenceTensor] | InferenceTensor:
-        dim = self.rope_dimension_count
-        if self.use_hf:
-
-            freqs = 1.0 / (
-                self.rope_freq_base
-                ** (torch.arange(0, dim, 2, dtype=torch.int64).float() / dim)
-            )
-            freqs = self._apply_yarn(freqs)
-            freqs = torch.cat((freqs, freqs), dim=-1).to(device=self.device)
-            emb = t.unsqueeze(1).float() * freqs.unsqueeze(0).float()
-
-            cos = torch.cos(emb).to(self.dtype)
-            sin = torch.sin(emb).to(self.dtype)
-            return (cos, sin)
-
-        freqs = 1.0 / (
-            self.rope_freq_base ** ((torch.arange(0, dim) // 2).float() / dim * 2.0)
-        ).to(device=self.device)
-        freqs = self._apply_yarn(freqs)
-        freqs = (t.unsqueeze(1) * freqs.unsqueeze(0)).float()
-        return freqs
-
-    def create_rotary_embed_table(
-        self,
-    ) -> tuple[InferenceTensor, InferenceTensor] | InferenceTensor:
-        t = torch.arange(self.max_seqlen, device=self.device)
-        return self.compute_rotary_embed_table(t)
->>>>>>> 2e3aed42
+        return xt.clone(ts=xt_shards)