# Copyright 2024 Advanced Micro Devices, Inc.
#
# Licensed under the Apache License v2.0 with LLVM Exceptions.
# See https://llvm.org/LICENSE.txt for license information.
# SPDX-License-Identifier: Apache-2.0 WITH LLVM-exception

from typing import Optional, Union

import torch

from .base import BaseLayer
from sharktank import ops, kernels
from sharktank.types import (
    SplitPrimitiveTensor,
    ReplicatedTensor,
    ShardedTensor,
    unbox_tensor,
)


def build_rotary_layer(
    tensor_parallelism_size: int = 1,
    pipeline_parallelism: bool = False,
    devices=None,
    **kwargs,
):
    rotary_layer = RotaryEmbeddingLayer(**kwargs)
    return ShardedRotaryLayer(
        tensor_parallelism_size=tensor_parallelism_size,
        pipeline_parallelism=pipeline_parallelism,
        rotary_layer=rotary_layer,
        devices=devices,
    )


# We wrap a shardless rotary layer so the sharding behavior can be handled independently of the numerics.
class ShardedRotaryLayer(BaseLayer):
    def __init__(
        self,
        *,
<<<<<<< HEAD
        tensor_parallelism_size: int,
        pipeline_parallelism: bool,
        rotary_layer,
        devices,
    ):
        super().__init__()
        self._pipeline_parallelism = pipeline_parallelism
        self._tensor_parallelism_size = tensor_parallelism_size
        self._rotary_layer = rotary_layer
        self._devices = (
=======
        rope_dimension_count: int,
        max_seqlen: int,
        rope_freq_base: Optional[float],
        device: Optional[torch.device] = None,
        use_hf: bool = False,
        use_table: bool = True,
        tensor_parallelism_size: int = 1,
        pipeline_parallelism: bool = False,
        dtype: torch.dtype = torch.float32,
        devices: tuple[int, ...] | None = None,
        yarn_beta_slow: float | None = None,
        yarn_beta_fast: float | None = None,
        yarn_factor: float | None = None,
        yarn_original_context_len: int | None = None,
        model_arch: Optional[str] = None,
    ):
        super().__init__()
        self.device = device
        self.rope_dimension_count = rope_dimension_count
        self.max_seqlen = max_seqlen
        self.use_hf = use_hf
        self.use_table = use_table
        self.dtype = dtype
        self.rope_freq_base = rope_freq_base if rope_freq_base is not None else 10000.0
        self.yarn_beta_slow = yarn_beta_slow
        self.yarn_beta_fast = yarn_beta_fast
        self.yarn_factor = yarn_factor
        self.yarn_original_context_len = yarn_original_context_len
        self.tensor_parallelism_size = tensor_parallelism_size
        self.pipeline_parallelism = pipeline_parallelism
        self.devices = (
>>>>>>> f480d5bb
            devices
            if devices is not None
            else tuple(range(self._tensor_parallelism_size))
        )

    def rotary_embed_table(self):
        t = self._rotary_layer.create_rotary_embed_table()
        if self._tensor_parallelism_size > 1 or self._pipeline_parallelism:
            # Replicate across all devices, the data is not a lot and the computation is cheap.
            t = ops.replicate(t, self._tensor_parallelism_size, devices=self._devices)

        return t

    def forward(
        self,
        *,
        xt: Union[torch.Tensor, ShardedTensor],
        start_index: int,
    ):
        table = self.rotary_embed_table()

        if not isinstance(table, ShardedTensor):
            return self._rotary_layer(
                xt=xt, start_index=start_index, rotary_embed_table=table
            )

        shards = [
            self._rotary_layer(xt=xs, start_index=start_index, rotary_embed_table=ts)
            for xs, ts in zip(xt.shards, table.shards)
        ]
        return xt.clone(ts=shards)

    def compute_batch_mask(
        self, start_positions: Union[torch.Tensor, ReplicatedTensor], batch_seq_len: int
    ) -> torch.Tensor:
        if isinstance(start_positions, ShardedTensor):
            shards = []
            table = self.rotary_embed_table()
            for s, ts in zip(start_positions.shards, table.shards):
                shard = self._rotary_layer.compute_batch_mask(
                    start_positions=s,
                    batch_seq_len=batch_seq_len,
                    rotary_embed_table=ts,
                )
                shards.append(shard)

            return start_positions.clone(ts=shards)

        return self._rotary_layer.compute_batch_mask(
            start_positions=start_positions,
            batch_seq_len=batch_seq_len,
            rotary_embed_table=self.rotary_embed_table(),
        )

    def apply_batched_mask(
        self,
        *,
        xt: Union[torch.Tensor, SplitPrimitiveTensor, ReplicatedTensor],
        mask: Union[torch.Tensor, ReplicatedTensor],
    ) -> Union[SplitPrimitiveTensor, ReplicatedTensor]:

        if not isinstance(xt, ShardedTensor):
            return self._rotary_layer.apply_batched_mask(xt=xt, mask=mask)

        assert isinstance(mask, ReplicatedTensor) and mask.shard_count == xt.shard_count
        xt_shards = [
            self._rotary_layer.apply_batched_mask(
                xt=unbox_tensor(xt_shard),
                mask=unbox_tensor(mask_shard),
            )
            for xt_shard, mask_shard in zip(xt.shards, mask.shards)
        ]
        return xt.clone(ts=xt_shards)


class RotaryEmbeddingLayer(BaseLayer):
    """Computes a rotary embedding in the style popularized by llama (RoPE)."""

    def __init__(
        self,
        *,
        rope_dimension_count: int,
        max_seqlen: int,
        rope_freq_base: Optional[float],
        device: Optional[torch.device] = None,
        use_hf: bool = False,
        rope_scaling_type: Optional[str] = None,
        use_table: bool = True,
        dtype: torch.dtype = torch.float32,
        model_arch: Optional[str] = None,
    ):
        super().__init__()
        self.device = device
        self.rope_dimension_count = rope_dimension_count
        self.max_seqlen = max_seqlen
        self.use_hf = use_hf
        self.rope_scaling_type = rope_scaling_type
        self.use_table = use_table
        self.dtype = dtype
        self.rope_freq_base = rope_freq_base if rope_freq_base is not None else 10000.0
        self.model_arch = model_arch

    @staticmethod
    def rotate_half(x):
        """Rotates half the hidden dims of the input."""
        x1 = x[..., : x.shape[-1] // 2]
        x2 = x[..., x.shape[-1] // 2 :]
        return torch.cat((-x2, x1), dim=-1)

    def forward(
        self,
        *,
        xt: torch.Tensor,
        start_index: int,
        rotary_embed_table: Optional[torch.Tensor],
    ):
        # freqs_cis shape: max_sl, dim
        # xq_, xk_ shape: bs, sl, _, dim
        xt_ = xt
        _, sl, _, _ = xt_.shape

        if self.model_arch == "llama4":
            freqs_cis_real = rotary_embed_table[0][
                :, : rotary_embed_table[0].shape[1] // 2
            ]
            freqs_cis_imag = rotary_embed_table[1][
                :, : rotary_embed_table[0].shape[1] // 2
            ]
            # TODO: don't use complex numbers as the compiler does better without them.
            freqs_cis = torch.view_as_complex(
                torch.stack([freqs_cis_real, freqs_cis_imag], dim=-1)
            )
            freqs_cis = freqs_cis.unsqueeze(0)
            xt_ = torch.view_as_complex(xt.float().reshape(*xt.shape[:-1], -1, 2))
            xt_out = torch.view_as_real(xt_ * freqs_cis[:, :, None, :]).flatten(3)
            return xt_out.type_as(xt)

        if self.use_hf:
            freqs_cis = rotary_embed_table
            # Slice from max to current sequence length
            cos, sin = [x[start_index : start_index + sl, :] for x in freqs_cis]
            # expand to 1, sl, 1, dim and repeat per bs
            cos = cos[None, :, None, :].repeat(xt.shape[0], 1, 1, 1)
            sin = sin[None, :, None, :].repeat(xt.shape[0], 1, 1, 1)
            xt = xt.transpose(1, 2)
            xt_out = (xt_ * cos) + (self.rotate_half(xt_) * sin)
            return xt_out

        # Offset the table based on starting position.
        if self.use_table:
            freqs_cis = rotary_embed_table[start_index : start_index + sl, :]
            freqs_cis = freqs_cis[0:sl, :]
        else:
            freqs_cis = torch.arange(sl, device=xt.device) + start_index
            freqs_cis = self.compute_rotary_embed_table(freqs_cis)

        assert (
            freqs_cis.shape[0] >= sl
        ), f"Sequence length longer than embedding table ({sl} vs {freqs_cis.shape[0]})"

        freqs_cis = ops.repeat(freqs_cis[None, :, :], (xt_.shape[0], 1, 1))
        xt_out = kernels.apply_rotary_embedding(xt_.to(freqs_cis.dtype), freqs_cis)

        return ops.to(xt_out, xt.dtype)

    def compute_batch_mask(
        self,
        start_positions: Union[torch.Tensor, ReplicatedTensor],
        batch_seq_len: int,
        rotary_embed_table: torch.Tensor,
    ) -> torch.Tensor:
        # TODO: I'm pretty sure this function is only correct because batch_seq_len is always 1
        """Computes a mask for a batch that can be repeatedly applied.

        Args:
          start_positions: Tensor of [bs] with start positions for every sequence
            in the batch.
          batch_seq_len: The sequence length dimension of the batch.
        Returns:
          Tensor of [bs, sl, 1, d] that will be later passed to apply_batch_mask.
        """
        self.trace_tensor("rope.start_positions", start_positions)
        positions_seq = torch.arange(0, batch_seq_len, device=self.device).unsqueeze(
            0
        ) + start_positions.unsqueeze(1)
        # Broadcast lookup to [b, ...].
        self.trace_tensor("rope.positions_seq", positions_seq)
        if self.use_hf:
            assert self.use_table, "use_hf requires use_table"
            freqs_cis = rotary_embed_table
            cos, sin = [x[positions_seq.flatten(), :] for x in freqs_cis]
            freqs_cis = (cos[:, None, None, :], sin[:, None, None, :])
            return freqs_cis

        if self.use_table:
            freqs_cis = rotary_embed_table[positions_seq.flatten()]
        else:
            freqs_cis = self.compute_rotary_embed_table(positions_seq.flatten())

        return freqs_cis.unsqueeze(1)

    def apply_batched_mask(self, *, xt: torch.Tensor, mask: torch.Tensor):
        """Applies the embedding to a ragged batch of queries and keys.

        This does a more complicated indexing operation for cases when the each
        sequence in the batch has a potentially different start position.

        positions should be of [bs, sl] and enumerate positions of all tokens.
        """
        # xq_, xk_ shape: bs, sl, _, dim
        # freqs_cis shape: max_sl, dim

        if self.use_hf:
            cos, sin = mask
            xt = xt.transpose(1, 2)
            xt_out = (xt * cos) + (self.rotate_half(xt) * sin)
            return xt_out.transpose(1, 2)

        xt_out = kernels.apply_rotary_embedding(xt.to(mask.dtype), mask)

        return xt_out.type_as(xt)

<<<<<<< HEAD
    def compute_rotary_embed_table(self, t):
        dim = self.rope_dimension_count
        if self.use_hf:

            freqs = 1.0 / (
                self.rope_freq_base
                ** (torch.arange(0, dim, 2, dtype=torch.int64).float() / dim)
            )
            ### from llama3 embedding changes
            # TODO: get these values from Dataset
            factor = 8  # in the original implementation
            low_freq_factor = 1  # in the original implementation
            high_freq_factor = 4
            old_context_len = 8192
=======
    def _apply_yarn(self, freqs):
        yarn_factor = self.yarn_factor
        yarn_beta_slow = self.yarn_beta_slow
        yarn_beta_fast = self.yarn_beta_fast
        yarn_original_context_len = self.yarn_original_context_len
        reqs = [
            yarn_factor,
            yarn_beta_fast,
            yarn_beta_slow,
            yarn_original_context_len,
        ]
        any_yarn = any([a is not None for a in reqs])
        use_yarn = all([a is not None for a in reqs])
        assert any_yarn == use_yarn
>>>>>>> f480d5bb

        if use_yarn:
            low_freq_wavelen = yarn_original_context_len / yarn_beta_slow
            high_freq_wavelen = yarn_original_context_len / yarn_beta_fast

            inv_freq = freqs
            wavelen = 2 * torch.pi / inv_freq
            inv_freq_llama = torch.where(
                wavelen > low_freq_wavelen, inv_freq / yarn_factor, inv_freq
            )

            smooth_factor = (yarn_original_context_len / wavelen - yarn_beta_slow) / (
                yarn_beta_fast - yarn_beta_slow
            )
            smoothed_inv_freq = (
                1 - smooth_factor
            ) * inv_freq_llama / yarn_factor + smooth_factor * inv_freq_llama
            is_medium_freq = ~(wavelen < high_freq_wavelen) * ~(
                wavelen > low_freq_wavelen
            )
            freqs = torch.where(is_medium_freq, smoothed_inv_freq, inv_freq_llama)
        return freqs

    def _compute_rotary_embed_table(self, t):
        dim = self.rope_dimension_count
        if self.use_hf:

            freqs = 1.0 / (
                self.rope_freq_base
                ** (torch.arange(0, dim, 2, dtype=torch.int64).float() / dim)
            )
            freqs = self._apply_yarn(freqs)
            freqs = torch.cat((freqs, freqs), dim=-1).to(device=self.device)
            emb = t.unsqueeze(1).float() * freqs.unsqueeze(0).float()

            cos = torch.cos(emb).to(self.dtype)
            sin = torch.sin(emb).to(self.dtype)
            return (cos, sin)

        freqs = 1.0 / (
            self.rope_freq_base ** ((torch.arange(0, dim) // 2).float() / dim * 2.0)
        ).to(device=self.device)
        freqs = self._apply_yarn(freqs)
        freqs = (t.unsqueeze(1) * freqs.unsqueeze(0)).float()
        return freqs

    def create_rotary_embed_table(self):
        t = torch.arange(self.max_seqlen, device=self.device)
        return self.compute_rotary_embed_table(t)<|MERGE_RESOLUTION|>--- conflicted
+++ resolved
@@ -38,7 +38,6 @@
     def __init__(
         self,
         *,
-<<<<<<< HEAD
         tensor_parallelism_size: int,
         pipeline_parallelism: bool,
         rotary_layer,
@@ -49,17 +48,94 @@
         self._tensor_parallelism_size = tensor_parallelism_size
         self._rotary_layer = rotary_layer
         self._devices = (
-=======
+            devices
+            if devices is not None
+            else tuple(range(self._tensor_parallelism_size))
+        )
+
+    def rotary_embed_table(self):
+        t = self._rotary_layer.create_rotary_embed_table()
+        if self._tensor_parallelism_size > 1 or self._pipeline_parallelism:
+            # Replicate across all devices, the data is not a lot and the computation is cheap.
+            t = ops.replicate(t, self._tensor_parallelism_size, devices=self._devices)
+
+        return t
+
+    def forward(
+        self,
+        *,
+        xt: Union[torch.Tensor, ShardedTensor],
+        start_index: int,
+    ):
+        table = self.rotary_embed_table()
+
+        if not isinstance(table, ShardedTensor):
+            return self._rotary_layer(
+                xt=xt, start_index=start_index, rotary_embed_table=table
+            )
+
+        shards = [
+            self._rotary_layer(xt=xs, start_index=start_index, rotary_embed_table=ts)
+            for xs, ts in zip(xt.shards, table.shards)
+        ]
+        return xt.clone(ts=shards)
+
+    def compute_batch_mask(
+        self, start_positions: Union[torch.Tensor, ReplicatedTensor], batch_seq_len: int
+    ) -> torch.Tensor:
+        if isinstance(start_positions, ShardedTensor):
+            shards = []
+            table = self.rotary_embed_table()
+            for s, ts in zip(start_positions.shards, table.shards):
+                shard = self._rotary_layer.compute_batch_mask(
+                    start_positions=s,
+                    batch_seq_len=batch_seq_len,
+                    rotary_embed_table=ts,
+                )
+                shards.append(shard)
+
+            return start_positions.clone(ts=shards)
+
+        return self._rotary_layer.compute_batch_mask(
+            start_positions=start_positions,
+            batch_seq_len=batch_seq_len,
+            rotary_embed_table=self.rotary_embed_table(),
+        )
+
+    def apply_batched_mask(
+        self,
+        *,
+        xt: Union[torch.Tensor, SplitPrimitiveTensor, ReplicatedTensor],
+        mask: Union[torch.Tensor, ReplicatedTensor],
+    ) -> Union[SplitPrimitiveTensor, ReplicatedTensor]:
+
+        if not isinstance(xt, ShardedTensor):
+            return self._rotary_layer.apply_batched_mask(xt=xt, mask=mask)
+
+        assert isinstance(mask, ReplicatedTensor) and mask.shard_count == xt.shard_count
+        xt_shards = [
+            self._rotary_layer.apply_batched_mask(
+                xt=unbox_tensor(xt_shard),
+                mask=unbox_tensor(mask_shard),
+            )
+            for xt_shard, mask_shard in zip(xt.shards, mask.shards)
+        ]
+        return xt.clone(ts=xt_shards)
+
+
+class RotaryEmbeddingLayer(BaseLayer):
+    """Computes a rotary embedding in the style popularized by llama (RoPE)."""
+
+    def __init__(
+        self,
+        *,
         rope_dimension_count: int,
         max_seqlen: int,
         rope_freq_base: Optional[float],
         device: Optional[torch.device] = None,
         use_hf: bool = False,
         use_table: bool = True,
-        tensor_parallelism_size: int = 1,
-        pipeline_parallelism: bool = False,
         dtype: torch.dtype = torch.float32,
-        devices: tuple[int, ...] | None = None,
         yarn_beta_slow: float | None = None,
         yarn_beta_fast: float | None = None,
         yarn_factor: float | None = None,
@@ -78,110 +154,6 @@
         self.yarn_beta_fast = yarn_beta_fast
         self.yarn_factor = yarn_factor
         self.yarn_original_context_len = yarn_original_context_len
-        self.tensor_parallelism_size = tensor_parallelism_size
-        self.pipeline_parallelism = pipeline_parallelism
-        self.devices = (
->>>>>>> f480d5bb
-            devices
-            if devices is not None
-            else tuple(range(self._tensor_parallelism_size))
-        )
-
-    def rotary_embed_table(self):
-        t = self._rotary_layer.create_rotary_embed_table()
-        if self._tensor_parallelism_size > 1 or self._pipeline_parallelism:
-            # Replicate across all devices, the data is not a lot and the computation is cheap.
-            t = ops.replicate(t, self._tensor_parallelism_size, devices=self._devices)
-
-        return t
-
-    def forward(
-        self,
-        *,
-        xt: Union[torch.Tensor, ShardedTensor],
-        start_index: int,
-    ):
-        table = self.rotary_embed_table()
-
-        if not isinstance(table, ShardedTensor):
-            return self._rotary_layer(
-                xt=xt, start_index=start_index, rotary_embed_table=table
-            )
-
-        shards = [
-            self._rotary_layer(xt=xs, start_index=start_index, rotary_embed_table=ts)
-            for xs, ts in zip(xt.shards, table.shards)
-        ]
-        return xt.clone(ts=shards)
-
-    def compute_batch_mask(
-        self, start_positions: Union[torch.Tensor, ReplicatedTensor], batch_seq_len: int
-    ) -> torch.Tensor:
-        if isinstance(start_positions, ShardedTensor):
-            shards = []
-            table = self.rotary_embed_table()
-            for s, ts in zip(start_positions.shards, table.shards):
-                shard = self._rotary_layer.compute_batch_mask(
-                    start_positions=s,
-                    batch_seq_len=batch_seq_len,
-                    rotary_embed_table=ts,
-                )
-                shards.append(shard)
-
-            return start_positions.clone(ts=shards)
-
-        return self._rotary_layer.compute_batch_mask(
-            start_positions=start_positions,
-            batch_seq_len=batch_seq_len,
-            rotary_embed_table=self.rotary_embed_table(),
-        )
-
-    def apply_batched_mask(
-        self,
-        *,
-        xt: Union[torch.Tensor, SplitPrimitiveTensor, ReplicatedTensor],
-        mask: Union[torch.Tensor, ReplicatedTensor],
-    ) -> Union[SplitPrimitiveTensor, ReplicatedTensor]:
-
-        if not isinstance(xt, ShardedTensor):
-            return self._rotary_layer.apply_batched_mask(xt=xt, mask=mask)
-
-        assert isinstance(mask, ReplicatedTensor) and mask.shard_count == xt.shard_count
-        xt_shards = [
-            self._rotary_layer.apply_batched_mask(
-                xt=unbox_tensor(xt_shard),
-                mask=unbox_tensor(mask_shard),
-            )
-            for xt_shard, mask_shard in zip(xt.shards, mask.shards)
-        ]
-        return xt.clone(ts=xt_shards)
-
-
-class RotaryEmbeddingLayer(BaseLayer):
-    """Computes a rotary embedding in the style popularized by llama (RoPE)."""
-
-    def __init__(
-        self,
-        *,
-        rope_dimension_count: int,
-        max_seqlen: int,
-        rope_freq_base: Optional[float],
-        device: Optional[torch.device] = None,
-        use_hf: bool = False,
-        rope_scaling_type: Optional[str] = None,
-        use_table: bool = True,
-        dtype: torch.dtype = torch.float32,
-        model_arch: Optional[str] = None,
-    ):
-        super().__init__()
-        self.device = device
-        self.rope_dimension_count = rope_dimension_count
-        self.max_seqlen = max_seqlen
-        self.use_hf = use_hf
-        self.rope_scaling_type = rope_scaling_type
-        self.use_table = use_table
-        self.dtype = dtype
-        self.rope_freq_base = rope_freq_base if rope_freq_base is not None else 10000.0
         self.model_arch = model_arch
 
     @staticmethod
@@ -304,22 +276,6 @@
 
         return xt_out.type_as(xt)
 
-<<<<<<< HEAD
-    def compute_rotary_embed_table(self, t):
-        dim = self.rope_dimension_count
-        if self.use_hf:
-
-            freqs = 1.0 / (
-                self.rope_freq_base
-                ** (torch.arange(0, dim, 2, dtype=torch.int64).float() / dim)
-            )
-            ### from llama3 embedding changes
-            # TODO: get these values from Dataset
-            factor = 8  # in the original implementation
-            low_freq_factor = 1  # in the original implementation
-            high_freq_factor = 4
-            old_context_len = 8192
-=======
     def _apply_yarn(self, freqs):
         yarn_factor = self.yarn_factor
         yarn_beta_slow = self.yarn_beta_slow
@@ -334,7 +290,6 @@
         any_yarn = any([a is not None for a in reqs])
         use_yarn = all([a is not None for a in reqs])
         assert any_yarn == use_yarn
->>>>>>> f480d5bb
 
         if use_yarn:
             low_freq_wavelen = yarn_original_context_len / yarn_beta_slow
