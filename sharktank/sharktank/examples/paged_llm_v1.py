--- conflicted
+++ resolved
@@ -242,10 +242,7 @@
         model = PagedMixtralModelV1(dataset.root_theta, config)
     else:
         model = PagedLlamaModelV1(dataset.root_theta, config)
-<<<<<<< HEAD
-
-=======
->>>>>>> aead69f7
+  
     if args.save_intermediates_path:
         from ..utils.patching import SaveModuleResultTensorsPatch
 
