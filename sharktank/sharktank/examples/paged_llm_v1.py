# Copyright 2024 Advanced Micro Devices, Inc.
#
# Licensed under the Apache License v2.0 with LLVM Exceptions.
# See https://llvm.org/LICENSE.txt for license information.
# SPDX-License-Identifier: Apache-2.0 WITH LLVM-exception

"""Inference support for the PagedLLMV1 protocol of models."""

import torch

# TODO: Should be using a base class with the protocol supported.
from sharktank.types.sharding import shard_theta
from sharktank.layers import LlamaModelConfig
from sharktank.utils.llm_utils import TorchInstance, LlmInstance, llama_config_page_size
from sharktank.utils import cli


def main(cli_args: list[str] | None = None):
    """
    Run LLM inference in torch/eager mode. Use --device='cuda:0' to run on AMD GPU
    Args:
        --prompt: list[str] - Custom space separated prompts
        --prompt-seq-len: int - Generate random token ids for given seq len and bs and save prefill & first decode step input args as npy files
        --dump-path: str - Path to save prefill and decode input args as npy files
        --dump-decode-steps: int - Number of decode steps to dump decode args (defaults to 1 decode step)
        --max-decode-steps: int - maximum number of decode steps to perform.
        --bs: int - batch size, for custom prompts, bs is number of given prompts (defaults to 4)
        --save_intermediates_path: str - save module forward outputs to safetensors, ex: run_0 will save to run_0_prefill.savetensors"
    """
    from ..utils import cli

    parser = cli.create_parser()
    cli.add_input_dataset_options(parser)
    cli.add_tokenizer_options(parser)
    cli.add_quantization_options(parser)
    cli.add_model_options(parser)
    cli.add_model_input_options(parser)
    cli.add_save_tensor_options(parser)

    args = cli.parse(parser, args=cli_args)

    device = torch.device(args.device) if args.device else None
    dataset = cli.get_input_dataset(args)
    tokenizer = cli.get_tokenizer(args)
<<<<<<< HEAD

    config = LlamaModelConfig.from_properties(dataset.properties)
    config.block_seq_stride = args.block_seq_stride
    config.device = device
    config.activation_dtype = args.activation_dtype
    config.attention_dtype = args.attention_dtype
    config.attention_kernel = args.attention_kernel
    config.decode_attention_kernel = args.decode_attention_kernel
    config.kv_cache_dtype = args.kv_cache_dtype
    config.use_hf = args.use_hf
    config.pipeline_parallelism_size = args.pipeline_parallelism_size
    config.fake_quant = args.fake_quant
=======
    dtype_flags = cli.get_dtype_flags(args)

    config = LlamaModelConfig.from_dataset(
        dataset=dataset,
        block_seq_stride=args.block_seq_stride,
        device=device,
        attention_kernel=args.attention_kernel,
        matmul_kernel=args.matmul_kernel,
        use_hf=args.use_hf,
        fake_quant=args.fake_quant,
        **dtype_flags,
    )
>>>>>>> 3fc379e6

    if args.tensor_parallelism_size != config.tensor_parallelism_size:
        assert (
            config.tensor_parallelism_size == 1
        ), "Can't tensor-shard theta that is already sharded"
        config.tensor_parallelism_size = args.tensor_parallelism_size
        dataset.root_theta = shard_theta(dataset.root_theta, config)

    model = TorchInstance(
        theta=dataset.root_theta,
        config=config,
        device=device,
        prefill_bs=args.bs,
        decode_bs=args.bs,
    )

    if args.save_intermediates_path:
        from sharktank.utils.patching import SaveModuleResultTensorsPatch

        intermediates_saver = SaveModuleResultTensorsPatch()
        intermediates_saver.patch_child_modules(model._model)

    page_size = llama_config_page_size(model.config)

    # TODO: block_count should be config.hp.block_count,
    # but currently pages are not being used efficiently,
    # which is causing memory issues with lower number of pages.
    # So, keeping at least 8 pages for now.
    new_block_count = max(config.hp.block_count, 8)
    llm_instance = LlmInstance(
        model_instance=model,
        page_size=page_size,
        block_seq_stride=args.block_seq_stride,
        block_count=new_block_count,
    )

    decoder = llm_instance.make_decoder()

    assert (args.prompt is None) ^ (
        args.prompt_seq_len is None
    ), 'Exactly one of "--prompt" or "--prompt-seq-len" must be provided'

    if args.prompt_seq_len is not None:
        torch.random.manual_seed(0)
        token_ids = torch.randint(
            low=0,
            high=int(model._model.config.hp.vocab_size),
            size=(args.bs, args.prompt_seq_len),
            device=model._model.device,
        )
    else:
        token_ids = tokenizer._encode(texts=args.prompt, add_start_token=False)

    results = decoder.greedy_decode(token_ids.tolist(), args.max_decode_steps)
    print(f":: Result tokens: {results}")


if __name__ == "__main__":
    main()<|MERGE_RESOLUTION|>--- conflicted
+++ resolved
@@ -42,20 +42,6 @@
     device = torch.device(args.device) if args.device else None
     dataset = cli.get_input_dataset(args)
     tokenizer = cli.get_tokenizer(args)
-<<<<<<< HEAD
-
-    config = LlamaModelConfig.from_properties(dataset.properties)
-    config.block_seq_stride = args.block_seq_stride
-    config.device = device
-    config.activation_dtype = args.activation_dtype
-    config.attention_dtype = args.attention_dtype
-    config.attention_kernel = args.attention_kernel
-    config.decode_attention_kernel = args.decode_attention_kernel
-    config.kv_cache_dtype = args.kv_cache_dtype
-    config.use_hf = args.use_hf
-    config.pipeline_parallelism_size = args.pipeline_parallelism_size
-    config.fake_quant = args.fake_quant
-=======
     dtype_flags = cli.get_dtype_flags(args)
 
     config = LlamaModelConfig.from_dataset(
@@ -68,7 +54,6 @@
         fake_quant=args.fake_quant,
         **dtype_flags,
     )
->>>>>>> 3fc379e6
 
     if args.tensor_parallelism_size != config.tensor_parallelism_size:
         assert (
