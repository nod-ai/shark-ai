# Copyright 2024 Advanced Micro Devices, Inc.
#
# Licensed under the Apache License v2.0 with LLVM Exceptions.
# See https://llvm.org/LICENSE.txt for license information.
# SPDX-License-Identifier: Apache-2.0 WITH LLVM-exception

"""Inference support for the PagedLLMV1 protocol of models."""

<<<<<<< HEAD

import math
from ..models.llama.tools.data_utils import write_ndarray_to_bin
=======
>>>>>>> e5e85f50
import torch

# TODO: Should be using a base class with the protocol supported.
from sharktank.models.llm import *
from sharktank.models.llama.sharding import shard_theta
from sharktank.layers import *
from sharktank.types import *
from sharktank.utils.load_llm import *
from sharktank.utils import cli


<<<<<<< HEAD
class TorchGenerator:
    """Generator that runs directly on the Torch model."""

    def __init__(
        self,
        model: PagedLlmModelV1,
        tokenizer: InferenceTokenizer,
        page_cache_size: int = 128,
        # Need to look at the model more for this.
        end_token: int = 2,
        dump_bins: bool = False,
    ):
        self.model = model
        self.tokenizer = tokenizer
        self.shared_cache_state = model.cache.allocate(page_cache_size)
        self.free_pages = list(range(1, page_cache_size))
        self.end_token = end_token
        self.dump_bins = dump_bins

    @property
    def block_seq_stride(self) -> int:
        return self.model.cache.block_seq_stride

    def begin_batch(self, prompts: list[str]):
        token_ids, seq_lens = self.tokenizer.encode(
            prompts, pad_to_multiple_of=self.model.cache.pad_sequence_stride
        )

        token_ids = torch.tensor(token_ids, device=self.model.device)
        seq_lens = torch.tensor(seq_lens, device=self.model.device)
        if self.shared_cache_state is not None:
            cache_state = self.shared_cache_state
        else:
            cache_state = self.model.cache.allocate(bs=len(prompts))
        return Batch(self, token_ids, seq_lens, cache_state, dump_bins=self.dump_bins)

    def alloc_page(self) -> int:
        return self.free_pages.pop()

    def release_page(self, index: int):
        self.free_pages.append(index)


class Batch:
    def __init__(
        self,
        parent: TorchGenerator,
        token_ids: torch.Tensor,
        seq_lens: torch.Tensor,
        cache_state: list[torch.Tensor],
        dump_bins: bool = False,
    ):
        self.bs = token_ids.shape[0]
        assert seq_lens.shape[0] == self.bs
        self.parent = parent
        self.token_ids = token_ids
        self.seq_lens = seq_lens
        self.cache_state = cache_state
        self.results: list[list[int]] = [[] for _ in range(self.bs)]
        self.done_result_indices: set[int] = set()
        self.dump_bins = dump_bins

        # Assemble the batch.
        seq_stride = self.parent.block_seq_stride
        self.seq_block_ids: list[list[int]] = []
        for seq_len in self.seq_lens:
            blocks_needed = (
                int(math.ceil(seq_len / seq_stride)) if seq_stride > 0 else 0
            )
            row = []
            for _ in range(blocks_needed):
                row.append(self.parent.alloc_page())
            self.seq_block_ids.append(row)

    @property
    def done(self) -> bool:
        return len(self.done_result_indices) == self.bs

    def detokenize(self) -> list[str]:
        return self.parent.tokenizer.decode(self.results)

    def print_current_results(self):
        results = self.detokenize()
        for i, s in enumerate(results):
            seq_len = int(self.seq_lens[i])
            print(f"  {i}({len(self.results[i])}, {seq_len}): {s}")

    def add_result_token(self, tokens: torch.Tensor):
        for i in range(self.bs):
            token = tokens[i][0]
            if token == self.parent.end_token:
                self.done_result_indices.add(i)
            if i in self.done_result_indices:
                continue
            token = int(tokens[i, 0])
            self.results[i].append(token)

    def allocate_seq_block_ids(self):
        for i in range(self.bs):
            sl = int(self.seq_lens[i])
            if (sl % self.parent.block_seq_stride) == 0:
                needed_blocks = sl // self.parent.block_seq_stride + 1
            else:
                needed_blocks = math.ceil(sl / self.parent.block_seq_stride)
            block_ids_row = self.seq_block_ids[i]
            while len(block_ids_row) < needed_blocks:
                block_ids_row.append(self.parent.alloc_page())

    def prefill(self):
        model = self.parent.model
        attention_mask = model.attention_mask(
            model.input_mask(self.seq_lens, self.token_ids.shape[1])
        )
        seq_block_ids_tensor = self.pad_block_ids()
        print(f":: Invoke prefill:")
        trace_tensor("prefill.token_ids", self.token_ids)
        trace_tensor("prefill.seq_block_ids", seq_block_ids_tensor)
        trace_tensor("prefill.attention_mask", attention_mask)

        token_ids = self.token_ids
        if model.config.tensor_parallelism_size != 1:
            tp = model.config.tensor_parallelism_size
            token_ids = replicate(token_ids, tp)
            attention_mask = replicate(attention_mask, tp)
            seq_block_ids_tensor = replicate(seq_block_ids_tensor, tp)

        if self.dump_bins:
            write_ndarray_to_bin(
                token_ids.numpy(),
                f"prefill_token_ids_{'x'.join([str(x) for x in token_ids.shape])}xi64.bin",
            )
            write_ndarray_to_bin(
                np.array(token_ids.shape[0], dtype=np.int64),
                f"prefill_seq_lens_1xi64.bin",
            )
            write_ndarray_to_bin(
                seq_block_ids_tensor.numpy(),
                f"prefill_seq_block_ids_{'x'.join([str(x) for x in seq_block_ids_tensor.shape])}xi64.bin",
            )
            write_ndarray_to_bin(
                self.cache_state[0].to(torch.float8_e4m3fnuz).to(torch.uint8).numpy(),
                f"prefill_cache_state_{'x'.join([str(x) for x in self.cache_state[0].shape])}xf8E4M3FNUZ.bin",
            )
        logits = model.prefill(
            token_ids,
            attention_mask=attention_mask,
            seq_block_ids=seq_block_ids_tensor,
            cache_state=self.cache_state,
        )

        logits = unshard(logits)

        # TODO: Generalize the sampling and don't make it swap on/off cpu.
        # TODO: Normalize the output of extract_tokens_from_logits into
        # tensor [bs, 1].
        tokens = torch.tensor(
            model.extract_tokens_from_logits(logits, self.seq_lens)
        ).unsqueeze(1)
        print(f":: Prefill results:\n{tokens.tolist()}")
        self.add_result_token(tokens)
        self.next_tokens = tokens.to(device=model.device)

    def decode(self):
        model = self.parent.model
        start_positions = self.seq_lens.clone()
        self.seq_lens.add_(1)
        self.allocate_seq_block_ids()
        # TODO: Allocate more blocks on overflow.
        seq_block_ids_tensor = self.pad_block_ids()
        decode_attention_mask = model.decode_attention_mask(
            model.input_mask(
                self.seq_lens,
                seq_block_ids_tensor.shape[1] * self.parent.block_seq_stride,
            )
        )
        trace_tensor("decode.token_ids", self.next_tokens)
        trace_tensor("decode.start_positions", start_positions)
        trace_tensor("decode.seq_block_ids", seq_block_ids_tensor)
        trace_tensor("decode.attention_mask", decode_attention_mask)

        if model.config.tensor_parallelism_size != 1:
            tp = model.config.tensor_parallelism_size
            self.next_tokens = replicate(self.next_tokens, tp)
            start_positions = replicate(start_positions, tp)
            seq_block_ids_tensor = replicate(seq_block_ids_tensor, tp)
            decode_attention_mask = replicate(decode_attention_mask, tp)

        if self.dump_bins:
            write_ndarray_to_bin(
                self.next_tokens.numpy(),
                f"decode_next_tokens_{'x'.join([str(x)for x in self.next_tokens.shape])}xi64.bin",
            )
            write_ndarray_to_bin(
                start_positions.numpy(),
                f"decode_start_positions_{'x'.join([str(x)for x in start_positions.shape])}xi64.bin",
            )
            write_ndarray_to_bin(
                seq_block_ids_tensor.numpy(),
                f"decode_seq_block_ids_tensor_{'x'.join([str(x)for x in seq_block_ids_tensor.shape])}xi64.bin",
            )
            write_ndarray_to_bin(
                torch.tensor(self.next_tokens.shape[0]).to(torch.int64).numpy(),
                f"decode_seq_lens_1xi64.bin",
            )
            write_ndarray_to_bin(
                self.cache_state[0].to(torch.float8_e4m3fnuz).to(torch.uint8).numpy(),
                f"decode_cache_state_{'x'.join([str(x) for x in self.cache_state[0].shape])}xf8E4M3FNUZ.bin",
            )
        logits = model.decode(
            self.next_tokens,
            attention_mask=decode_attention_mask,
            start_positions=start_positions,
            seq_block_ids=seq_block_ids_tensor,
            cache_state=self.cache_state,
        )

        logits = unshard(logits)
        trace_tensor("decode.logits", logits)
        # TODO: Normalize the output of extract_tokens_from_logits into
        # tensor [bs, 1].
        tokens = torch.tensor(
            model.extract_tokens_from_logits(logits, [1] * self.bs),
            device=self.parent.model.device,
        ).unsqueeze(1)
        self.add_result_token(tokens)
        self.next_tokens = tokens

    def pad_block_ids(self) -> torch.Tensor:
        max_length = max(len(r) for r in self.seq_block_ids)
        rows = [r + (max_length - len(r)) * [0] for r in self.seq_block_ids]
        return torch.tensor(rows, device=self.parent.model.device)


=======
>>>>>>> e5e85f50
def main():
    from ..utils import cli

    parser = cli.create_parser()
<<<<<<< HEAD
    parser.add_argument("prompt", nargs="+", help="Prompt strings")
    parser.add_argument(
        "--save_intermediates_path",
        help="save module forward outputs to safetensors, ex: run_0 will save to run_0_prefill.savetensors",
    )
    parser.add_argument(
        "--dump-bins",
        help="dump input tensors to bin files",
        action="store_true",
    )
=======
>>>>>>> e5e85f50
    cli.add_input_dataset_options(parser)
    cli.add_tokenizer_options(parser)
    cli.add_quantization_options(parser)
    cli.add_model_options(parser)
    cli.add_model_input_options(parser)
    cli.add_save_tensor_options(parser)

    args = cli.parse(parser)
    device = torch.device(args.device) if args.device else None
    dataset = cli.get_input_dataset(args)
    tokenizer = cli.get_tokenizer(args)
<<<<<<< HEAD
    prompts = args.prompt
=======

>>>>>>> e5e85f50
    config = LlamaModelConfig(
        hp=configs.LlamaHParams.from_gguf_props(dataset.properties),
        block_seq_stride=args.block_seq_stride,
        device=device,
        activation_dtype=args.activation_dtype,
        attention_dtype=args.attention_dtype,
        attention_kernel=args.attention_kernel,
        kv_cache_dtype=args.kv_cache_dtype,
        use_hf=args.use_hf,
        tensor_parallelism_size=args.tensor_parallelism_size,
        fake_quant=args.fake_quant,
    )
    if config.tensor_parallelism_size > 1:
        dataset.root_theta = shard_theta(dataset.root_theta, config)

    model = PagedLlmModelV1(dataset.root_theta, config)

    if args.save_intermediates_path:
        from sharktank.utils.patching import SaveModuleResultTensorsPatch

        intermediates_saver = SaveModuleResultTensorsPatch()
        intermediates_saver.patch_child_modules(model)
    generator = TorchGenerator(model, tokenizer, dump_bins=args.dump_bins)

    print(f":: Prompting:")
    for prompt in prompts:
        print(f"    {prompt.encode()}")

<<<<<<< HEAD
    batch = generator.begin_batch(prompts)
    print(f":: Prompt tokens: {batch.token_ids}")
    batch.prefill()
    print(batch.detokenize())
=======
    token_ids, seq_lens = generator.preprocess_prompts(
        prompts=args.prompt, prompt_seq_len=prompt_seq_len, bs=args.bs
    )
    batch = generator.begin_batch(
        token_ids=token_ids,
        seq_lens=seq_lens,
        prompt_seq_len=prompt_seq_len,
        dump_path=args.dump_path,
        dump_decode_steps=args.dump_decode_steps,
    )
    results = batch.prefill()
    batch.print_current_results()
>>>>>>> e5e85f50

    if args.save_intermediates_path:
        intermediates_saver.save_file(
            args.save_intermediates_path + "_prefill.safetensors"
        )
    if not args.skip_decode:
        counter = 0
        while not batch.done:
            results = batch.decode(results)
            batch.print_current_results()

            if args.save_intermediates_path:
                intermediates_saver.save_file(
                    args.save_intermediates_path + f"_step_{counter}.safetensors"
                )
            print(f":: Result tokens: {batch.results}")
            batch.print_current_results()
            counter += 1


if __name__ == "__main__":
    main()<|MERGE_RESOLUTION|>--- conflicted
+++ resolved
@@ -6,12 +6,6 @@
 
 """Inference support for the PagedLLMV1 protocol of models."""
 
-<<<<<<< HEAD
-
-import math
-from ..models.llama.tools.data_utils import write_ndarray_to_bin
-=======
->>>>>>> e5e85f50
 import torch
 
 # TODO: Should be using a base class with the protocol supported.
@@ -22,260 +16,10 @@
 from sharktank.utils.load_llm import *
 from sharktank.utils import cli
 
-
-<<<<<<< HEAD
-class TorchGenerator:
-    """Generator that runs directly on the Torch model."""
-
-    def __init__(
-        self,
-        model: PagedLlmModelV1,
-        tokenizer: InferenceTokenizer,
-        page_cache_size: int = 128,
-        # Need to look at the model more for this.
-        end_token: int = 2,
-        dump_bins: bool = False,
-    ):
-        self.model = model
-        self.tokenizer = tokenizer
-        self.shared_cache_state = model.cache.allocate(page_cache_size)
-        self.free_pages = list(range(1, page_cache_size))
-        self.end_token = end_token
-        self.dump_bins = dump_bins
-
-    @property
-    def block_seq_stride(self) -> int:
-        return self.model.cache.block_seq_stride
-
-    def begin_batch(self, prompts: list[str]):
-        token_ids, seq_lens = self.tokenizer.encode(
-            prompts, pad_to_multiple_of=self.model.cache.pad_sequence_stride
-        )
-
-        token_ids = torch.tensor(token_ids, device=self.model.device)
-        seq_lens = torch.tensor(seq_lens, device=self.model.device)
-        if self.shared_cache_state is not None:
-            cache_state = self.shared_cache_state
-        else:
-            cache_state = self.model.cache.allocate(bs=len(prompts))
-        return Batch(self, token_ids, seq_lens, cache_state, dump_bins=self.dump_bins)
-
-    def alloc_page(self) -> int:
-        return self.free_pages.pop()
-
-    def release_page(self, index: int):
-        self.free_pages.append(index)
-
-
-class Batch:
-    def __init__(
-        self,
-        parent: TorchGenerator,
-        token_ids: torch.Tensor,
-        seq_lens: torch.Tensor,
-        cache_state: list[torch.Tensor],
-        dump_bins: bool = False,
-    ):
-        self.bs = token_ids.shape[0]
-        assert seq_lens.shape[0] == self.bs
-        self.parent = parent
-        self.token_ids = token_ids
-        self.seq_lens = seq_lens
-        self.cache_state = cache_state
-        self.results: list[list[int]] = [[] for _ in range(self.bs)]
-        self.done_result_indices: set[int] = set()
-        self.dump_bins = dump_bins
-
-        # Assemble the batch.
-        seq_stride = self.parent.block_seq_stride
-        self.seq_block_ids: list[list[int]] = []
-        for seq_len in self.seq_lens:
-            blocks_needed = (
-                int(math.ceil(seq_len / seq_stride)) if seq_stride > 0 else 0
-            )
-            row = []
-            for _ in range(blocks_needed):
-                row.append(self.parent.alloc_page())
-            self.seq_block_ids.append(row)
-
-    @property
-    def done(self) -> bool:
-        return len(self.done_result_indices) == self.bs
-
-    def detokenize(self) -> list[str]:
-        return self.parent.tokenizer.decode(self.results)
-
-    def print_current_results(self):
-        results = self.detokenize()
-        for i, s in enumerate(results):
-            seq_len = int(self.seq_lens[i])
-            print(f"  {i}({len(self.results[i])}, {seq_len}): {s}")
-
-    def add_result_token(self, tokens: torch.Tensor):
-        for i in range(self.bs):
-            token = tokens[i][0]
-            if token == self.parent.end_token:
-                self.done_result_indices.add(i)
-            if i in self.done_result_indices:
-                continue
-            token = int(tokens[i, 0])
-            self.results[i].append(token)
-
-    def allocate_seq_block_ids(self):
-        for i in range(self.bs):
-            sl = int(self.seq_lens[i])
-            if (sl % self.parent.block_seq_stride) == 0:
-                needed_blocks = sl // self.parent.block_seq_stride + 1
-            else:
-                needed_blocks = math.ceil(sl / self.parent.block_seq_stride)
-            block_ids_row = self.seq_block_ids[i]
-            while len(block_ids_row) < needed_blocks:
-                block_ids_row.append(self.parent.alloc_page())
-
-    def prefill(self):
-        model = self.parent.model
-        attention_mask = model.attention_mask(
-            model.input_mask(self.seq_lens, self.token_ids.shape[1])
-        )
-        seq_block_ids_tensor = self.pad_block_ids()
-        print(f":: Invoke prefill:")
-        trace_tensor("prefill.token_ids", self.token_ids)
-        trace_tensor("prefill.seq_block_ids", seq_block_ids_tensor)
-        trace_tensor("prefill.attention_mask", attention_mask)
-
-        token_ids = self.token_ids
-        if model.config.tensor_parallelism_size != 1:
-            tp = model.config.tensor_parallelism_size
-            token_ids = replicate(token_ids, tp)
-            attention_mask = replicate(attention_mask, tp)
-            seq_block_ids_tensor = replicate(seq_block_ids_tensor, tp)
-
-        if self.dump_bins:
-            write_ndarray_to_bin(
-                token_ids.numpy(),
-                f"prefill_token_ids_{'x'.join([str(x) for x in token_ids.shape])}xi64.bin",
-            )
-            write_ndarray_to_bin(
-                np.array(token_ids.shape[0], dtype=np.int64),
-                f"prefill_seq_lens_1xi64.bin",
-            )
-            write_ndarray_to_bin(
-                seq_block_ids_tensor.numpy(),
-                f"prefill_seq_block_ids_{'x'.join([str(x) for x in seq_block_ids_tensor.shape])}xi64.bin",
-            )
-            write_ndarray_to_bin(
-                self.cache_state[0].to(torch.float8_e4m3fnuz).to(torch.uint8).numpy(),
-                f"prefill_cache_state_{'x'.join([str(x) for x in self.cache_state[0].shape])}xf8E4M3FNUZ.bin",
-            )
-        logits = model.prefill(
-            token_ids,
-            attention_mask=attention_mask,
-            seq_block_ids=seq_block_ids_tensor,
-            cache_state=self.cache_state,
-        )
-
-        logits = unshard(logits)
-
-        # TODO: Generalize the sampling and don't make it swap on/off cpu.
-        # TODO: Normalize the output of extract_tokens_from_logits into
-        # tensor [bs, 1].
-        tokens = torch.tensor(
-            model.extract_tokens_from_logits(logits, self.seq_lens)
-        ).unsqueeze(1)
-        print(f":: Prefill results:\n{tokens.tolist()}")
-        self.add_result_token(tokens)
-        self.next_tokens = tokens.to(device=model.device)
-
-    def decode(self):
-        model = self.parent.model
-        start_positions = self.seq_lens.clone()
-        self.seq_lens.add_(1)
-        self.allocate_seq_block_ids()
-        # TODO: Allocate more blocks on overflow.
-        seq_block_ids_tensor = self.pad_block_ids()
-        decode_attention_mask = model.decode_attention_mask(
-            model.input_mask(
-                self.seq_lens,
-                seq_block_ids_tensor.shape[1] * self.parent.block_seq_stride,
-            )
-        )
-        trace_tensor("decode.token_ids", self.next_tokens)
-        trace_tensor("decode.start_positions", start_positions)
-        trace_tensor("decode.seq_block_ids", seq_block_ids_tensor)
-        trace_tensor("decode.attention_mask", decode_attention_mask)
-
-        if model.config.tensor_parallelism_size != 1:
-            tp = model.config.tensor_parallelism_size
-            self.next_tokens = replicate(self.next_tokens, tp)
-            start_positions = replicate(start_positions, tp)
-            seq_block_ids_tensor = replicate(seq_block_ids_tensor, tp)
-            decode_attention_mask = replicate(decode_attention_mask, tp)
-
-        if self.dump_bins:
-            write_ndarray_to_bin(
-                self.next_tokens.numpy(),
-                f"decode_next_tokens_{'x'.join([str(x)for x in self.next_tokens.shape])}xi64.bin",
-            )
-            write_ndarray_to_bin(
-                start_positions.numpy(),
-                f"decode_start_positions_{'x'.join([str(x)for x in start_positions.shape])}xi64.bin",
-            )
-            write_ndarray_to_bin(
-                seq_block_ids_tensor.numpy(),
-                f"decode_seq_block_ids_tensor_{'x'.join([str(x)for x in seq_block_ids_tensor.shape])}xi64.bin",
-            )
-            write_ndarray_to_bin(
-                torch.tensor(self.next_tokens.shape[0]).to(torch.int64).numpy(),
-                f"decode_seq_lens_1xi64.bin",
-            )
-            write_ndarray_to_bin(
-                self.cache_state[0].to(torch.float8_e4m3fnuz).to(torch.uint8).numpy(),
-                f"decode_cache_state_{'x'.join([str(x) for x in self.cache_state[0].shape])}xf8E4M3FNUZ.bin",
-            )
-        logits = model.decode(
-            self.next_tokens,
-            attention_mask=decode_attention_mask,
-            start_positions=start_positions,
-            seq_block_ids=seq_block_ids_tensor,
-            cache_state=self.cache_state,
-        )
-
-        logits = unshard(logits)
-        trace_tensor("decode.logits", logits)
-        # TODO: Normalize the output of extract_tokens_from_logits into
-        # tensor [bs, 1].
-        tokens = torch.tensor(
-            model.extract_tokens_from_logits(logits, [1] * self.bs),
-            device=self.parent.model.device,
-        ).unsqueeze(1)
-        self.add_result_token(tokens)
-        self.next_tokens = tokens
-
-    def pad_block_ids(self) -> torch.Tensor:
-        max_length = max(len(r) for r in self.seq_block_ids)
-        rows = [r + (max_length - len(r)) * [0] for r in self.seq_block_ids]
-        return torch.tensor(rows, device=self.parent.model.device)
-
-
-=======
->>>>>>> e5e85f50
 def main():
     from ..utils import cli
 
     parser = cli.create_parser()
-<<<<<<< HEAD
-    parser.add_argument("prompt", nargs="+", help="Prompt strings")
-    parser.add_argument(
-        "--save_intermediates_path",
-        help="save module forward outputs to safetensors, ex: run_0 will save to run_0_prefill.savetensors",
-    )
-    parser.add_argument(
-        "--dump-bins",
-        help="dump input tensors to bin files",
-        action="store_true",
-    )
-=======
->>>>>>> e5e85f50
     cli.add_input_dataset_options(parser)
     cli.add_tokenizer_options(parser)
     cli.add_quantization_options(parser)
@@ -287,11 +31,7 @@
     device = torch.device(args.device) if args.device else None
     dataset = cli.get_input_dataset(args)
     tokenizer = cli.get_tokenizer(args)
-<<<<<<< HEAD
-    prompts = args.prompt
-=======
 
->>>>>>> e5e85f50
     config = LlamaModelConfig(
         hp=configs.LlamaHParams.from_gguf_props(dataset.properties),
         block_seq_stride=args.block_seq_stride,
@@ -320,12 +60,6 @@
     for prompt in prompts:
         print(f"    {prompt.encode()}")
 
-<<<<<<< HEAD
-    batch = generator.begin_batch(prompts)
-    print(f":: Prompt tokens: {batch.token_ids}")
-    batch.prefill()
-    print(batch.detokenize())
-=======
     token_ids, seq_lens = generator.preprocess_prompts(
         prompts=args.prompt, prompt_seq_len=prompt_seq_len, bs=args.bs
     )
@@ -333,12 +67,9 @@
         token_ids=token_ids,
         seq_lens=seq_lens,
         prompt_seq_len=prompt_seq_len,
-        dump_path=args.dump_path,
-        dump_decode_steps=args.dump_decode_steps,
     )
     results = batch.prefill()
     batch.print_current_results()
->>>>>>> e5e85f50
 
     if args.save_intermediates_path:
         intermediates_saver.save_file(
