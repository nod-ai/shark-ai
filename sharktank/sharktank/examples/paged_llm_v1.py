--- conflicted
+++ resolved
@@ -18,19 +18,11 @@
 from sharktank.ops import replicate, unshard
 
 # TODO: Should be using a base class with the protocol supported.
-<<<<<<< HEAD
 from sharktank.models.llm import *
 from sharktank.models.llama.sharding import shard_theta
 from sharktank.utils.debugging import trace_tensor
 from sharktank.utils.tokenizer import InferenceTokenizer
 from sharktank.utils import cli
-=======
-from ..models.llm import *
-from ..models.llama.sharding import shard_theta
-from ..utils.debugging import trace_tensor
-from ..utils.tokenizer import InferenceTokenizer
-from ..utils import cli
->>>>>>> fd7d7e4e
 
 
 class TorchGenerator:
