--- conflicted
+++ resolved
@@ -11,346 +11,10 @@
 # TODO: Should be using a base class with the protocol supported.
 from ..models.llm import *
 from ..models.llama.sharding import shard_theta
-<<<<<<< HEAD
 from ..layers import *
 from ..types import *
 from sharktank.utils.load_llm import *
 from sharktank.utils import cli
-=======
-from ..utils.debugging import trace_tensor
-from ..utils.tokenizer import InferenceTokenizer
-from ..utils import cli
-
-
-class TorchGenerator:
-    """Generator that runs directly on the Torch model."""
-
-    def __init__(
-        self,
-        model: PagedLlmModelV1,
-        tokenizer: InferenceTokenizer,
-        # Need to look at the model more for this.
-        end_token: int = 2,
-    ):
-        self.model = model
-        self.tokenizer = tokenizer
-        self.end_token = end_token
-
-    @property
-    def block_seq_stride(self) -> int:
-        return self.model.cache.block_seq_stride
-
-    def preprocess_prompts(
-        self,
-        prompts: list[str],
-        prompt_seq_len: int = None,
-        bs=int,
-    ):
-        self.prompt_seq_len = prompt_seq_len
-        if self.prompt_seq_len is not None:
-            self.bs = bs
-            vocab_size = self.tokenizer.vocab_size
-            token_ids = torch.randint(
-                low=0,
-                high=vocab_size,
-                size=(self.bs, self.prompt_seq_len),
-                device=self.model.device,
-            )
-            seq_lens = torch.tensor(
-                [self.prompt_seq_len] * self.bs, device=self.model.device
-            )
-            print(f":: Prompt tokens shape [bs, seq_len]: {token_ids.shape}")
-        else:
-            self.bs = len(prompts)
-            token_ids = self.tokenizer._encode(texts=prompts, add_start_token=False)
-
-            print(f":: Prompt tokens:")
-            for idx, prompt in enumerate(prompts):
-                print(
-                    f"    prompt_{idx}: \n    {prompt.encode()} \n    {token_ids[idx]}\n"
-                )
-
-            token_ids, seq_lens = self.tokenizer.pad_tokens(
-                token_ids, pad_to_multiple_of=self.model.cache.pad_sequence_stride
-            )
-
-            token_ids = torch.tensor(token_ids, device=self.model.device)
-            seq_lens = torch.tensor(seq_lens, device=self.model.device)
-
-        return token_ids, seq_lens
-
-    def begin_batch(
-        self,
-        token_ids: torch.tensor,
-        seq_lens: torch.tensor,
-        dump_path: Path,
-        dump_decode_steps: int,
-    ):
-        assert (
-            self.bs == token_ids.shape[0]
-        ), "bs (Batch size) does not match the number of prompts in token_ids"
-
-        if self.prompt_seq_len and not dump_path:
-            dump_path = ""
-
-        self.page_cache_size = (
-            (token_ids[0].shape[0] // self.model.config.block_seq_stride) * self.bs + 1
-        ) * 2
-
-        cache_state = self.model.cache.allocate(self.page_cache_size)
-        self.free_pages = list(range(1, self.page_cache_size))
-
-        return Batch(
-            self,
-            token_ids,
-            seq_lens,
-            cache_state,
-            dump_path=dump_path,
-            dump_decode_steps=dump_decode_steps,
-        )
-
-    def alloc_page(self) -> int:
-        return self.free_pages.pop()
-
-    def release_page(self, index: int):
-        self.free_pages.append(index)
-
-
-class Batch:
-    def __init__(
-        self,
-        parent: TorchGenerator,
-        token_ids: torch.Tensor,
-        seq_lens: torch.Tensor,
-        cache_state: list[torch.Tensor],
-        dump_path: Path,
-        dump_decode_steps: int,
-    ):
-        self.bs = token_ids.shape[0]
-        assert seq_lens.shape[0] == self.bs
-        self.parent = parent
-        self.token_ids = token_ids
-        self.seq_lens = seq_lens
-        self.cache_state = cache_state
-        self.results: list[list[int]] = [[] for _ in range(self.bs)]
-        self.done_result_indices: set[int] = set()
-        self.dump_path = dump_path
-        self.dump_decode_steps = dump_decode_steps
-        self.decode_step = 0
-
-        # Assemble the batch.
-        seq_stride = self.parent.block_seq_stride
-        self.seq_block_ids: list[list[int]] = []
-        for seq_len in self.seq_lens:
-            blocks_needed = (
-                int(math.ceil(seq_len / seq_stride)) if seq_stride > 0 else 0
-            )
-            row = []
-            for _ in range(blocks_needed):
-                row.append(self.parent.alloc_page())
-            self.seq_block_ids.append(row)
-
-    @property
-    def done(self) -> bool:
-        return (
-            len(self.done_result_indices) == self.bs
-            or len(self.parent.free_pages) == 0
-            or (
-                self.parent.prompt_seq_len
-                and self.decode_step == self.dump_decode_steps
-            )
-        )
-
-    def detokenize(self) -> list[str]:
-        return self.parent.tokenizer.decode(self.results)
-
-    def print_current_results(self):
-        if len(self.results[0]) == 1:
-            phase = "prefill"
-        else:
-            phase = "decode"
-
-        print(f":: {phase} result tokens:")
-        results = self.detokenize()
-        for i, s in enumerate(results):
-            seq_len = int(self.seq_lens[i])
-            print(
-                f"   prompt_{i}({len(self.results[i])}, {seq_len}): {s} \n   {self.results[i]}"
-            )
-
-    def add_result_token(self, tokens: torch.Tensor):
-        for i in range(self.bs):
-            token = tokens[i][0]
-            if token == self.parent.end_token:
-                self.done_result_indices.add(i)
-            if i in self.done_result_indices:
-                continue
-            token = int(tokens[i, 0])
-            self.results[i].append(token)
-
-    def allocate_seq_block_ids(self):
-        for i in range(self.bs):
-            sl = int(self.seq_lens[i])
-            if (sl % self.parent.block_seq_stride) == 0:
-                needed_blocks = sl // self.parent.block_seq_stride + 1
-            else:
-                needed_blocks = math.ceil(sl / self.parent.block_seq_stride)
-            block_ids_row = self.seq_block_ids[i]
-            while len(block_ids_row) < needed_blocks:
-                if self.done:
-                    break
-                block_ids_row.append(self.parent.alloc_page())
-
-    def dump_args(
-        self,
-        phase: str,
-        arg_name: str,
-        arg: torch.tensor,
-        decode_step: Optional[int] = None,
-    ):
-
-        if arg.dtype in [torch.float8_e4m3fnuz, torch.bfloat16]:
-            arg = arg.to(torch.uint8)
-        if phase == "decode":
-            arg_name = f"{arg_name}_{decode_step}"
-        file_path = Path(self.dump_path, f"{phase}_{arg_name}.npy")
-
-        np.save(file_path, arg.cpu().numpy())
-
-    def prefill(self):
-        model = self.parent.model
-        attention_mask = model.attention_mask(
-            model.input_mask(self.seq_lens, self.token_ids.shape[1])
-        )
-        seq_block_ids_tensor = self.pad_block_ids()
-        trace_tensor("prefill.token_ids", self.token_ids)
-        trace_tensor("prefill.seq_block_ids", seq_block_ids_tensor)
-        trace_tensor("prefill.attention_mask", attention_mask)
-
-        token_ids = self.token_ids
-        if model.config.tensor_parallelism_size != 1:
-            tp = model.config.tensor_parallelism_size
-            token_ids = replicate(token_ids, tp)
-            attention_mask = replicate(attention_mask, tp)
-            seq_block_ids_tensor = replicate(seq_block_ids_tensor, tp)
-
-        if self.dump_path is not None:
-            print(f"\nSaving prefill args to {Path(self.dump_path)}\n")
-
-            self.dump_args(phase="prefill", arg_name="token_ids", arg=token_ids)
-            self.dump_args(phase="prefill", arg_name="seq_lens", arg=self.seq_lens)
-            self.dump_args(
-                phase="prefill", arg_name="seq_block_ids", arg=seq_block_ids_tensor
-            )
-            self.dump_args(
-                phase="prefill", arg_name="cache_state", arg=self.cache_state[0]
-            )
-
-        logits = model.prefill(
-            token_ids,
-            attention_mask=attention_mask,
-            seq_block_ids=seq_block_ids_tensor,
-            cache_state=self.cache_state,
-        )
-
-        logits = unshard(logits)
-
-        # TODO: Generalize the sampling and don't make it swap on/off cpu.
-        # TODO: Normalize the output of extract_tokens_from_logits into
-        # tensor [bs, 1].
-        tokens = torch.tensor(
-            model.extract_tokens_from_logits(logits, self.seq_lens)
-        ).unsqueeze(1)
-        self.add_result_token(tokens)
-        self.next_tokens = tokens.to(device=model.device)
-        self.print_current_results()
-
-    def decode(self):
-        model = self.parent.model
-        start_positions = self.seq_lens.clone()
-        self.seq_lens.add_(1)
-        self.allocate_seq_block_ids()
-        # TODO: Allocate more blocks on overflow.
-        seq_block_ids_tensor = self.pad_block_ids()
-        decode_attention_mask = model.decode_attention_mask(
-            model.input_mask(
-                self.seq_lens,
-                seq_block_ids_tensor.shape[1] * self.parent.block_seq_stride,
-            )
-        )
-        trace_tensor("decode.token_ids", self.next_tokens)
-        trace_tensor("decode.start_positions", start_positions)
-        trace_tensor("decode.seq_block_ids", seq_block_ids_tensor)
-        trace_tensor("decode.attention_mask", decode_attention_mask)
-
-        if model.config.tensor_parallelism_size != 1:
-            tp = model.config.tensor_parallelism_size
-            self.next_tokens = replicate(self.next_tokens, tp)
-            start_positions = replicate(start_positions, tp)
-            seq_block_ids_tensor = replicate(seq_block_ids_tensor, tp)
-            decode_attention_mask = replicate(decode_attention_mask, tp)
-
-        if self.dump_path is not None:
-            print(f"\nSaving decode args to {Path(self.dump_path)}\n")
-
-            self.dump_args(
-                phase="decode",
-                arg_name="next_tokens",
-                arg=self.next_tokens,
-                decode_step=self.decode_step,
-            )
-            self.dump_args(
-                phase="decode",
-                arg_name="start_positions",
-                arg=start_positions,
-                decode_step=self.decode_step,
-            )
-            self.dump_args(
-                phase="decode",
-                arg_name="seq_lens",
-                arg=self.seq_lens,
-                decode_step=self.decode_step,
-            )
-            self.dump_args(
-                phase="decode",
-                arg_name="seq_block_ids",
-                arg=seq_block_ids_tensor,
-                decode_step=self.decode_step,
-            )
-            self.dump_args(
-                phase="decode",
-                arg_name="cache_state",
-                arg=self.cache_state[0],
-                decode_step=self.decode_step,
-            )
-
-        logits = model.decode(
-            self.next_tokens,
-            attention_mask=decode_attention_mask,
-            start_positions=start_positions,
-            seq_block_ids=seq_block_ids_tensor,
-            cache_state=self.cache_state,
-        )
-
-        logits = unshard(logits)
-        trace_tensor("decode.logits", logits)
-        # TODO: Normalize the output of extract_tokens_from_logits into
-        # tensor [bs, 1].
-        tokens = torch.tensor(
-            model.extract_tokens_from_logits(logits, [1] * self.bs),
-            device=self.parent.model.device,
-        ).unsqueeze(1)
-        self.add_result_token(tokens)
-        self.next_tokens = tokens
-        self.print_current_results()
-        self.decode_step += 1
-
-    def pad_block_ids(self) -> torch.Tensor:
-        max_length = max(len(r) for r in self.seq_block_ids)
-        rows = [r + (max_length - len(r)) * [0] for r in self.seq_block_ids]
-        return torch.tensor(rows, device=self.parent.model.device)
->>>>>>> fd7d7e4e
-
 
 def main():
     """
