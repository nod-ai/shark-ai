--- conflicted
+++ resolved
@@ -45,29 +45,6 @@
     dataset = cli.get_input_dataset(args)
     tokenizer = cli.get_tokenizer(args)
 
-<<<<<<< HEAD
-    dump_prompt_len = args.dump_prompt_len
-
-    assert args.prompt or (
-        dump_prompt_len and args.bs
-    ), "Pass --prompt for list of custom prompts or --dump-prompt-len and --bs to generate random token ids"
-
-    config = LlamaModelConfig(
-        hp=configs.LlamaHParams.from_gguf_props(dataset.properties),
-        block_seq_stride=args.block_seq_stride,
-        device=device,
-        activation_dtype=args.activation_dtype,
-        attention_dtype=args.attention_dtype,
-        attention_kernel=args.attention_kernel,
-        kv_cache_dtype=args.kv_cache_dtype,
-        use_hf=args.use_hf,
-        tensor_parallelism_size=args.tensor_parallelism_size,
-        pipeline_parallelism_size=args.pipeline_parallelism_size,
-        fake_quant=args.fake_quant,
-    )
-
-    if config.tensor_parallelism_size > 1:
-=======
     config = LlamaModelConfig.from_properties(dataset.properties)
     config.block_seq_stride = args.block_seq_stride
     config.device = device
@@ -84,7 +61,6 @@
             config.tensor_parallelism_size == 1
         ), "Can't tensor-shard theta that is already sharded"
         config.tensor_parallelism_size = args.tensor_parallelism_size
->>>>>>> 5a9f331e
         dataset.root_theta = shard_theta(dataset.root_theta, config)
 
     model = PagedLlmModelV1(dataset.root_theta, config)
@@ -95,13 +71,6 @@
         intermediates_saver = SaveModuleResultTensorsPatch()
         intermediates_saver.patch_child_modules(model)
 
-<<<<<<< HEAD
-    generator = TorchGenerator(model, tokenizer)
-
-    token_ids, seq_lens = generator.preprocess_prompts(
-        prompts=args.prompt, dump_prompt_len=dump_prompt_len, bs=args.bs
-    )
-=======
     generator = TorchGenerator(model, tokenizer, max_decode_steps=args.max_decode_steps)
 
     assert (
@@ -117,7 +86,6 @@
         )
     else:
         token_ids, seq_lens = generator.preprocess_prompts(prompts=args.prompt)
->>>>>>> 5a9f331e
     batch = generator.begin_batch(
         token_ids=token_ids,
         seq_lens=seq_lens,
