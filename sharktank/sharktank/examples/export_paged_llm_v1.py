--- conflicted
+++ resolved
@@ -250,18 +250,16 @@
         **dtype_flags,
     )
 
-<<<<<<< HEAD
     # TODO: Remove this flag once we expect values are baked in irpa file
     if args.use_hf:
         logging.log(logging.WARNING, "Use HF overwride will be deprecated 10/01/2025")
         llama_config.hp.rope_interleave_emb = False
-=======
+
     # Override matmul_kernel if the weights were shuffled
     if dataset.properties.get("use_shuffled_kernel", False):
         kernel_selection = f"sharktank.asm.shuffled;{llama_config.matmul_kernel}"
         logger.debug(f"Using preshuffle kernel variant: {kernel_selection}")
         llama_config.matmul_kernel = kernel_selection
->>>>>>> a44bfea0
 
     hp = llama_config.hp
     parallelism_config = ParallelismConfig.default_config(
