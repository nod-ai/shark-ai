--- conflicted
+++ resolved
@@ -6,11 +6,8 @@
 
 """Export support for the PagedLLMV1 protocol of models."""
 
-<<<<<<< HEAD
+import os
 import logging
-=======
-import os
->>>>>>> 05fcaa93
 import json
 from typing import Any, Dict
 import torch
