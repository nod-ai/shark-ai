--- conflicted
+++ resolved
@@ -30,47 +30,6 @@
     from ..utils import cli
 
     parser = cli.create_parser()
-<<<<<<< HEAD
-=======
-    cli.add_input_dataset_options(parser)
-    parser.add_argument(
-        "--output-mlir",
-        help="Output file path for exported MLIR file",
-        default="/tmp/batch_llama_v1.mlir",
-    )
-    parser.add_argument(
-        "--output-config",
-        help="Output file path for exported config file",
-        default="/tmp/batch_llama_v1.json",
-    )
-    parser.add_argument(
-        "--bs-prefill",
-        help="Comma-separated batch size(s) to generate, e.g. `4` or `2,4`",
-        type=lambda arg: [int(bs) for bs in arg.split(",")],
-        default="4",
-    )
-    parser.add_argument(
-        "--bs-decode",
-        help="Comma-separated batch size(s) to generate, e.g. `4` or `2,4`",
-        type=lambda arg: [int(bs) for bs in arg.split(",")],
-        default="4",
-    )
-    parser.add_argument(
-        "--verbose",
-        help="Include verbose logging",
-        action="store_true",
-    )
-    parser.add_argument(
-        "--strict",
-        help="Enables strictness during export",
-        action="store_true",
-    )
-    parser.add_argument(
-        "--use-attention-mask",
-        help="Generates attention mask during export",
-        action="store_true",
-    )
->>>>>>> 758baf8c
 
     cli.add_input_dataset_options(parser)
     cli.add_model_options(parser)
