# Copyright 2024 Advanced Micro Devices, Inc.
#
# Licensed under the Apache License v2.0 with LLVM Exceptions.
# See https://llvm.org/LICENSE.txt for license information.
# SPDX-License-Identifier: Apache-2.0 WITH LLVM-exception

"""Export support for the PagedLLMV1 protocol of models."""

import dataclasses
import os
import logging
import json
import torch

from iree.turbine.aot import *
from sharktank.layers import BaseCausalLMModel
from sharktank.layers.configs import LlamaModelConfig, LlamaHParams, ParallelismConfig
from sharktank.layers.kv_cache import CacheAllocation
from sharktank.types import Theta
from sharktank.types.pipelining import pipeline_parallelize_llm_theta
from sharktank.utils import cli
from sharktank.utils.math import ceildiv
from sharktank.models.llm import PagedLlmModelV1
from sharktank.models.llm.config import ExportConfig
from sharktank.models.llm.export import ServicePagedLlmModelV1, build_service_config


def export_llm_v1(
    llama_config: LlamaModelConfig,
    theta: Theta,
    export_config: ExportConfig,
    strict: bool = False,
    loglevel: int = logging.DEBUG,
    modelClass: BaseCausalLMModel = PagedLlmModelV1,
):
    assert llama_config.tensor_parallelism_size == 1

    if export_config.top_k is not None and export_config.top_k < 1:
        raise NotImplementedError(f"`top-k` value must be >= 1.")

    model = modelClass(theta, llama_config)
    model = ServicePagedLlmModelV1(model=model, config=export_config)
    hp = llama_config.hp

    fxb = FxProgramsBuilder(model)

    def generate_batch_prefill(bs: int):
        # torch.export.Dim would make min at least 2
        block_dim_min = 2
        block_dim_max = ceildiv(hp.context_length, llama_config.block_seq_stride) - 1
        block_dim = torch.export.Dim("block", min=block_dim_min, max=block_dim_max)

        sl_dim = llama_config.block_seq_stride * block_dim

        start_pos = torch.empty(bs, dtype=torch.int64)
        cache, cache_dynamic_shapes, cache_affinities = model.setup_cache()

        dynamic_shapes = {
            "tokens": {1: sl_dim},
            "seq_lens": {},
            "seq_block_ids": {1: block_dim},
            "cs": cache_dynamic_shapes,
        }

        if export_config.use_extend_attention:
            bs_min = 2
            bs_max = ceildiv(llama_config.block_seq_stride, bs)
            extend_bs = torch.export.Dim("extend_bs", min=bs_min, max=bs_max)
            dynamic_shapes["tokens"][0] = extend_bs
            dynamic_shapes["seq_lens"][0] = extend_bs
            dynamic_shapes["seq_block_ids"][0] = extend_bs
        else:
            bs_min = bs

        seq_block_ids = torch.empty(bs_min, block_dim_min, dtype=torch.int64)

        tokens = torch.empty(
            bs_min,
            seq_block_ids.shape[1] * llama_config.block_seq_stride,
            dtype=torch.int64,
        )
        seq_lens = torch.empty(bs_min, dtype=torch.int64)

        print(f"Exporting prefill_bs{bs}")

        if export_config.has_prefill_position:
            dynamic_shapes["start_pos"] = {}
            arg_devices = model.setup_arg_devices(cache_affinities, len(dynamic_shapes))

            @fxb.export_program(
                name=f"prefill_bs{bs}",
                args=(tokens, start_pos, seq_lens, seq_block_ids, cache),
                dynamic_shapes=dynamic_shapes,
                arg_device=arg_devices,
                strict=strict,
            )
            def _(
                model: ServicePagedLlmModelV1,
                tokens,
                start_pos,
                seq_lens,
                seq_block_ids,
                cs,
            ):
                cache_state = CacheAllocation(allocation=cs)
                return model.prefill(
                    tokens, start_pos, seq_lens, seq_block_ids, cache_state
                )

        else:
            arg_devices = model.setup_arg_devices(cache_affinities, len(dynamic_shapes))

            @fxb.export_program(
                name=f"prefill_bs{bs}",
                args=(tokens, seq_lens, seq_block_ids, cache),
                dynamic_shapes=dynamic_shapes,
                arg_device=arg_devices,
                strict=strict,
            )
            def _(model: ServicePagedLlmModelV1, tokens, seq_lens, seq_block_ids, cs):
                cache_state = CacheAllocation(allocation=cs)
                start_pos = None
                return model.prefill(
                    tokens, start_pos, seq_lens, seq_block_ids, cache_state
                )

    def generate_batch_decode(bs: int):
        # torch.export.Dim would make min at least 2
        block_dim_min = 2
        block_dim_max = ceildiv(hp.context_length, llama_config.block_seq_stride) - 1
        block_dim = torch.export.Dim("block", min=block_dim_min, max=block_dim_max)

        tokens = torch.empty(bs, 1, dtype=torch.int64)
        seq_lens = torch.empty(bs, dtype=torch.int64)
        start_positions = torch.ones(bs, dtype=torch.int64)
        seq_block_ids = torch.empty(bs, block_dim_min, dtype=torch.int64)

        cache_state, cache_dynamic_shapes, cache_affinities = model.setup_cache()

        dynamic_shapes = {
            "tokens": {},
            "seq_lens": {},
            "start_positions": {},
            "seq_block_ids": {1: block_dim},
            "cache_state": cache_dynamic_shapes,
        }

        arg_devices = model.setup_arg_devices(cache_affinities, len(dynamic_shapes))

        print(f"Exporting decode_bs{bs}")

        @fxb.export_program(
            name=f"decode_bs{bs}",
            args=(
                tokens,
                seq_lens,
                start_positions,
                seq_block_ids,
                cache_state,
            ),
            dynamic_shapes=dynamic_shapes,
            arg_device=arg_devices,
            strict=strict,
        )
        def _(
            model: ServicePagedLlmModelV1,
            tokens,
            seq_lens,
            start_positions,
            seq_block_ids,
            cache_state,
        ):
            cache_state = CacheAllocation(allocation=cache_state)
            return model.decode(
                tokens,
                seq_lens,
                start_positions,
                seq_block_ids,
                cache_state,
            )

    if not export_config.skip_prefill:
        for bs in export_config.bs_prefill:
            generate_batch_prefill(bs)
    if not export_config.skip_decode:
        for bs in export_config.bs_decode:
            generate_batch_decode(bs)

    service_config = build_service_config(
        llama_config,
        export_config=export_config,
        kv_cache=model.model.cache,
    )
    print("GENERATED!")

    if loglevel == logging.DEBUG:
        for name, ep in fxb.programs.items():
            print(f"EXPORT {name}:\n{ep}")

    print("Exporting")
    output = export(fxb, import_symbolic_shape_expressions=True)

    return output, service_config


def main():
    parser = cli.create_parser()

    cli.add_input_dataset_options(parser)
    cli.add_model_options(parser)
    cli.add_export_artifacts(parser)
    cli.add_quantization_options(parser)
    cli.add_log_options(parser)

    args = cli.parse(parser)

    if args.output_mlir and args.output_mlir != "-":
        mlir_dir = os.path.dirname(args.output_mlir)
        if mlir_dir and not os.path.exists(mlir_dir):
            raise ValueError(
                f"Parent directory for output MLIR file does not exist: {mlir_dir}"
            )

    dataset = cli.get_input_dataset(args)

    # Configure model export config from cli args:
    export_config = ExportConfig(
        top_k=args.top_k,
        device_block_count=args.device_block_count,
        logits_normalization=args.logits_normalization,
        prefill_final_logits=args.prefill_final_logits,
        use_linalgext_topk=args.use_linalgext_topk,
        has_prefill_position=args.has_prefill_position,
        use_extend_attention=args.use_extend_attention,
        bs_prefill=args.bs_prefill,
        bs_decode=args.bs_decode,
        skip_prefill=args.skip_prefill,
        skip_decode=args.skip_decode,
    )

    # Configure llama model form cli args:
<<<<<<< HEAD
    hp = LlamaHParams.from_gguf_props(dataset.properties)
    llama_config = LlamaModelConfig(
        hp,
        tensor_parallelism_size=args.tensor_parallelism_size,
=======
    dtype_flags = cli.get_dtype_flags(args)
    llama_config = LlamaModelConfig.from_dataset(
        dataset=dataset,
        use_hf=args.use_hf,
>>>>>>> e5342557
        attention_kernel=args.attention_kernel,
        matmul_kernel=args.matmul_kernel,
        block_seq_stride=args.block_seq_stride,
        **dtype_flags,
    )

    hp = llama_config.hp
    parallelism_config = ParallelismConfig.default_config(
        block_count=hp.block_count,
        tp=args.tensor_parallelism_size,
        pp=args.pipeline_parallelism_size,
    )
    llama_config.parallelism_config = parallelism_config

    # TODO: Remove this flag once we expect values are baked in irpa file
    if args.use_hf:
        logging.log(logging.WARNING, "Use HF overwride will be deprecated 10/01/2025")
        llama_config.hp.rope_interleave_emb = False

    llama_config.fake_quant = args.fake_quant

    # These should be configured by the model source and not flags
    llama_config.use_qk_norm = args.use_qk_norm
    llama_config.attention_chunk_size = args.attention_chunk_size

    if "tensor_parallelism_size" in dataset.properties:
        if (
            dataset.properties["tensor_parallelism_size"]
            != llama_config.tensor_parallelism_size
        ):
            raise ValueError("Dataset tensor parallelism does not match flags")

    pipeline_parallelize_llm_theta(dataset.root_theta, llama_config.parallelism_config)

    output_export, output_config = export_llm_v1(
        llama_config=llama_config,
        theta=dataset.root_theta,
        export_config=export_config,
        strict=args.strict,
        loglevel=args.loglevel,
    )

    print(f"Saving to '{args.output_mlir}'")
    output_export.save_mlir(args.output_mlir)

    output_config = dataclasses.asdict(output_config)
    json.dump(output_config, open(args.output_config, "w"))


if __name__ == "__main__":
    main()<|MERGE_RESOLUTION|>--- conflicted
+++ resolved
@@ -239,22 +239,19 @@
     )
 
     # Configure llama model form cli args:
-<<<<<<< HEAD
-    hp = LlamaHParams.from_gguf_props(dataset.properties)
-    llama_config = LlamaModelConfig(
-        hp,
-        tensor_parallelism_size=args.tensor_parallelism_size,
-=======
     dtype_flags = cli.get_dtype_flags(args)
     llama_config = LlamaModelConfig.from_dataset(
         dataset=dataset,
-        use_hf=args.use_hf,
->>>>>>> e5342557
         attention_kernel=args.attention_kernel,
         matmul_kernel=args.matmul_kernel,
         block_seq_stride=args.block_seq_stride,
         **dtype_flags,
     )
+
+    # TODO: Remove this flag once we expect values are baked in irpa file
+    if args.use_hf:
+        logging.log(logging.WARNING, "Use HF overwride will be deprecated 10/01/2025")
+        llama_config.hp.rope_interleave_emb = False
 
     hp = llama_config.hp
     parallelism_config = ParallelismConfig.default_config(
@@ -263,11 +260,6 @@
         pp=args.pipeline_parallelism_size,
     )
     llama_config.parallelism_config = parallelism_config
-
-    # TODO: Remove this flag once we expect values are baked in irpa file
-    if args.use_hf:
-        logging.log(logging.WARNING, "Use HF overwride will be deprecated 10/01/2025")
-        llama_config.hp.rope_interleave_emb = False
 
     llama_config.fake_quant = args.fake_quant
 
