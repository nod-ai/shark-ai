--- conflicted
+++ resolved
@@ -106,10 +106,6 @@
         print(f"Exporting prefill_bs{bs}")
 
         if export_config.has_prefill_position:
-<<<<<<< HEAD
-
-=======
->>>>>>> 7e92ae0c
             arg_devices = model.setup_arg_devices(cache_affinities, len(dynamic_shapes))
 
             @fxb.export_program(
