# Copyright 2024 Advanced Micro Devices, Inc.
#
# Licensed under the Apache License v2.0 with LLVM Exceptions.
# See https://llvm.org/LICENSE.txt for license information.
# SPDX-License-Identifier: Apache-2.0 WITH LLVM-exception

"""Export support for the PagedLLMV1 protocol of models."""

import os
import logging
import json
from typing import Any, Dict
import torch

from iree.turbine.aot import *

from sharktank.layers import *
from sharktank.types import *
from sharktank.utils.math import ceildiv
from sharktank import ops
from sharktank.utils import cli

# TODO: Should be using a base class with the protocol supported.
from sharktank.models.llm import *


def main():

    parser = cli.create_parser()

    parser.add_argument(
        "--logits-normalization",
        default="none",
        help="Return the log softmax of the logits",
        choices=["none", "softmax", "log_softmax"],
    )

    cli.add_input_dataset_options(parser)
    cli.add_model_options(parser)
    cli.add_export_artifacts(parser)
    cli.add_quantization_options(parser)
    cli.add_log_options(parser)

    args = cli.parse(parser)

    if args.output_mlir and args.output_mlir != "-":
        mlir_dir = os.path.dirname(args.output_mlir)
        if mlir_dir and not os.path.exists(mlir_dir):
            raise ValueError(
                f"Parent directory for output MLIR file does not exist: {mlir_dir}"
            )

    if args.attention_kernel == "sharktank":
        ops.attention_impls.register_attention_override_by_name(
            "masked_flash_attention"
        )
    dataset_type = cli.get_input_data_files(args)
    dataset_type = "irpa" if "irpa" in dataset_type else "gguf"
    dataset = cli.get_input_dataset(args)
    hp = configs.LlamaHParams.from_gguf_props(dataset.properties)
    tensor_parallelism_size = (
        dataset.properties["tensor_parallelism_size"]
        if "tensor_parallelism_size" in dataset.properties
        else args.tensor_parallelism_size
    )
    llama_config = LlamaModelConfig(
        hp,
        tensor_parallelism_size=tensor_parallelism_size,
        use_hf=args.use_hf,
        static_tables=False,  # Rely on the compiler for hoisting tables.
        attention_kernel=args.attention_kernel,
        block_seq_stride=args.block_seq_stride,
        activation_dtype=args.activation_dtype,
        attention_dtype=args.attention_dtype,
        kv_cache_dtype=args.kv_cache_dtype,
    )
    llama_config.fake_quant = args.fake_quant

    model = PagedLlmModelV1(dataset.root_theta, llama_config)

    def generate_params_json(
        hp: LlamaHParams,
        prefill_bs: list[int],
        decode_bs: list[int],
        logits_normalization: str,
    ) -> Dict[str, Any]:
        """
        Generate config.json for shortfin.


        For shortfin, we only write attention_head_count_kv because that's all shortfin needs.
        Note that this is different from hp.attn_head_count when grouped attention shares kvcache between heads.
        """
        return {
            "module_name": "module",
            "module_abi_version": 1,
            "max_seq_len": hp.context_length,
            "attn_head_dim": hp.attn_head_dim,
            "prefill_batch_sizes": prefill_bs,
            "decode_batch_sizes": decode_bs,
            "transformer_block_count": hp.block_count,
            "logits_normalization": logits_normalization,
            "paged_kv_cache": {
                "attention_head_count_kv": hp.attention_head_count_kv,
                "block_seq_stride": llama_config.block_seq_stride,
                "device_block_count": args.device_block_count,  # so that this makes its way into the config file & can be edited.
            },
        }

    # Unrolling cache updates by batch row makes dynamo sad without an
    # override. There may be a better way to do this.
    import torch._dynamo.config as dynamo_config

    # TODO: Seems removed from 2.3+
    # dynamo_config.max_loop_unroll_nodes = 0

    fxb = FxProgramsBuilder(model)

    def setup_cache(model, shard_count):
        if model.config.kv_cache_type == "paged":
            cache_state = model.cache.allocate(
                page_count=hp.context_length // llama_config.block_seq_stride
            )
            page_dim = torch.export.Dim("page")

            dynamic_shapes = [{0: page_dim}]
            unpacked = cache_state
            arg_affinities = {}
            shard_dim = None

            # Need to unpacke that state when sharded
            if llama_config.tensor_parallelism_size > 1:
                shard_dim = cache_state[0].shard_dim

                unpacked = [[shard._data for shard in cs.shards] for cs in cache_state]
                dynamic_shapes = [
                    [ds] * llama_config.tensor_parallelism_size for ds in dynamic_shapes
                ]

                for i in range(llama_config.tensor_parallelism_size):
                    arg_affinities[i] = DeviceAffinity(str(i))

            return unpacked, shard_dim, dynamic_shapes, arg_affinities
        else:
            raise NotImplementedError(f"Unsupported KV cache type: {type(model.cache)}")

    def repack_cache(cache, shard_dim):
        return [SplitPrimitiveTensor(ts=c, shard_dim=shard_dim) for c in cache]

    def generate_batch_prefill(bs: int):
        # torch.export.Dim would make min at least 2
        block_dim_min = 2
        block_dim_max = ceildiv(hp.context_length, llama_config.block_seq_stride) - 1
        block_dim = torch.export.Dim("block", min=block_dim_min, max=block_dim_max)
        sl_dim = llama_config.block_seq_stride * block_dim
        seq_block_ids = torch.empty(bs, block_dim_min, dtype=torch.int64)
        tokens = torch.empty(
            bs,
            seq_block_ids.shape[1] * llama_config.block_seq_stride,
            dtype=torch.int64,
        )
        seq_lens = torch.empty(bs, dtype=torch.int64)

        cache, cache_shard_dim, cache_dynamic_shapes, arg_affinities = setup_cache(
            model, llama_config.tensor_parallelism_size
        )

        if llama_config.tensor_parallelism_size > 1:
            # We need to offset the indices for the cache
            arg_affinities = {key + 3: arg_affinities[key] for key in arg_affinities}

            for i in range(3):
                arg_affinities[i] = DeviceAffinity("0")

        dynamic_shapes = {
            "tokens": {1: sl_dim},
            "seq_lens": {},
            "seq_block_ids": {1: block_dim},
            "cs": cache_dynamic_shapes,
        }

        print(f"Exporting prefill_bs{bs}")

        @fxb.export_program(
            name=f"prefill_bs{bs}",
            args=(tokens, seq_lens, seq_block_ids, cache),
            dynamic_shapes=dynamic_shapes,
            strict=args.strict,
            arg_device=arg_affinities,
        )
        def _(model, tokens, seq_lens, seq_block_ids, cs):
            cache_tensors = cs

            attention_mask = None
            if args.use_attention_mask:
                sl = tokens.shape[1]
                input_mask = model.input_mask(seq_lens, sl)
                attention_mask = model.attention_mask(input_mask)

            if llama_config.tensor_parallelism_size != 1:
                shard_count = llama_config.tensor_parallelism_size

                tokens = ops.replicate(tokens, count=shard_count)
                if attention_mask is not None:
                    attention_mask = ops.replicate(attention_mask, count=shard_count)
                seq_block_ids = ops.replicate(seq_block_ids, count=shard_count)
                cache_tensors = repack_cache(cs, cache_shard_dim)

            logits = model.prefill(
                tokens,
                attention_mask=attention_mask,
                seq_block_ids=seq_block_ids,
                cache_state=cache_tensors,
            )

            if llama_config.tensor_parallelism_size != 1:
                logits = ops.unshard(logits)

            if args.logits_normalization == "softmax":
                logits = ops.softmax(logits, dim=-1)

            if args.logits_normalization == "log_softmax":
                logits = ops.elementwise(torch.log, ops.softmax(logits, dim=-1))

            return logits

    def generate_batch_decode(bs: int):
        # torch.export.Dim would make min at least 2
        block_dim_min = 2
        block_dim_max = ceildiv(hp.context_length, llama_config.block_seq_stride) - 1
        block_dim = torch.export.Dim("block", min=block_dim_min, max=block_dim_max)
        tokens = torch.empty(
            bs,
            1,
            dtype=torch.int64,
        )
        seq_lens = torch.empty(bs, dtype=torch.int64)
        start_positions = torch.ones(bs, dtype=torch.int64)
        seq_block_ids = torch.empty(bs, block_dim_min, dtype=torch.int64)

        (
            cache_state,
            cache_shard_dim,
            cache_dynamic_shapes,
            arg_affinities,
        ) = setup_cache(model, llama_config.tensor_parallelism_size)

        if llama_config.tensor_parallelism_size > 1:
            # We need to offset the indices for the cache
            arg_affinities = {key + 4: arg_affinities[key] for key in arg_affinities}

            # Inputs have default affinity 0
            for i in range(4):
                arg_affinities[i] = DeviceAffinity("0")

        dynamic_shapes = {
            "tokens": {},
            "seq_lens": {},
            "start_positions": {},
            "seq_block_ids": {1: block_dim},
            "cache_state": cache_dynamic_shapes,
        }

        print(f"Exporting decode_bs{bs}")

        @fxb.export_program(
            name=f"decode_bs{bs}",
            args=(
                tokens,
                seq_lens,
                start_positions,
                seq_block_ids,
                cache_state,
            ),
            dynamic_shapes=dynamic_shapes,
            strict=args.strict,
            arg_device=arg_affinities,
        )
        def _(
            model,
            tokens,
            seq_lens,
            start_positions,
            seq_block_ids,
            cache_state,
        ):
            input_mask = model.input_mask(
                seq_lens, seq_block_ids.shape[1] * model.cache.block_seq_stride
            )
            attention_mask = model.decode_attention_mask(input_mask)

            if llama_config.tensor_parallelism_size != 1:
                shard_count = llama_config.tensor_parallelism_size

                tokens = ops.replicate(tokens, count=shard_count)
                attention_mask = ops.replicate(attention_mask, count=shard_count)
                start_positions = ops.replicate(start_positions, count=shard_count)
                seq_block_ids = ops.replicate(seq_block_ids, count=shard_count)

                cache_state = repack_cache(cache_state, cache_shard_dim)

            logits = model.decode(
                tokens,
                attention_mask=attention_mask,
                start_positions=start_positions,
                seq_block_ids=seq_block_ids,
                cache_state=cache_state,
            )

            if llama_config.tensor_parallelism_size != 1:
                logits = ops.unshard(logits)

            if args.logits_normalization == "softmax":
                logits = ops.softmax(logits, dim=-1)

            if args.logits_normalization == "log_softmax":
                logits = ops.elementwise(torch.log, ops.softmax(logits, dim=-1))

            return logits

<<<<<<< HEAD
    def generate_argmax():
        result_logits: torch.Tensor = torch.empty(
            1, 1, hp.context_length, dtype=torch.bfloat16
=======
    def generate_argmax(bs):
        # dynamic_shapes = {
        #     "result_logits" : []
        # }
        result_logits: torch.Tensor = torch.empty(
            bs, 1, hp.context_length, dtype=torch.bfloat16
>>>>>>> abf35bd0
        )
        arg_affinities = [DeviceAffinity("0")]

        @fxb.export_program(
<<<<<<< HEAD
            name="argmax",
=======
            name=f"argmax_bs{bs}",
>>>>>>> abf35bd0
            args=(result_logits,),
            dynamic_shapes={},
            strict=args.strict,
            arg_device=arg_affinities,
        )
        def _(
            model,
            result_logits=result_logits,
        ):
            argmax = model.argmax(result_logits)
            return argmax

    if not args.skip_prefill:
        for bs in args.bs_prefill:
            generate_batch_prefill(bs)
    if not args.skip_decode:
        for bs in args.bs_decode:
            generate_batch_decode(bs)

<<<<<<< HEAD
    # Post-processing Kernels
    generate_argmax()
=======
    generate_argmax(args.bs_prefill[0])
    generate_argmax(args.bs_decode[0])
>>>>>>> abf35bd0

    config = generate_params_json(
        hp, args.bs_prefill, args.bs_decode, args.logits_normalization
    )
    print("GENERATED!")

    if args.loglevel == logging.DEBUG:
        for name, ep in fxb.programs.items():
            print(f"EXPORT {name}:\n{ep}")

    print("Exporting")
    output = export(fxb, import_symbolic_shape_expressions=True)
    print(f"Saving to '{args.output_mlir}'")
    output.save_mlir(args.output_mlir)
    json.dump(config, open(args.output_config, "w"))


if __name__ == "__main__":
    main()<|MERGE_RESOLUTION|>--- conflicted
+++ resolved
@@ -318,27 +318,17 @@
 
             return logits
 
-<<<<<<< HEAD
     def generate_argmax():
         result_logits: torch.Tensor = torch.empty(
-            1, 1, hp.context_length, dtype=torch.bfloat16
-=======
-    def generate_argmax(bs):
-        # dynamic_shapes = {
-        #     "result_logits" : []
-        # }
-        result_logits: torch.Tensor = torch.empty(
-            bs, 1, hp.context_length, dtype=torch.bfloat16
->>>>>>> abf35bd0
+            1,
+            1,
+            hp.context_length,
+            dtype=args.activation_dtype,
         )
         arg_affinities = [DeviceAffinity("0")]
 
         @fxb.export_program(
-<<<<<<< HEAD
             name="argmax",
-=======
-            name=f"argmax_bs{bs}",
->>>>>>> abf35bd0
             args=(result_logits,),
             dynamic_shapes={},
             strict=args.strict,
@@ -358,13 +348,8 @@
         for bs in args.bs_decode:
             generate_batch_decode(bs)
 
-<<<<<<< HEAD
     # Post-processing Kernels
     generate_argmax()
-=======
-    generate_argmax(args.bs_prefill[0])
-    generate_argmax(args.bs_decode[0])
->>>>>>> abf35bd0
 
     config = generate_params_json(
         hp, args.bs_prefill, args.bs_decode, args.logits_normalization
