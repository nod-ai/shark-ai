--- conflicted
+++ resolved
@@ -18,15 +18,7 @@
 from sharktank import ops
 
 # TODO: Should be using a base class with the protocol supported.
-<<<<<<< HEAD
 from sharktank.models.llm import *
-=======
-from ..models.llama.llama import LlamaModelConfig, PagedLlamaModelV1
-from ..models.mixtral.mixtral import *
-from ..models.grok.grok import *
-from .. import ops
->>>>>>> 5523b241
-
 
 def main():
     from ..utils import cli
