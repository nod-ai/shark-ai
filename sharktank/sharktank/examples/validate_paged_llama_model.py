# Copyright 2024 Advanced Micro Devices, Inc.
#
# Licensed under the Apache License v2.0 with LLVM Exceptions.
# See https://llvm.org/LICENSE.txt for license information.
# SPDX-License-Identifier: Apache-2.0 WITH LLVM-exception

import sys

import torch

from sharktank.layers import *
from sharktank.types import *
from sharktank.models.llm import *
<<<<<<< HEAD
from sharktank.utils import cli
=======
>>>>>>> fd7d7e4e


def main(args: list[str]):

    torch.no_grad().__enter__()

    parser = cli.create_parser()
    cli.add_input_dataset_options(parser)
    args = cli.parse(parser)

    dataset = cli.get_input_dataset(args)
    hp = configs.LlamaHParams.from_gguf_props(dataset.properties)
    llama_config = LlamaModelConfig(hp)
    llama_config.kv_cache_type = "paged"
    llama_config.activation_dtype = torch.float16
    model = PagedLlmModelV1(dataset.root_theta, llama_config)

    cache_state = model.cache.allocate(page_count=128)

    start_index = 0
    next_batch = torch.tensor(
        [
            [
                1,
                1059,
                31871,
                1217,
                322,
                266,
                3682,
                6075,
                31902,
                13,
                31849,
                31871,
                0,
                0,
                0,
                0,
            ]
            + 48 * [0],
            [
                1,
                1059,
                31871,
                1217,
                322,
                31871,
                0,
                0,
                0,
                0,
                0,
                0,
                0,
                0,
                0,
                0,
            ]
            + 48 * [0],
            [1, 573, 846, 1360, 1833, 2520, 2948, 5108, 4590] + 55 * [0],
            64 * [0],
        ]
    )
    assert next_batch.shape[1] % model.cache.block_seq_stride == 0
    seq_block_ids = torch.tensor(
        [
            [127, 0, 0, 0],
            [126, 0, 0, 0],
            [125, 0, 0, 0],
            [0, 0, 0, 0],
        ]
    )

    # Important: Do not use a sequence length of 0 for empty batch slots
    # as it will cause softmax to nan due to a mask of all -inf. This then
    # propagates and causes badness.
    seq_lens = torch.tensor([12, 6, 9, 1])

    attention_mask = model.attention_mask(
        model.input_mask(seq_lens, next_batch.shape[1]),
    )

    print(f"Step {start_index}")
    logits = model.prefill(
        next_batch,
        attention_mask=attention_mask,
        seq_block_ids=seq_block_ids,
        cache_state=cache_state,
    )
    # TODO: Normalize the output of extract_tokens_from_logits into tensor [bs, 1].
    tokens = torch.tensor(model.extract_tokens_from_logits(logits, seq_lens)).unsqueeze(
        1
    )
    print(f"  : tokens = {tokens}")
    print(f"  : cache[127] = {cache_state[0][127]}")
    print(f"  : cache[126] = {cache_state[0][126]}")
    print(f"  : cache[0] = {cache_state[0][0]}")
    print(f"  : cache[1] = {cache_state[0][1]}")

    # Decode a step.
    print("Decoding...")
    print(tokens.shape, tokens)
    start_positions = torch.tensor([12, 6, 0, 0])
    seq_lens = seq_lens + 1
    decode_attention_mask = model.decode_attention_mask(
        model.input_mask(
            seq_lens,
            seq_block_ids.shape[1] * model.cache.block_seq_stride,
        ),
    )
    logits = model.decode(
        tokens,
        attention_mask=decode_attention_mask,
        start_positions=start_positions,
        seq_block_ids=seq_block_ids,
        cache_state=cache_state,
    )
    tokens = torch.tensor(
        model.extract_tokens_from_logits(logits, [1, 1, 1, 1])
    ).unsqueeze(1)
    print(f"  : tokens = {tokens}")
    print(f"  : cache[127] = {cache_state[0][127]}")
    print(f"  : cache[126] = {cache_state[0][126]}")
    print(f"  : cache[0] = {cache_state[0][0]}")
    print(f"  : cache[1] = {cache_state[0][1]}")

    # from sharktank.models import llama
    # print(f"+++PREFILL XK = {llama.DEBUG_PREFILL_XK.shape}\n{llama.DEBUG_PREFILL_XK}")
    # print(f"+++DECODE  XK = {llama.DEBUG_DECODE_XK.shape}\n{llama.DEBUG_DECODE_XK}")
    # torch.testing.assert_close(llama.DEBUG_PREFILL_XK, llama.DEBUG_DECODE_XK)

    def save_prefill_module(model):
        from iree.compiler.extras.fx_importer import FxImporter
        from iree.compiler.ir import AsmState

        importer = FxImporter()
        # asm_state = AsmState(importer.module_op)

        print("Generating FX graph")

        class InferenceModule(torch.nn.Module):
            def __init__(self):
                super().__init__()
                self.add_module("prefill", model)

            def forward(self, next_batch, attention_mask, seq_block_ids, *cache_state):
                return self.prefill.prefill(
                    next_batch,
                    attention_mask=attention_mask,
                    seq_block_ids=seq_block_ids,
                    cache_state=list(cache_state),
                )

        infmod = InferenceModule()
        prog = torch.export.export(
            infmod, (next_batch, attention_mask, seq_block_ids) + tuple(cache_state)
        )

        print(f"FX prog:", prog)
        importer.import_program(prog, func_name="prefill")
        output_file = "/tmp/prefill.mlirbc"
        print("Saving to:", output_file)
        with open(output_file, "wb") as f:
            importer.module_op.write_bytecode(f)

    # save_prefill_module()


if __name__ == "__main__":
    sys.exit(main(sys.argv[1:]))<|MERGE_RESOLUTION|>--- conflicted
+++ resolved
@@ -11,10 +11,7 @@
 from sharktank.layers import *
 from sharktank.types import *
 from sharktank.models.llm import *
-<<<<<<< HEAD
 from sharktank.utils import cli
-=======
->>>>>>> fd7d7e4e
 
 
 def main(args: list[str]):
