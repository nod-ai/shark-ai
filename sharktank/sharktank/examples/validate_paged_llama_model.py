# Copyright 2024 Advanced Micro Devices, Inc.
#
# Licensed under the Apache License v2.0 with LLVM Exceptions.
# See https://llvm.org/LICENSE.txt for license information.
# SPDX-License-Identifier: Apache-2.0 WITH LLVM-exception

import sys

import torch

from sharktank.layers import *
from sharktank.types import *
from sharktank.models.llm import *
from sharktank.utils import cli
from sharktank.utils.attention import *


def main(args: list[str]):

    torch.no_grad().__enter__()

    parser = cli.create_parser()
    cli.add_input_dataset_options(parser)
    args = cli.parse(parser)

    dataset = cli.get_input_dataset(args)
    llama_config = LlamaModelConfig.from_dataset(dataset=dataset)
    llama_config.kv_cache_type = "paged"
    llama_config.activation_dtype = torch.float16
    model = PagedLlmModelV1(dataset.root_theta, llama_config)

    cache_state = model.cache.allocate(page_count=128)

    start_index = 0
    next_batch = torch.tensor(
        [
            [
                1,
                1059,
                31871,
                1217,
                322,
                266,
                3682,
                6075,
                31902,
                13,
                31849,
                31871,
                0,
                0,
                0,
                0,
            ]
            + 48 * [0],
            [
                1,
                1059,
                31871,
                1217,
                322,
                31871,
                0,
                0,
                0,
                0,
                0,
                0,
                0,
                0,
                0,
                0,
            ]
            + 48 * [0],
            [1, 573, 846, 1360, 1833, 2520, 2948, 5108, 4590] + 55 * [0],
            64 * [0],
        ]
    )
    assert next_batch.shape[1] % model.config.block_seq_stride == 0
    seq_block_ids = torch.tensor(
        [
            [127, 0, 0, 0],
            [126, 0, 0, 0],
            [125, 0, 0, 0],
            [0, 0, 0, 0],
        ]
    )

    # Important: Do not use a sequence length of 0 for empty batch slots
    # as it will cause softmax to nan due to a mask of all -inf. This then
    # propagates and causes badness.
    seq_lens = torch.tensor([12, 6, 9, 1])

    print(f"Step {start_index}")
    logits = model.prefill(
        next_batch,
        seq_lens=seq_lens,
        seq_block_ids=seq_block_ids,
        cache_state=cache_state,
    )
    # TODO: Normalize the output of extract_tokens_from_logits into tensor [bs, 1].
    tokens = torch.tensor(model.extract_tokens_from_logits(logits, seq_lens)).unsqueeze(
        1
    )
    print(f"  : tokens = {tokens}")
    print(f"  : cache[127] = {cache_state[0][127]}")
    print(f"  : cache[126] = {cache_state[0][126]}")
    print(f"  : cache[0] = {cache_state[0][0]}")
    print(f"  : cache[1] = {cache_state[0][1]}")

    # Decode a step.
    print("Decoding...")
    print(tokens.shape, tokens)
    start_positions = torch.tensor([12, 6, 0, 0])
    seq_lens = seq_lens + 1

    logits = model.decode(
        tokens,
<<<<<<< HEAD
        sequence_lengths=seq_lens,
        attention_mask=decode_attention_mask,
=======
        seq_lens=seq_lens,
>>>>>>> 3fc379e6
        start_positions=start_positions,
        seq_block_ids=seq_block_ids,
        cache_state=cache_state,
    )
    tokens = torch.tensor(
        model.extract_tokens_from_logits(logits, [1, 1, 1, 1])
    ).unsqueeze(1)
    print(f"  : tokens = {tokens}")
    print(f"  : cache[127] = {cache_state[0][127]}")
    print(f"  : cache[126] = {cache_state[0][126]}")
    print(f"  : cache[0] = {cache_state[0][0]}")
    print(f"  : cache[1] = {cache_state[0][1]}")

    # from sharktank.models import llama
    # print(f"+++PREFILL XK = {llama.DEBUG_PREFILL_XK.shape}\n{llama.DEBUG_PREFILL_XK}")
    # print(f"+++DECODE  XK = {llama.DEBUG_DECODE_XK.shape}\n{llama.DEBUG_DECODE_XK}")
    # torch.testing.assert_close(llama.DEBUG_PREFILL_XK, llama.DEBUG_DECODE_XK)

    def save_prefill_module(model):
        from iree.compiler.extras.fx_importer import FxImporter
        from iree.compiler.ir import AsmState

        importer = FxImporter()
        # asm_state = AsmState(importer.module_op)

        print("Generating FX graph")

        class InferenceModule(torch.nn.Module):
            def __init__(self):
                super().__init__()
                self.add_module("prefill", model)

            def forward(self, next_batch, attention_mask, seq_block_ids, *cache_state):
                return self.prefill.prefill(
                    next_batch,
                    attention_mask=attention_mask,
                    seq_block_ids=seq_block_ids,
                    cache_state=list(cache_state),
                )

        infmod = InferenceModule()
        prog = torch.export.export(
            infmod, (next_batch, attention_mask, seq_block_ids) + tuple(cache_state)
        )

        print(f"FX prog:", prog)
        importer.import_program(prog, func_name="prefill")
        output_file = "/tmp/prefill.mlirbc"
        print("Saving to:", output_file)
        with open(output_file, "wb") as f:
            importer.module_op.write_bytecode(f)

    # save_prefill_module()


if __name__ == "__main__":
    sys.exit(main(sys.argv[1:]))<|MERGE_RESOLUTION|>--- conflicted
+++ resolved
@@ -116,12 +116,7 @@
 
     logits = model.decode(
         tokens,
-<<<<<<< HEAD
-        sequence_lengths=seq_lens,
-        attention_mask=decode_attention_mask,
-=======
         seq_lens=seq_lens,
->>>>>>> 3fc379e6
         start_positions=start_positions,
         seq_block_ids=seq_block_ids,
         cache_state=cache_state,
