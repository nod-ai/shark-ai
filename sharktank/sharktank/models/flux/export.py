# Copyright 2024 Advanced Micro Devices, Inc.
#
# Licensed under the Apache License v2.0 with LLVM Exceptions.
# See https://llvm.org/LICENSE.txt for license information.
# SPDX-License-Identifier: Apache-2.0 WITH LLVM-exception

import functools
import os
from os import PathLike
from pathlib import Path

import torch

<<<<<<< HEAD
from sharktank.export import export_model_mlir
from sharktank.utils.hf import import_hf_dataset_from_hub
from sharktank.types import Dataset
from .flux import FluxModelV1, FluxParams
=======
from ...export import export_model_mlir
from ...utils.hf import import_hf_dataset_from_hub
from ...utils import chdir
from ...utils.iree import trace_model_with_tracy
from .flux import FluxModelV1, FluxParams
from ...types import Dataset
from ...layers import create_model, model_config_presets
from ...utils.hf_datasets import get_dataset
>>>>>>> e8ae7bd5
from sharktank.transforms.dataset import set_float_dtype

from iree.turbine.aot import (
    ExternalTensorTrait,
)

flux_transformer_default_batch_sizes = [1]


def export_flux_transformer_model_mlir(
    model_or_parameters_path: FluxModelV1 | PathLike,
    /,
    output_path: PathLike,
    batch_sizes: list[int] = flux_transformer_default_batch_sizes,
):
    if isinstance(model_or_parameters_path, (PathLike, str)):
        dataset = Dataset.load(model_or_parameters_path)
        model = FluxModelV1(
            theta=dataset.root_theta,
            params=FluxParams.from_hugging_face_properties(dataset.properties),
        )
    else:
        model = model_or_parameters_path

    for t in model.theta.flatten().values():
        ExternalTensorTrait(external_name=t.name, external_scope="").set(t.as_torch())
    export_model_mlir(model, output_path=output_path, batch_sizes=batch_sizes)


def export_flux_transformer_iree_parameters(
    model: FluxModelV1, parameters_output_path: PathLike, dtype=None
):
    model.theta.rename_tensors_to_paths()
    dataset = Dataset(
        root_theta=model.theta, properties=model.params.to_hugging_face_properties()
    )
    if dtype:
        dataset.root_theta = dataset.root_theta.transform(
            functools.partial(set_float_dtype, dtype=dtype)
        )
    dataset.save(parameters_output_path)


def export_flux_transformer(
    model: FluxModelV1,
    mlir_output_path: PathLike,
    parameters_output_path: PathLike,
    batch_sizes: list[int] = flux_transformer_default_batch_sizes,
):
    export_flux_transformer_iree_parameters(model, parameters_output_path)
    export_flux_transformer_model_mlir(
        model, output_path=mlir_output_path, batch_sizes=batch_sizes
    )


def import_flux_transformer_dataset_from_hugging_face(
    repo_id: str,
    revision: str | None = None,
    subfolder: str | None = None,
    parameters_output_path: PathLike | None = None,
) -> Dataset | None:
    return import_hf_dataset_from_hub(
        repo_id=repo_id,
        revision=revision,
        subfolder=subfolder,
        config_subpath="transformer/config.json",
        output_irpa_file=parameters_output_path,
    )


def export_flux_transformer_from_hugging_face(
    repo_id: str,
    mlir_output_path: PathLike,
    parameters_output_path: PathLike,
    batch_sizes: list[int] = flux_transformer_default_batch_sizes,
):
    import_flux_transformer_dataset_from_hugging_face(
        repo_id=repo_id, parameters_output_path=parameters_output_path
    )
    export_flux_transformer_model_mlir(
        parameters_output_path, output_path=mlir_output_path, batch_sizes=batch_sizes
    )


def export_flux_transformer_models(dir: Path):
    variants = ["dev", "schnell"]
    iree_hal_target_device = "hip"
    iree_hip_target = "gfx942"
    output_img_height = 1024
    output_img_width = 1024
    build_types = ["debug", "release"]

    preset_model_names = [
        f"black-forest-labs--FLUX.1-{variant}-bf16-{output_img_height}x{output_img_width}-{iree_hal_target_device}-{iree_hip_target}-{build_type}"
        for variant in variants
        for build_type in build_types
    ]

    base_dir = dir / "flux" / "transformer"
    os.makedirs(base_dir, exist_ok=True)
    for variant in variants:
        for build_type in build_types:
            model_name = f"black-forest-labs--FLUX.1-{variant}-bf16-{output_img_height}x{output_img_width}-{iree_hal_target_device}-{iree_hip_target}-{build_type}"
            with chdir(base_dir):
                model = create_model(model_config_presets[model_name])
                model.export()
                model.compile()
                if build_type == "debug":
                    trace_model_with_tracy(
                        model.config,
                        function="forward_bs1",
                        output_trace_path=f"{model.config.iree_module_path}.tracy",
                    )<|MERGE_RESOLUTION|>--- conflicted
+++ resolved
@@ -9,24 +9,14 @@
 from os import PathLike
 from pathlib import Path
 
-import torch
-
-<<<<<<< HEAD
 from sharktank.export import export_model_mlir
+from sharktank.types import Dataset
+from sharktank.layers import create_model, model_config_presets
+from sharktank.transforms.dataset import set_float_dtype
+from sharktank.utils import chdir
 from sharktank.utils.hf import import_hf_dataset_from_hub
-from sharktank.types import Dataset
+from sharktank.utils.iree import trace_model_with_tracy
 from .flux import FluxModelV1, FluxParams
-=======
-from ...export import export_model_mlir
-from ...utils.hf import import_hf_dataset_from_hub
-from ...utils import chdir
-from ...utils.iree import trace_model_with_tracy
-from .flux import FluxModelV1, FluxParams
-from ...types import Dataset
-from ...layers import create_model, model_config_presets
-from ...utils.hf_datasets import get_dataset
->>>>>>> e8ae7bd5
-from sharktank.transforms.dataset import set_float_dtype
 
 from iree.turbine.aot import (
     ExternalTensorTrait,
