--- conflicted
+++ resolved
@@ -6,16 +6,10 @@
 
 """Specifications describing how the Llama model is sharded."""
 
-<<<<<<< HEAD
+from sharktank.layers.configs import LlamaModelConfig
 from sharktank.types.sharding import *
 from sharktank.types import Theta
 from sharktank import ops
-=======
-from sharktank.layers.configs import LlamaModelConfig
-from ...types.sharding import *
-from ...types import Theta
-from ... import ops
->>>>>>> fd7d7e4e
 
 
 class PagedLlamaAttentionBlockSharding(ThetaLayerSharding):
