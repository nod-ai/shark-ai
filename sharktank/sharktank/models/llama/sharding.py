--- conflicted
+++ resolved
@@ -6,17 +6,10 @@
 
 """Specifications describing how the Llama model is sharded."""
 
-<<<<<<< HEAD
-from sharktank.layers.configs.llm_configs import LlamaModelConfig
-from ...types.sharding import *
-from ...types import Theta
-from ... import ops
-=======
 from sharktank.layers.configs import LlamaModelConfig
 from sharktank.types.sharding import *
 from sharktank.types import Theta
 from sharktank import ops
->>>>>>> 2bbcd463
 
 
 class PagedLlamaAttentionBlockSharding(ThetaLayerSharding):
