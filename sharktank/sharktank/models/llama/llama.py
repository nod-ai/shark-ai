# Copyright 2024 Advanced Micro Devices, Inc.
#
# Licensed under the Apache License v2.0 with LLVM Exceptions.
# See https://llvm.org/LICENSE.txt for license information.
# SPDX-License-Identifier: Apache-2.0 WITH LLVM-exception

from typing import Optional

from dataclasses import dataclass
import math
import torch
import torch.nn as nn
import torch.nn.functional as F

from ...layers import *
from ...types import *
from ... import ops

__all__ = [
    "LlamaModelConfig",
    "PagedLlamaModelV1",
]

################################################################################
# Config
################################################################################


@dataclass
class LlamaModelConfig:
    hp: configs.LlamaHParams

    # Block sequence stride for a paged KV cache. This must divide evenly
    # into the context length.
    block_seq_stride: int = 16

    # Either "paged" or "direct".
    kv_cache_type: str = "paged"

    # The device on which to place intermediate state.
    device: Optional[torch.device] = None

    # Dtype to use for general FP activations not otherwise configured.
    activation_dtype: torch.dtype = torch.float16

    # Dtype to use for attention.
    attention_dtype: torch.dtype = torch.float16

    # Indicates if running with HuggingFace implementation and ensures
    # numerical equivalency to HuggingFace's LLaMa if true (by modifying
    # rotary embedding).
    use_hf: bool = False

    # If true, then the model may pre-initialize certain tables during
    # init. This can be better for eager execution but when capturing a program,
    # it is often better to preserve the calculation explicitly and rely on
    # the compiler to transform it to an initialization time step. This can
    # be the difference of many gigabytes of static data being embedded in
    # the program and not.
    static_tables: bool = True

    def create_kv_cache(self) -> BaseKVCache:
        hp = self.hp
        if self.kv_cache_type == "direct":
            return DirectKVCache(
                block_seq_stride=self.block_seq_stride,
                transformer_block_count=hp.block_count,
                attn_head_count=hp.attention_head_count_kv,
                attn_head_dim=hp.attn_head_dim,
                seq_length=hp.context_length,
                device=self.device,
                dtype=self.attention_dtype,
            )
        elif self.kv_cache_type == "paged":
            return PagedKVCache(
                transformer_block_count=hp.block_count,
                attn_head_count=hp.attention_head_count_kv,
                attn_head_dim=hp.attn_head_dim,
                cache_partition_count=2,  # One for each of K/V.
                block_seq_stride=self.block_seq_stride,
                device=self.device,
                dtype=self.attention_dtype,
            )
        else:
            raise NotImplementedError(f"kv_cache_type = {self.kv_cache_type}")


################################################################################
# Models
################################################################################


class PagedLlamaModelV1(BaseCausalLMModel):
    """LlamaModel with a paged KV cache and supporting variable sequence
    length batched inference.

    As both the caching and batching setup is complicated, this model variant
    is modular, intending to be instantiated and used in an overall assembly
    vs trying to providing one-stop methods that do everything.

    The inference procedure is typically:

    1. Initialize the PagedKVCache state tensors.
    2. Generate an input mask given a vector of sequence lengths.
    3. Generate an attention mask from the input mask.
    4. Allocate a block mapping table.
    5. Invoke prefill() with a batch of sequences.
    6. Extract tokens from batched logits.
    7. Iteratively invoke decode() for as long as there are sequences needing
       to be serviced.

    Various samplers and schedulers can be interleaved throughout.
    """

    def __init__(self, theta: Theta, config: LlamaModelConfig):
        hp = config.hp
        super().__init__(
            theta,
            context_length=config.hp.context_length,
            static_tables=config.static_tables,
            device=config.device,
            activation_dtype=config.activation_dtype,
            attention_dtype=config.attention_dtype,
        )
        self.config = config
        self.hp = hp
        self.cache = config.create_kv_cache()
        self.activation_dtype = config.activation_dtype
        self.use_hf = config.use_hf

        self.add_module(
            "token_embedding",
            TokenEmbeddingLayer(theta("token_embd"), dtype=config.activation_dtype),
        )
        self.add_module(
            "attention_embedding",
            RotaryEmbeddingLayer(
                rope_dimension_count=hp.rope_dimension_count,
                rope_freq_base=hp.rope_freq_base,
                max_seqlen=hp.context_length,
                device=self.device,
                use_hf=self.use_hf,
                static_tables=config.static_tables,
            ),
        )
        self.add_module(
            "output_norm",
            RMSNormLayer(
                theta("output_norm"), epsilon=self.hp.attention_layer_norm_rms_epsilon
            ),
        )
        self.add_module("output_lm_head", LinearLayer(theta("output")))
        self.attn_blocks = nn.ModuleList(
            [
                AttentionFFNBlock(
                    theta("blk", n),
                    block_index=n,
                    cache=self.cache,
                    head_count=hp.attention_head_count,
                    head_dim=hp.attn_head_dim,
                    head_count_kv=hp.attention_head_count_kv,
                    rms_epsilon=hp.attention_layer_norm_rms_epsilon,
                    use_hf=self.use_hf,
                )
                for n in range(hp.block_count)
            ]
        )

    def prefill(
        self,
        # [bs, batch_seq_len]
        tokens: torch.Tensor,
        *,
        # [1, 1, batch_seq_len, batch_seq_len]
        attention_mask: torch.Tensor,
        # [bs, batch_seq_len // block_seq_stride]
        seq_block_ids: torch.Tensor,
        cache_state: list[torch.Tensor],
    ):
        self._assert_device(tokens)
        self._assert_device(attention_mask, dtype=self.activation_dtype)
        self._assert_device(seq_block_ids)
        self._assert_device(*cache_state, dtype=self.activation_dtype)
        h = self.token_embedding(tokens)
        self.trace_tensor("llama.token_embedding", h)

        # Iterate over attention blocks.
        for block_idx, block in enumerate(self.attn_blocks):
            if block_idx == 0:
                self.trace_tensor(f"llama.attn_block.{block_idx}.input", h)
            h = block(
                h,
                embedding=self.attention_embedding,
                start_index=0,
                attention_mask=attention_mask,
                cache_state=cache_state,
                seq_block_ids=seq_block_ids,
            )
            self.trace_tensor(f"llama.attn_block.{block_idx}.output", h)

        h = self.output_norm(h)
        logits = self.output_lm_head(h)
        return logits

    def decode(
        self,
        # [bs, 1]
        tokens: torch.Tensor,
        *,
        # [bs, 1, 1, batch_seq_len]
        attention_mask: torch.Tensor,
        # [bs] of starting positions
        start_positions: torch.Tensor,
        # [bs, batch_seq_len // block_seq_stride]
        seq_block_ids: torch.Tensor,
        cache_state: list[torch.Tensor],
    ):
        self._assert_device(tokens)
        self._assert_device(attention_mask, dtype=self.activation_dtype)
        self._assert_device(start_positions)
        self._assert_device(*cache_state, dtype=self.activation_dtype)
        bs, _ = tokens.shape
        # Precompute a position based mask for computing rope embeddings
        # as it is the same for all blocks.
        embedding_batch_mask = self.attention_embedding.compute_batch_mask(
            start_positions, batch_seq_len=1
        )
        self.trace_tensor("llama.embedding_batch_mask", embedding_batch_mask)

        # Allocate per-block temporary K/V tensors. These temporaries hold
        # one block's K/V state for the maximum context length.
        xk_temp = torch.empty(
            [
                bs,
                self.context_length,
                self.hp.attention_head_count_kv,
                self.hp.attn_head_dim,
            ],
            dtype=self.config.activation_dtype,
            device=self.device,
        )
        xv_temp = torch.empty(
            [
                bs,
                self.context_length,
                self.hp.attention_head_count_kv,
                self.hp.attn_head_dim,
            ],
            dtype=self.config.activation_dtype,
            device=self.device,
        )

        h = self.token_embedding(tokens)
        self.trace_tensor("llama.token_embedding", h)

        # Iterate over attention blocks.
        for block_idx, block in enumerate(self.attn_blocks):
            if block_idx == 0:
                self.trace_tensor(f"llama.attn_block.{block_idx}.input", h)
            h = block(
                h,
                start_positions=start_positions,
                embedding=self.attention_embedding,
                embedding_batch_mask=embedding_batch_mask,
                attention_mask=attention_mask,
                cache_state=cache_state,
                seq_block_ids=seq_block_ids,
                xk_temp=xk_temp,
                xv_temp=xv_temp,
            )
            self.trace_tensor(f"llama.attn_block.{block_idx}.output", h)

        h = self.output_norm(h)
        logits = self.output_lm_head(h)
        return logits


################################################################################
# Layers
################################################################################


class AttentionFFNBlock(ThetaLayer):
    """Implements a self attention layer in the style of Llama using a
    paged cache."""

    def __init__(
        self,
        theta: Theta,
        *,
        block_index: int,
        cache: PagedKVCache,
        head_count: int,
        head_dim: int,
        head_count_kv: int,
        rms_epsilon: float,
        use_hf: bool = False,
    ):
        super().__init__(theta)
        self.add_module(
            "attn",
            PagedLlamaAttentionBlock(
                theta=theta,
                block_index=block_index,
                cache=cache,
                head_count=head_count,
                head_dim=head_dim,
                head_count_kv=head_count_kv,
                rms_epsilon=rms_epsilon,
                use_hf=use_hf,
            ),
        )
        self.add_module(
            "ffn",
            FFN(
                theta=theta,
            ),
        )
        self.add_module(
            "ffn_norm", RMSNormLayer(theta("ffn_norm"), epsilon=rms_epsilon)
        )

    def forward(
        self,
        h: torch.Tensor,
        *,
        embedding: RotaryEmbeddingLayer,
        # [bs, batch_seq_len // block_seq_stride]
        seq_block_ids: torch.Tensor,
        start_index: Optional[int] = None,
        start_positions: Optional[torch.Tensor] = None,
        attention_mask: Optional[torch.Tensor] = None,
        embedding_batch_mask: Optional[torch.Tensor] = None,
        cache_state: list[torch.Tensor] = None,
        xk_temp: Optional[torch.Tensor] = None,
        xv_temp: Optional[torch.Tensor] = None,
    ):
<<<<<<< HEAD
        assert bool(start_index is not None) ^ bool(embedding_batch_mask is not None)
        x = self.attn_norm(h)
        bs, batch_seq_len, feature_dim = x.shape
        assert feature_dim == self.head_count * self.head_dim
        xq = self.attn_q(x)
        xk = self.attn_k(x)
        xv = self.attn_v(x)

        xq = xq.view(bs, batch_seq_len, self.head_count, self.head_dim)
        xk = xk.view(bs, batch_seq_len, self.head_count_kv, self.head_dim)
        xv = xv.view(bs, batch_seq_len, self.head_count_kv, self.head_dim)

        # Fast path to start_index based embedding lookup if available.
        # Falls back to a slower position based index lookup.
        if start_index is not None:
            xq, xk = embedding.forward(xq=xq, xk=xk, start_index=start_index)
        else:
            xq, xk = embedding.apply_batched_mask(
                xq=xq, xk=xk, mask=embedding_batch_mask
            )

        # Full sequence length.
        kv_seq_len = seq_block_ids.shape[1] * self.cache.block_seq_stride

        if self.cache.is_paged:
            xk, xv = self.transact_cache_paged(
                xk_cache_update=xk,
                xv_cache_update=xv,
                seq_block_ids=seq_block_ids,
                kv_seq_len=kv_seq_len,
                start_positions=start_positions,
                cache_state=cache_state,
                xk_temp=xk_temp,
                xv_temp=xv_temp,
            )
        elif self.cache.is_direct:
            xk, xv = self.transact_cache_direct(
                xk_cache_update=xk,
                xv_cache_update=xv,
                start_positions=start_positions,
                kv_seq_len=kv_seq_len,
                cache_state=cache_state,
            )
        else:
            raise NotImplementedError(f"Unsupported KV cache type: {type(self.cache)}")

        # Expand kv heads for GQA.
        gqa_n_rep = self.head_count // self.head_count_kv
        assert gqa_n_rep > 0
        if gqa_n_rep > 1:

            def repeat_kv(x: torch.Tensor) -> torch.Tensor:
                bs, slen, n_kv_heads, head_dim = x.shape
                return (
                    x.unsqueeze(-2)
                    .expand(bs, slen, n_kv_heads, gqa_n_rep, head_dim)
                    .reshape(bs, slen, n_kv_heads * gqa_n_rep, head_dim)
                )

            xk = repeat_kv(xk)
            xv = repeat_kv(xv)

        # Transpose into [bs, heads, sl, dim]
        xq = xq.transpose(1, 2)
        keys = xk.transpose(1, 2)
        values = xv.transpose(1, 2)

        # Flash attention.
        attn_weights = torch.matmul(xq, keys.transpose(2, 3)) / math.sqrt(self.head_dim)
        self.assert_not_nan(attn_weights)

        # Apply attention mask.
        self.trace_tensor("attn_weights", attn_weights, values=False)
        if attention_mask is not None:
            # self.trace_tensor("attn_mask", attention_mask)
            attn_weights = attn_weights + attention_mask
        attn_weights = F.softmax(attn_weights.float(), dim=-1).type_as(xq)
        attn_output = torch.matmul(attn_weights, values)  # (bs, heads, slen, head_dim)
        attn_output = attn_output.transpose(1, 2).reshape(bs, batch_seq_len, -1)
        # Project.
        attn_output = self.attn_output(attn_output)

        # Remainder of the block.
        h = h + attn_output

=======
        h = self.attn(
            h,
            embedding=embedding,
            seq_block_ids=seq_block_ids,
            start_index=start_index,
            start_positions=start_positions,
            attention_mask=attention_mask,
            embedding_batch_mask=embedding_batch_mask,
            cache_state=cache_state,
            xk_temp=xk_temp,
            xv_temp=xv_temp,
        )
>>>>>>> 5d7c7cad
        # Feed forward network.
        ffn_input = self.ffn_norm(h)
        ffn_down = self.ffn(ffn_input)
        final_output = h + ffn_down

        return final_output<|MERGE_RESOLUTION|>--- conflicted
+++ resolved
@@ -335,93 +335,6 @@
         xk_temp: Optional[torch.Tensor] = None,
         xv_temp: Optional[torch.Tensor] = None,
     ):
-<<<<<<< HEAD
-        assert bool(start_index is not None) ^ bool(embedding_batch_mask is not None)
-        x = self.attn_norm(h)
-        bs, batch_seq_len, feature_dim = x.shape
-        assert feature_dim == self.head_count * self.head_dim
-        xq = self.attn_q(x)
-        xk = self.attn_k(x)
-        xv = self.attn_v(x)
-
-        xq = xq.view(bs, batch_seq_len, self.head_count, self.head_dim)
-        xk = xk.view(bs, batch_seq_len, self.head_count_kv, self.head_dim)
-        xv = xv.view(bs, batch_seq_len, self.head_count_kv, self.head_dim)
-
-        # Fast path to start_index based embedding lookup if available.
-        # Falls back to a slower position based index lookup.
-        if start_index is not None:
-            xq, xk = embedding.forward(xq=xq, xk=xk, start_index=start_index)
-        else:
-            xq, xk = embedding.apply_batched_mask(
-                xq=xq, xk=xk, mask=embedding_batch_mask
-            )
-
-        # Full sequence length.
-        kv_seq_len = seq_block_ids.shape[1] * self.cache.block_seq_stride
-
-        if self.cache.is_paged:
-            xk, xv = self.transact_cache_paged(
-                xk_cache_update=xk,
-                xv_cache_update=xv,
-                seq_block_ids=seq_block_ids,
-                kv_seq_len=kv_seq_len,
-                start_positions=start_positions,
-                cache_state=cache_state,
-                xk_temp=xk_temp,
-                xv_temp=xv_temp,
-            )
-        elif self.cache.is_direct:
-            xk, xv = self.transact_cache_direct(
-                xk_cache_update=xk,
-                xv_cache_update=xv,
-                start_positions=start_positions,
-                kv_seq_len=kv_seq_len,
-                cache_state=cache_state,
-            )
-        else:
-            raise NotImplementedError(f"Unsupported KV cache type: {type(self.cache)}")
-
-        # Expand kv heads for GQA.
-        gqa_n_rep = self.head_count // self.head_count_kv
-        assert gqa_n_rep > 0
-        if gqa_n_rep > 1:
-
-            def repeat_kv(x: torch.Tensor) -> torch.Tensor:
-                bs, slen, n_kv_heads, head_dim = x.shape
-                return (
-                    x.unsqueeze(-2)
-                    .expand(bs, slen, n_kv_heads, gqa_n_rep, head_dim)
-                    .reshape(bs, slen, n_kv_heads * gqa_n_rep, head_dim)
-                )
-
-            xk = repeat_kv(xk)
-            xv = repeat_kv(xv)
-
-        # Transpose into [bs, heads, sl, dim]
-        xq = xq.transpose(1, 2)
-        keys = xk.transpose(1, 2)
-        values = xv.transpose(1, 2)
-
-        # Flash attention.
-        attn_weights = torch.matmul(xq, keys.transpose(2, 3)) / math.sqrt(self.head_dim)
-        self.assert_not_nan(attn_weights)
-
-        # Apply attention mask.
-        self.trace_tensor("attn_weights", attn_weights, values=False)
-        if attention_mask is not None:
-            # self.trace_tensor("attn_mask", attention_mask)
-            attn_weights = attn_weights + attention_mask
-        attn_weights = F.softmax(attn_weights.float(), dim=-1).type_as(xq)
-        attn_output = torch.matmul(attn_weights, values)  # (bs, heads, slen, head_dim)
-        attn_output = attn_output.transpose(1, 2).reshape(bs, batch_seq_len, -1)
-        # Project.
-        attn_output = self.attn_output(attn_output)
-
-        # Remainder of the block.
-        h = h + attn_output
-
-=======
         h = self.attn(
             h,
             embedding=embedding,
@@ -434,7 +347,7 @@
             xk_temp=xk_temp,
             xv_temp=xv_temp,
         )
->>>>>>> 5d7c7cad
+
         # Feed forward network.
         ffn_input = self.ffn_norm(h)
         ffn_down = self.ffn(ffn_input)
