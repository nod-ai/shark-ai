# Copyright 2024 Advanced Micro Devices, Inc.
#
# Licensed under the Apache License v2.0 with LLVM Exceptions.
# See https://llvm.org/LICENSE.txt for license information.
# SPDX-License-Identifier: Apache-2.0 WITH LLVM-exception

from typing import Optional, Union

import math

import torch
import torch.nn as nn

from sharktank.layers import *
from sharktank.types import *
from sharktank.utils.create_cache import *
from sharktank import ops

__all__ = [
    "PagedLlmModelV1",
    "AttentionFFNBlock",
]

################################################################################
# Models
################################################################################


class PagedLlmModelV1(BaseCausalLMModel):
    """Causal LLM Model with a paged KV cache and supporting variable sequence
    length batched inference.

    As both the caching and batching setup is complicated, this model variant
    is modular, intending to be instantiated and used in an overall assembly
    vs trying to providing one-stop methods that do everything.

    The inference procedure is typically:

    1. Initialize the kv cache state tensors.
    2. Generate an input mask given a vector of sequence lengths.
    3. Generate an attention mask from the input mask.
    4. Allocate a block mapping table.
    5. Invoke prefill() with a batch of sequences.
    6. Extract tokens from batched logits.
    7. Iteratively invoke decode() for as long as there are sequences needing
       to be serviced.

    Various samplers and schedulers can be interleaved throughout.

    In the case of tensor sharding (config.tensor_parallelism_size > 1) the model's KV
    cache head dimension is sharded.
    The number of KV cache heads must be divisible by the parallelism size.
    With this sharding approach the KV cache is not replicated across devices.
    The cache is split across the devices while the indexing logic/computation is
    replicated.
    All other arguments aside from the cache state are replicated.
    After the attention we all-reduce.
    The the first fully connected layer is split along the parallel dimension.
    This drives that the reduction dimension is split for the second FC layer.
    We return the unreduced tensor. The user is free to reduce it to obtain the
    unsharded result or chain it with other tensor-parallel operations.
    """

    def __init__(self, theta: Theta, config: LlamaModelConfig):
        super().__init__(
            theta,
            context_length=config.hp.context_length,
            device=config.device,
            activation_dtype=config.activation_dtype,
            attention_dtype=config.attention_dtype,
            fake_quant=config.fake_quant,
            static_tables=config.static_tables,
        )
        self.config = config
        self.hp = self.config.hp
        self.cache = create_paged_kv_cache(self.config)
        # TODO: Add inference_norm as an optional value from config
        self.inference_norm = self.config.hp.model_arch == "grok"

        self.add_module(
            "token_embedding",
            TokenEmbeddingLayer(theta("token_embd"), dtype=self.activation_dtype),
        )
        self.attention_embedding = nn.ModuleList(
            [
                RotaryEmbeddingLayer(
                    rope_dimension_count=self.hp.rope_dimension_count,
                    rope_freq_base=self.hp.rope_freq_base,
                    max_seqlen=self.hp.context_length,
                    device=self.device,
                    use_hf=self.config.use_hf,
                    tensor_parallelism_size=self.config.tensor_parallelism_size,
                    pipeline_parallelism=config.pipeline_parallelism_size > 1,
                    devices=self.cache.pipeline_to_device_map[pipeline],
                    dtype=self.config.activation_dtype,
                )
                for pipeline in range(self.config.pipeline_parallelism_size)
            ]
        )

        self.add_module(
            "output_norm",
            RMSNormLayer(
                theta("output_norm"), epsilon=self.hp.attention_layer_norm_rms_epsilon
            ),
        )
        self.add_module("output_lm_head", LinearLayer(theta("output")))
        self.attn_blocks = nn.ModuleList(
            [
                AttentionFFNBlock(
                    theta("blk", n),
                    block_index=n,
                    cache=self.cache,
                    config=self.config,
                    fake_quant=self.fake_quant,
                )
                for n in range(self.hp.block_count)
            ]
        )

    def _inter_layer_callback(self, x: ShardedTensor, curr_block: int) -> ShardedTensor:
        from ... import ops

        if self.config.block_to_pipeline_map is None:
            return x

        if curr_block >= len(self.config.block_to_pipeline_map) - 1:
            return x

        pipeline_0 = self.config.block_to_pipeline_map[curr_block]
        pipeline_1 = self.config.block_to_pipeline_map[curr_block + 1]

        curr_devices = self.config.pipeline_to_device_map[pipeline_0]
        next_devices = self.config.pipeline_to_device_map[pipeline_1]
        if all(d_curr == d_next for d_curr, d_next in zip(curr_devices, next_devices)):
            return x

        shards = ShardedTensor.move_shards_to_new_devices(
            x.shards, old_devices=curr_devices, new_devices=next_devices
        )
        return x.clone(ts=shards, devices=next_devices)

    def prefill(
        self,
        # [bs, batch_seq_len]
        tokens: Union[torch.Tensor, ReplicatedTensor],
        *,
        # [[1, 1, batch_seq_len, batch_seq_len] x self.config.pipeline_parallelism_size]
        attention_mask: list[Union[torch.Tensor, ReplicatedTensor]],
        # [bs, batch_seq_len // block_seq_stride]
        seq_block_ids: list[Union[torch.Tensor, ReplicatedTensor]],
        cache_state: list[Union[torch.Tensor, SplitPrimitiveTensor]],
    ):
        self._assert_device(tokens)
        self._assert_device(*attention_mask, dtype=self.activation_dtype)
        self._assert_device(*seq_block_ids)
        self._assert_device(*cache_state, dtype=self.activation_dtype)

        h = self.token_embedding(tokens)
        self.trace_tensor("llama.token_embedding", h)

        # TODO: Get the normalization factor via configuration
        if self.inference_norm:
            h *= math.sqrt(h.shape[-1])

        # Iterate over attention blocks.
        for block_idx, block in enumerate(self.attn_blocks):
            if block_idx == 0:
                self.trace_tensor(f"llama.attn_block.{block_idx}.input", h)
            pipeline = self.cache.block_to_pipeline_map[block_idx]
            h = block(
                h,
                embedding=self.attention_embedding[pipeline],
                start_index=0,
                attention_mask=attention_mask[pipeline],
                cache_state=cache_state,
                seq_block_ids=seq_block_ids[pipeline],
            )
            h = self._inter_layer_callback(h, block_idx)
            self.trace_tensor(f"llama.attn_block.{block_idx}.output", h)

        h = self.output_norm(h)
        logits = self.output_lm_head(h)

        if self.inference_norm:
            logits = logits / math.sqrt(3.0)

        if "float8" in str(logits.dtype) or logits.dtype == torch.bfloat16:
            return logits.to(dtype=torch.float16)

        return logits

    def decode(
        self,
        # [bs, 1]
        tokens: Union[torch.Tensor, ReplicatedTensor],
        *,
        # [[bs, 1, 1, batch_seq_len] x self.config.pipeline_parallelism_size]
        attention_mask: list[Union[torch.Tensor, ReplicatedTensor]],
        # [bs] of starting positions
        start_positions: Union[torch.Tensor, ReplicatedTensor],
        # [bs, batch_seq_len // block_seq_stride]
        seq_block_ids: list[Union[torch.Tensor, ReplicatedTensor]],
        cache_state: list[Union[torch.Tensor, SplitPrimitiveTensor]],
    ):
        assert len(tokens.shape) == 2
        assert all(len(mask.shape) == 4 for mask in attention_mask)
        assert all(len(start_position.shape) == 1 for start_position in start_positions)
        assert all(len(seq_block_id.shape) == 2 for seq_block_id in seq_block_ids)
        assert all(mask.shape[0] == tokens.shape[0] for mask in attention_mask)
        assert all(
            start_position.shape[0] == tokens.shape[0]
            for start_position in start_positions
        )
        assert all(
            seq_block_id.shape[0] == tokens.shape[0] for seq_block_id in seq_block_ids
        )
        assert tokens.shape[1] == 1
        assert all(mask.shape[1] == 1 and mask.shape[2] == 1 for mask in attention_mask)
        assert all(
            seq_block_ids[0].shape[1] == seq_block_id.shape[1]
            for seq_block_id in seq_block_ids[1:]
        )
        assert all(
            mask.shape[3] == seq_block_ids[0].shape[1] * self.config.block_seq_stride
            for mask in attention_mask
        )
        self._assert_device(tokens)
        self._assert_device(*attention_mask, dtype=self.activation_dtype)
        self._assert_device(*start_positions)
        self._assert_device(*cache_state, dtype=self.activation_dtype)

        # Precompute a position based mask for computing rope embeddings
        # as it is the same for all blocks.
        embedding_batch_masks = []
        for pipeline, start_position in enumerate(start_positions):
            mask = self.attention_embedding[pipeline].compute_batch_mask(
                start_position, batch_seq_len=1
            )
            embedding_batch_masks.append(mask)
            # TODO: How to name and trace this properly
            self.trace_tensor("llama.embedding_batch_mask", mask)

        h = self.token_embedding(tokens)
        self.trace_tensor("llama.token_embedding", h)

        # TODO: Get the normalization factor via configuration
        if self.inference_norm:
            h *= math.sqrt(h.shape[-1])

        # Iterate over attention blocks.
        for block_idx, block in enumerate(self.attn_blocks):
            if block_idx == 0:
                self.trace_tensor(f"llama.attn_block.{block_idx}.input", h)
            # TODO: Hacky, shouldn't need to read info out of self.cache
            pipeline = self.cache.block_to_pipeline_map[block_idx]
            h = block(  # TODO: Should we index into attention_mask and cache here?
                h,
                start_positions=start_positions[pipeline],
                embedding=self.attention_embedding[pipeline],
                embedding_batch_mask=embedding_batch_masks[pipeline],
                attention_mask=attention_mask[pipeline],
                cache_state=cache_state,
                seq_block_ids=seq_block_ids[pipeline],
            )
            h = self._inter_layer_callback(h, block_idx)
            self.trace_tensor(f"llama.attn_block.{block_idx}.output", h)

        h = self.output_norm(h)
        logits = self.output_lm_head(h)

        if self.inference_norm:
            logits = logits / math.sqrt(3.0)

        if "float8" in str(logits.dtype) or logits.dtype == torch.bfloat16:
            return logits.to(dtype=torch.float16)

        return logits


################################################################################
# Layers
################################################################################


class AttentionFFNBlock(ThetaLayer):
    """Implements a self attention layer in the style of Llama using a
    paged cache."""

    def __init__(
        self,
        theta: Theta,
        *,
        block_index: int,
        cache: PagedAttention,  # TODO: Add deepseek PagedLatentAttention
        config: LlamaModelConfig,
        fake_quant: bool = True,
    ):
        super().__init__(theta)

        attention_kernel = (
            "decomposed" if config.hp.model_arch == "grok" else config.attention_kernel
        )

        self.add_module(
            "attn",
            PagedLlamaAttentionBlock(
                theta=theta,
                block_index=block_index,
                cache=cache,
                head_count=config.hp.attention_head_count,
                head_dim=config.hp.attn_head_dim,
                head_count_kv=config.hp.attention_head_count_kv,
                v_head_dim=config.hp.v_head_dim,
                rms_epsilon=config.hp.attention_layer_norm_rms_epsilon,
                rope_dimension_count=config.hp.rope_dimension_count,
                attention_kernel=attention_kernel,
                fake_quant=fake_quant,
                softcap=config.hp.attention_softcap,
                model_arch=config.hp.model_arch,
                block_to_pipeline_map=config.block_to_pipeline_map,
                pipeline_to_device_map=config.pipeline_to_device_map,
            ),
        )

        # Add FFN norm
        self.ffn_norm = torch.nn.Identity()
        if theta.optional_tensor("ffn_norm") is not None:
            self.ffn_norm = RMSNormLayer(
                theta("ffn_norm"), epsilon=config.hp.attention_layer_norm_rms_epsilon
            )

        moe_func_map = {
            "llama": (
                ops.softmax,
                torch.nn.functional.silu,
                True,
                False,
            ),
            "grok": (
                ops.softmax,
                torch.nn.functional.gelu,
                True,
                False,
            ),
            "deepseek2": (
                ops.sigmoid,
                torch.nn.functional.silu,
                True,
                True,
            ),
        }

        (
            score_experts,
            moe_activation,
            self.add_residual,
            normalize_experts,
        ) = moe_func_map[config.hp.model_arch]
<<<<<<< HEAD
=======

        if config.hp.expert_count:
>>>>>>> 1c25ae4b

        n_dense_layers = config.hp.n_dense_layers

        if n_dense_layers is not None and block_index >= n_dense_layers:
            self.add_module(
                "ffn",
                MoeBlock(
                    theta=theta,
                    expert_count=config.hp.expert_count,
                    expert_used_count=config.hp.expert_used_count,
                    expert_shared_count=config.hp.expert_shared_count,
                    rms_epsilon=config.hp.attention_layer_norm_rms_epsilon,
                    n_expert_groups=config.hp.n_expert_groups,
                    n_limited_groups=config.hp.n_limited_groups,
                    route_scale=config.hp.route_scale,
                    moe_activation=moe_activation,
                    score_experts=score_experts,
                    normalize_experts=normalize_experts,
                    shard_count=config.tensor_parallelism_size,
                ),
            )
        else:
            self.add_module(
                "ffn",
                FFN(
                    theta=theta,
                    fake_quant=fake_quant,
                ),
            )

    def forward(
        self,
        h: Union[torch.Tensor, ReplicatedTensor],
        *,
        embedding: RotaryEmbeddingLayer,
        # [bs, batch_seq_len // block_seq_stride]
        seq_block_ids: torch.Tensor | ReplicatedTensor,
        start_index: Optional[int] = None,
        start_positions: Optional[torch.Tensor] = None,
        attention_mask: list[Union[torch.Tensor, ReplicatedTensor]] = None,
        embedding_batch_mask: Optional[torch.Tensor] = None,
        cache_state: list[torch.Tensor] = None,
    ):
        h = self.attn(
            h,
            embedding=embedding,
            seq_block_ids=seq_block_ids,
            start_index=start_index,
            start_positions=start_positions,
            attention_mask=attention_mask,
            embedding_batch_mask=embedding_batch_mask,
            cache_state=cache_state,
        )

        # Feed forward network.
        final_output = self.ffn(self.ffn_norm(h))

        if self.add_residual:
            final_output = h + final_output

        return final_output<|MERGE_RESOLUTION|>--- conflicted
+++ resolved
@@ -357,11 +357,6 @@
             self.add_residual,
             normalize_experts,
         ) = moe_func_map[config.hp.model_arch]
-<<<<<<< HEAD
-=======
-
-        if config.hp.expert_count:
->>>>>>> 1c25ae4b
 
         n_dense_layers = config.hp.n_dense_layers
 
@@ -380,7 +375,6 @@
                     moe_activation=moe_activation,
                     score_experts=score_experts,
                     normalize_experts=normalize_experts,
-                    shard_count=config.tensor_parallelism_size,
                 ),
             )
         else:
