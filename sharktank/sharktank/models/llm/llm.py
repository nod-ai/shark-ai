# Copyright 2024 Advanced Micro Devices, Inc.
#
# Licensed under the Apache License v2.0 with LLVM Exceptions.
# See https://llvm.org/LICENSE.txt for license information.
# SPDX-License-Identifier: Apache-2.0 WITH LLVM-exception

from typing import Optional, Union

import math

import torch
import torch.nn as nn

from sharktank import ops
from sharktank.layers import *
from sharktank.layers.paged_attention import build_cache_from_config
from sharktank.types import *
from sharktank.types.pipelining import transfer_between_blocks
from sharktank.utils.create_cache import *
from sharktank.utils.attention import *
from sharktank import ops

__all__ = [
    "PagedLlmModelV1",
    "AttentionFFNBlock",
]

################################################################################
# Models
################################################################################


class PagedLlmModelV1(BaseCausalLMModel):
    """Causal LLM Model with a paged KV cache and supporting variable sequence
    length batched inference.

    As both the caching and batching setup is complicated, this model variant
    is modular, intending to be instantiated and used in an overall assembly
    vs trying to providing one-stop methods that do everything.

    The inference procedure is typically:

    1. Initialize the kv cache state tensors.
    2. Generate an input mask given a vector of sequence lengths.
    3. Generate an attention mask from the input mask.
    4. Allocate a block mapping table.
    5. Invoke prefill() with a batch of sequences.
    6. Extract tokens from batched logits.
    7. Iteratively invoke decode() for as long as there are sequences needing
       to be serviced.

    Various samplers and schedulers can be interleaved throughout.

    In the case of tensor sharding (config.tensor_parallelism_size > 1) the model's KV
    cache head dimension is sharded.
    The number of KV cache heads must be divisible by the parallelism size.
    With this sharding approach the KV cache is not replicated across devices.
    The cache is split across the devices while the indexing logic/computation is
    replicated.
    All other arguments aside from the cache state are replicated.
    After the attention we all-reduce.
    The the first fully connected layer is split along the parallel dimension.
    This drives that the reduction dimension is split for the second FC layer.
    We return the unreduced tensor. The user is free to reduce it to obtain the
    unsharded result or chain it with other tensor-parallel operations.
    """

    def __init__(self, theta: Theta, config: LlamaModelConfig):
        super().__init__(
            theta,
            context_length=config.hp.context_length,
            device=config.device,
            activation_dtype=config.activation_dtype,
            attention_dtype=config.attention_dtype,
            fake_quant=config.fake_quant,
        )
        self.config = config
        self.hp = self.config.hp
        # TODO: Add inference_norm as an optional value from config
        self.inference_norm = self.config.hp.model_arch == "grok"

        self.cache = build_cache_from_config(config)

        self.add_module(
            "token_embedding",
            TokenEmbeddingLayer(theta("token_embd"), dtype=self.activation_dtype),
        )
        self.attention_embedding = build_rotary_layer(
            rope_dimension_count=self.hp.rope_dimension_count,
            rope_freq_base=self.hp.rope_freq_base,
            use_hf=self.config.use_hf,
            device=self.device,
            dtype=self.config.activation_dtype,
            yarn_beta_slow=self.hp.yarn_beta_slow,
            yarn_beta_fast=self.hp.yarn_beta_fast,
            yarn_factor=self.hp.yarn_factor,
            yarn_original_context_len=self.hp.yarn_original_context_len,
            pipeline_stage_to_device_map=self.config.pipeline_to_device_map,
        )

        self.add_module(
            "output_norm",
            RMSNormLayer(
                theta("output_norm"), epsilon=self.hp.attention_layer_norm_rms_epsilon
            ),
        )
        self.add_module(
            "output_lm_head",
            LinearLayer(theta("output"), matmul_kernel=self.config.matmul_kernel),
        )
        self.attn_blocks = nn.ModuleList(
            [
                AttentionFFNBlock(
                    theta("blk", n),
                    block_index=n,
                    config=self.config,
                    kv_cache=self.cache,
                    fake_quant=self.fake_quant,
                )
                for n in range(self.hp.block_count)
            ]
        )

    def prefill(
        self,
        # [bs, batch_seq_len]
        tokens: torch.Tensor,
        *,
<<<<<<< HEAD
        sequence_lengths: torch.Tensor,
        # [bs|1, 1, batch_seq_len, batch_seq_len]
        attention_mask: Union[torch.Tensor, None],
=======
        seq_lens: torch.Tensor,
>>>>>>> 3fc379e6
        # [bs, batch_seq_len // block_seq_stride]
        seq_block_ids: torch.Tensor,
        cache_state: CacheAllocation,
        start_positions: Optional[torch.Tensor] = None,
    ):
        tokens = transfer_between_blocks(
            tokens, curr_block_tensors=self.theta.tensor("blk", 0)
        )
        h = self.token_embedding(tokens)
        self.trace_tensor("llama.token_embedding", h)

        # TODO: Get the normalization factor via configuration
        if self.inference_norm:
            h *= math.sqrt(h.shape[-1])

        # Iterate over attention blocks.
        for block_idx, block in enumerate(self.attn_blocks):
            if block_idx == 0:
                self.trace_tensor(f"llama.attn_block.{block_idx}.input", h)

            (h, start_positions, seq_lens, seq_block_ids) = transfer_between_blocks(
                h,
                start_positions,
                seq_lens,
                seq_block_ids,
                curr_block_tensors=self.theta.tensor("blk", block_idx),
            )
            h = block(
                h,
                embedding=self.attention_embedding,
<<<<<<< HEAD
                start_index=0,
                sequence_lengths=sequence_lengths,
                attention_mask=mask,
=======
                start_positions=start_positions,
                seq_lens=seq_lens,
>>>>>>> 3fc379e6
                cache_state=cache_state,
                seq_block_ids=seq_block_ids,
            )
            self.trace_tensor(f"llama.attn_block.{block_idx}.output", h)

        h = h.to(self.config.activation_dtype)
        h = self.output_norm(h)
        logits = self.output_lm_head(h)

        if self.inference_norm:
            logits = logits / math.sqrt(3.0)

        if "float8" in str(logits.dtype) or logits.dtype == torch.bfloat16:
            return logits.to(dtype=torch.float16)

        return logits

    def decode(
        self,
        # [bs, 1]
        tokens: torch.Tensor,
        *,
<<<<<<< HEAD
        sequence_lengths: torch.Tensor,
        # [bs, 1, 1, batch_seq_len]
        attention_mask: torch.Tensor,
=======
        seq_lens: torch.Tensor,
>>>>>>> 3fc379e6
        # [bs] of starting positions
        start_positions: torch.Tensor,
        # [bs, batch_seq_len // block_seq_stride]
        seq_block_ids: torch.Tensor,
        cache_state: CacheAllocation,
    ):
        tokens = transfer_between_blocks(
            tokens, curr_block_tensors=self.theta.tensor("blk", 0)
        )
        h = self.token_embedding(tokens)
        self.trace_tensor("llama.token_embedding", h)

        # TODO: Get the normalization factor via configuration
        if self.inference_norm:
            h *= math.sqrt(h.shape[-1])

        # Iterate over attention blocks.
        for block_idx, block in enumerate(self.attn_blocks):
            if block_idx == 0:
                self.trace_tensor(f"llama.attn_block.{block_idx}.input", h)
            (h, start_positions, seq_lens, seq_block_ids) = transfer_between_blocks(
                h,
                start_positions,
                seq_lens,
                seq_block_ids,
                curr_block_tensors=self.theta.tensor("blk", block_idx),
            )

            h = block(
                h,
                start_positions=start_positions,
                embedding=self.attention_embedding,
<<<<<<< HEAD
                embedding_batch_mask=embedding_batch_masks,
                sequence_lengths=sequence_lengths,
                attention_mask=attention_mask,
=======
                seq_lens=seq_lens,
>>>>>>> 3fc379e6
                cache_state=cache_state,
                seq_block_ids=seq_block_ids,
            )
            self.trace_tensor(f"llama.attn_block.{block_idx}.output", h)

        h = h.to(self.config.activation_dtype)
        h = self.output_norm(h)
        logits = self.output_lm_head(h)

        if self.inference_norm:
            logits = logits / math.sqrt(3.0)

        if "float8" in str(logits.dtype) or logits.dtype == torch.bfloat16:
            return logits.to(dtype=torch.float16)

        return logits


################################################################################
# Layers
################################################################################


class AttentionFFNBlock(ThetaLayer):
    """Implements a self attention layer in the style of Llama using a
    paged cache."""

    def __init__(
        self,
        theta: Theta,
        *,
        block_index: int,
        config: LlamaModelConfig,
        kv_cache: KVCache,
        fake_quant: bool = True,
    ):
        super().__init__(theta)

        attention_kernel = (
            "decomposed" if config.hp.model_arch == "grok" else config.attention_kernel
        )

        if config.hp.model_arch == "llama4":
            use_rope = (
                block_index in config.rope_layers if config.rope_layers else False
            )
        else:
            use_rope = True

        use_qk_norm = (
            block_index in config.rope_layers and config.use_qk_norm
            if config.rope_layers
            else False
        )

        self.add_module(
            "attn",
            create_paged_llama_attention_block(
                theta=theta,
                config=config,
                block_index=block_index,
                head_count=config.hp.attention_head_count,
                head_dim=config.hp.attn_head_dim,
                head_count_kv=config.hp.attention_head_count_kv,
                v_head_dim=config.hp.v_head_dim,
                rms_epsilon=config.hp.attention_layer_norm_rms_epsilon,
                rope_dimension_count=config.hp.rope_dimension_count,
                attention_kernel=attention_kernel,
                matmul_kernel=config.matmul_kernel,
                fake_quant=fake_quant,
                softcap=config.hp.attention_softcap,
                model_arch=config.hp.model_arch,
                use_rope=use_rope,
                use_qk_norm=use_qk_norm,
                attn_temperature_tuning=config.hp.attn_temperature_tuning,
                floor_scale=config.hp.floor_scale,
                attention_scale=config.hp.attention_scale,
                kv_cache=kv_cache,
            ),
        )

        # Add FFN norm
        self.ffn_norm = torch.nn.Identity()
        if theta.optional_tensor("ffn_norm") is not None:
            self.ffn_norm = RMSNormLayer(
                theta("ffn_norm"), epsilon=config.hp.attention_layer_norm_rms_epsilon
            )

        moe_func_map = {
            "llama": (
                ops.softmax,
                torch.nn.functional.silu,
                True,
                False,
            ),
            "grok": (
                ops.softmax,
                torch.nn.functional.gelu,
                True,
                False,
            ),
            "deepseek2": (
                ops.sigmoid,
                torch.nn.functional.silu,
                True,
                True,
            ),
            "llama4": (
                torch.nn.functional.sigmoid,
                torch.nn.functional.silu,
                True,
                False,
            ),
        }

        (
            score_experts,
            moe_activation,
            self.add_residual,
            normalize_experts,
        ) = moe_func_map[config.hp.model_arch]

        is_moe_block = False
        experts_ffn_moe_block = "DenseFFNMOE"
        if config.hp.model_arch == "llama4":
            is_moe_block = block_index in config.moe_layers
            experts_ffn_moe_block = "PreGatherFFNMOE"

        n_dense_layers = config.hp.n_dense_layers
        if (
            n_dense_layers is not None and block_index >= n_dense_layers
        ) or is_moe_block:
            self.add_module(
                "ffn",
                MoeBlock(
                    theta=theta,
                    expert_count=config.hp.expert_count,
                    expert_used_count=config.hp.expert_used_count,
                    expert_shared_count=config.hp.expert_shared_count,
                    rms_epsilon=config.hp.attention_layer_norm_rms_epsilon,
                    n_expert_groups=config.hp.n_expert_groups,
                    n_limited_groups=config.hp.n_limited_groups,
                    route_scale=config.hp.route_scale,
                    moe_activation=moe_activation,
                    experts_ffn_moe_block=experts_ffn_moe_block,
                    score_experts=score_experts,
                    normalize_experts=normalize_experts,
                    model_arch=config.hp.model_arch,
                ),
            )
        else:
            self.add_module(
                "ffn",
                FFN(
                    theta=theta,
                    fake_quant=fake_quant,
                    matmul_kernel=config.matmul_kernel,
                ),
            )

    def forward(
        self,
        h: Union[torch.Tensor, ReplicatedTensor],
        *,
        embedding: CachedRotaryLayer,
        seq_lens: torch.Tensor,
        # [bs, batch_seq_len // block_seq_stride]
        seq_block_ids: torch.Tensor | ReplicatedTensor,
        start_positions: Optional[torch.Tensor] = None,
<<<<<<< HEAD
        sequence_lengths: torch.Tensor | ReplicatedTensor,
        attention_mask: list[Union[torch.Tensor, ReplicatedTensor]] = None,
        embedding_batch_mask: tuple[InferenceTensor, InferenceTensor]
        | InferenceTensor
        | None = None,
        cache_state: list[torch.Tensor] = None,
=======
        cache_state: CacheAllocation | None = None,
>>>>>>> 3fc379e6
    ):
        h = self.attn(
            h,
            embedding=embedding,
            seq_lens=seq_lens,
            seq_block_ids=seq_block_ids,
            start_positions=start_positions,
<<<<<<< HEAD
            sequence_lengths=sequence_lengths,
            attention_mask=attention_mask,
            embedding_batch_mask=embedding_batch_mask,
=======
>>>>>>> 3fc379e6
            cache_state=cache_state,
        )

        # Feed forward network.
        final_output = self.ffn(self.ffn_norm(h))

        if self.add_residual:
            final_output = h + final_output

        return final_output<|MERGE_RESOLUTION|>--- conflicted
+++ resolved
@@ -126,13 +126,7 @@
         # [bs, batch_seq_len]
         tokens: torch.Tensor,
         *,
-<<<<<<< HEAD
-        sequence_lengths: torch.Tensor,
-        # [bs|1, 1, batch_seq_len, batch_seq_len]
-        attention_mask: Union[torch.Tensor, None],
-=======
         seq_lens: torch.Tensor,
->>>>>>> 3fc379e6
         # [bs, batch_seq_len // block_seq_stride]
         seq_block_ids: torch.Tensor,
         cache_state: CacheAllocation,
@@ -163,14 +157,8 @@
             h = block(
                 h,
                 embedding=self.attention_embedding,
-<<<<<<< HEAD
-                start_index=0,
-                sequence_lengths=sequence_lengths,
-                attention_mask=mask,
-=======
                 start_positions=start_positions,
                 seq_lens=seq_lens,
->>>>>>> 3fc379e6
                 cache_state=cache_state,
                 seq_block_ids=seq_block_ids,
             )
@@ -193,13 +181,7 @@
         # [bs, 1]
         tokens: torch.Tensor,
         *,
-<<<<<<< HEAD
-        sequence_lengths: torch.Tensor,
-        # [bs, 1, 1, batch_seq_len]
-        attention_mask: torch.Tensor,
-=======
         seq_lens: torch.Tensor,
->>>>>>> 3fc379e6
         # [bs] of starting positions
         start_positions: torch.Tensor,
         # [bs, batch_seq_len // block_seq_stride]
@@ -232,13 +214,7 @@
                 h,
                 start_positions=start_positions,
                 embedding=self.attention_embedding,
-<<<<<<< HEAD
-                embedding_batch_mask=embedding_batch_masks,
-                sequence_lengths=sequence_lengths,
-                attention_mask=attention_mask,
-=======
                 seq_lens=seq_lens,
->>>>>>> 3fc379e6
                 cache_state=cache_state,
                 seq_block_ids=seq_block_ids,
             )
@@ -408,16 +384,7 @@
         # [bs, batch_seq_len // block_seq_stride]
         seq_block_ids: torch.Tensor | ReplicatedTensor,
         start_positions: Optional[torch.Tensor] = None,
-<<<<<<< HEAD
-        sequence_lengths: torch.Tensor | ReplicatedTensor,
-        attention_mask: list[Union[torch.Tensor, ReplicatedTensor]] = None,
-        embedding_batch_mask: tuple[InferenceTensor, InferenceTensor]
-        | InferenceTensor
-        | None = None,
-        cache_state: list[torch.Tensor] = None,
-=======
         cache_state: CacheAllocation | None = None,
->>>>>>> 3fc379e6
     ):
         h = self.attn(
             h,
@@ -425,12 +392,6 @@
             seq_lens=seq_lens,
             seq_block_ids=seq_block_ids,
             start_positions=start_positions,
-<<<<<<< HEAD
-            sequence_lengths=sequence_lengths,
-            attention_mask=attention_mask,
-            embedding_batch_mask=embedding_batch_mask,
-=======
->>>>>>> 3fc379e6
             cache_state=cache_state,
         )
 
