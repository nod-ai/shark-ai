--- conflicted
+++ resolved
@@ -32,7 +32,6 @@
 
 @dataclass
 class ExportConfig:
-<<<<<<< HEAD
     device_block_count: int
     top_k: Optional[int]
     logits_normalization: Optional[str]
@@ -43,16 +42,5 @@
 
     bs_prefill: list[int]
     bs_decode: list[int]
-=======
-    device_block_count: int = 512
-    top_k: Optional[int] = None
-    logits_normalization: Optional[str] = None
-    use_attention_mask: bool = True
-    prefill_final_logits: bool = False
-    use_linalgext_topk: bool = True
-
-    bs_prefill: list[int] = field(default_factory=lambda: [4])
-    bs_decode: list[int] = field(default_factory=lambda: [32])
->>>>>>> 805babaa
     skip_prefill: bool = False
     skip_decode: bool = False