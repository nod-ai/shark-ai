--- conflicted
+++ resolved
@@ -27,15 +27,6 @@
     max_seq_len: int
     attn_head_dim: int
     prefill_batch_sizes: list[int]
-<<<<<<< HEAD
-    has_prefill_position: bool
-    use_extend_attention: bool = False
-    decode_batch_sizes: list[int] = field(default_factory=list)
-    transformer_block_count: int = 0
-    logits_normalization: Optional[str] = None
-    top_k: Optional[int] = None
-    paged_kv_cache: Optional[KVCacheConfig] = None
-=======
     decode_batch_sizes: list[int]
     transformer_block_count: int
     logits_normalization: Optional[str]
@@ -43,7 +34,6 @@
     paged_kv_cache: KVCacheConfig
     has_prefill_position: bool = False
     use_extend_attention: bool = False
->>>>>>> 7957f6ee
 
     @staticmethod
     def load(fp: Path):
