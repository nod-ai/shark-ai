--- conflicted
+++ resolved
@@ -27,11 +27,7 @@
     rope_dimension_count = 64
     block_seq_stride = 32
 
-<<<<<<< HEAD
     max_blocks = 8
-=======
-    rope_dimension_count = 64
->>>>>>> c40bc230
     vocabulary_size = 256
     expert_count = 4
     used_experts = 2
