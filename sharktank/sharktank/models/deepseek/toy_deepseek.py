# Copyright 2025 Advanced Micro Devices, Inc.
#
# Licensed under the Apache License v2.0 with LLVM Exceptions.
# See https://llvm.org/LICENSE.txt for license information.
# SPDX-License-Identifier: Apache-2.0 WITH LLVM-exception

from .testing import make_random_deepseek_theta

from sharktank.layers.configs import LlamaHParams, LlamaModelConfig
from sharktank.types import Dataset

import argparse
import torch

from dataclasses import asdict

parser = argparse.ArgumentParser()
parser.add_argument("-s", "--seed", default=12345)
parser.add_argument("-o", "--output", default="/tmp/toy_deepseek.irpa")


def generate(seed):
    torch.manual_seed(seed=12345)
    dtype = torch.float32
    block_seq_stride = 16
    max_blocks = 8

    rope_dimension_count = 16
    vocabulary_size = 256
    expert_count = 4
    used_experts = 2
    qk_nope_head_dim = 32
    qk_rope_head_dim = 16
    attn_head_dim = qk_nope_head_dim + qk_rope_head_dim

    config = LlamaModelConfig(
        hp=LlamaHParams(
            context_length=block_seq_stride * max_blocks,
            embedding_length=32,
            block_count=1,
            feed_forward_length=23,
            rope_dimension_count=rope_dimension_count,
            rope_freq_base=10000.0,
            attention_head_count=4,
            attn_head_dim=attn_head_dim,
            attention_layer_norm_rms_epsilon=9,
            attention_head_count_kv=4,
            qk_nope_head_dim=qk_nope_head_dim,
            qk_rope_head_dim=qk_rope_head_dim,
            v_head_dim=32,
            expert_count=expert_count,
            expert_used_count=used_experts,
            model_arch="deepseek2",
<<<<<<< HEAD
            route_scale=2.5,
=======
>>>>>>> 2bbcd463
        ),
        block_seq_stride=block_seq_stride,
        activation_dtype=dtype,
        attention_dtype=dtype,
    )

    theta = make_random_deepseek_theta(
        config=config,
        vocab_size=vocabulary_size,
    )
    return theta, config


def main():
    args = parser.parse_args()
    theta, config = generate(args.seed)

    flat = theta.flatten()
    for k in sorted(flat.keys()):
        print(f"{k:<50} {str(flat[k].shape):<20} {str(flat[k].dtype):<10}")

    config_dict = {
        "hparams": asdict(config.hp),
    }

    dataset = Dataset(config_dict, theta)
    dataset.save(args.output)


if __name__ == "__main__":
    main()<|MERGE_RESOLUTION|>--- conflicted
+++ resolved
@@ -51,10 +51,8 @@
             expert_count=expert_count,
             expert_used_count=used_experts,
             model_arch="deepseek2",
-<<<<<<< HEAD
+            expert_score_func="sigmoid",
             route_scale=2.5,
-=======
->>>>>>> 2bbcd463
         ),
         block_seq_stride=block_seq_stride,
         activation_dtype=dtype,
