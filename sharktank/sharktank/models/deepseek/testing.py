# Copyright 2024 Advanced Micro Devices, Inc.
#
# Licensed under the Apache License v2.0 with LLVM Exceptions.
# See https://llvm.org/LICENSE.txt for license information.
# SPDX-License-Identifier: Apache-2.0 WITH LLVM-exception

from typing import Optional
import torch

from sharktank.types.tensors import *
from sharktank.types.theta import Theta
from sharktank.utils.testing import make_rand_torch
from sharktank.layers.testing import (
    make_latent_attention_block_theta,
    make_ffn_block_theta,
    make_random_moe_block_theta,
)
from sharktank.layers.configs.llm_configs import LlamaModelConfig


def make_deepseek_attention_block(
    *,
    block_idx: int,
    head_count: int,
    head_count_kv: int,
    embedding_length: int,
    feed_forward_length: int,
    qk_rope_head_dim: int,
    qk_nope_head_dim: int,
    kv_latent_dim: int,
    q_lora_rank: int,
    v_head_dim: int,
    n_dense_layers: int,
    expert_count: int,
    expert_shared_count: int,
    moe_intermediate_size: int,
    dtype: torch.dtype | None = None,
) -> Theta:
    attention_theta = make_latent_attention_block_theta(
        block_idx=block_idx,
        head_count=head_count,
        head_count_kv=head_count_kv,
        embedding_length=embedding_length,
        qk_rope_head_dim=qk_rope_head_dim,
        qk_nope_head_dim=qk_nope_head_dim,
        kv_latent_dim=kv_latent_dim,
        q_lora_rank=q_lora_rank,
        v_head_dim=v_head_dim,
        dtype=dtype,
    )

    if block_idx >= n_dense_layers:
        ffn_theta = make_random_moe_block_theta(
            block_idx=block_idx,
            ffn_dim=embedding_length,
            expert_hidden_dim=moe_intermediate_size,
            num_experts=expert_count,
            num_shared_experts=expert_shared_count,
            with_layer_output_norm=False,
            dtype=dtype,
        )
    else:
        ffn_theta = make_ffn_block_theta(
            block_idx=block_idx,
            embedding_length=embedding_length,
            feed_forward_length=feed_forward_length,
            dtype=dtype,
        )
    res_dict = attention_theta.tree
    res_dict.update(ffn_theta.tree)
    return Theta(res_dict)


<<<<<<< HEAD
=======
def make_moe_block_theta(
    block_idx=0, expert_hidden_dim=16, ffn_dim=32, num_experts=4, shared_experts=1
) -> Theta:
    return Theta(
        {
            f"ffn_norm.weight": DefaultPrimitiveTensor(
                name=f"blk.{block_idx}.ffn_norm.weight", data=make_rand_torch((ffn_dim))
            ),
            # Routed experts tensors
            f"ffn_gate_inp.weight": DefaultPrimitiveTensor(
                name=f"blk.{block_idx}.ffn_gate_inp.weight",
                data=make_rand_torch((num_experts, ffn_dim)),
            ),
            f"ffn_gate_exps.weight": DefaultPrimitiveTensor(
                name=f"blk.{block_idx}.ffn_gate_exps.weight",
                data=make_rand_torch((num_experts, expert_hidden_dim, ffn_dim)),
            ),
            f"ffn_up_exps.weight": DefaultPrimitiveTensor(
                name=f"blk.{block_idx}.ffn_up_exps.weight",
                data=make_rand_torch((num_experts, expert_hidden_dim, ffn_dim)),
            ),
            f"ffn_down_exps.weight": DefaultPrimitiveTensor(
                name=f"blk.{block_idx}.ffn_down_exps.weight",
                data=make_rand_torch((num_experts, ffn_dim, expert_hidden_dim)),
            ),
            # Shared experts tensors
            f"ffn_gate_shexp.weight": DefaultPrimitiveTensor(
                name=f"blk.{block_idx}.ffn_gate_shexp.weight",
                data=make_rand_torch((shared_experts * expert_hidden_dim, ffn_dim)),
            ),
            f"ffn_up_shexp.weight": DefaultPrimitiveTensor(
                name=f"blk.{block_idx}.ffn_up_shexp.weight",
                data=make_rand_torch((shared_experts * expert_hidden_dim, ffn_dim)),
            ),
            f"ffn_down_shexp.weight": DefaultPrimitiveTensor(
                name=f"blk.{block_idx}.ffn_down_shexp.weight",
                data=make_rand_torch((ffn_dim, shared_experts * expert_hidden_dim)),
            ),
        }
    )


>>>>>>> 62ff0316
def make_random_deepseek_theta(
    config: LlamaModelConfig, vocab_size: int, dtype: Optional[torch.dtype] = None
) -> Theta:
    res = {
        "token_embd.weight": DefaultPrimitiveTensor(
            name="token_embd.weight",
            data=make_rand_torch((vocab_size, config.hp.embedding_length), dtype=dtype),
        )
    }
    for i in range(config.hp.block_count):
        res[f"blk.{i}"] = make_deepseek_attention_block(
            block_idx=i,
            head_count=config.hp.attention_head_count,
            head_count_kv=config.hp.attention_head_count_kv,
            embedding_length=config.hp.embedding_length,
            feed_forward_length=config.hp.feed_forward_length,
            q_lora_rank=config.hp.q_lora_rank,
            qk_rope_head_dim=config.hp.qk_rope_head_dim,
            qk_nope_head_dim=config.hp.qk_nope_head_dim,
            kv_latent_dim=config.hp.kv_lora_rank,
            v_head_dim=config.hp.v_head_dim,
            n_dense_layers=config.hp.n_dense_layers,
            expert_count=config.hp.expert_count,
            expert_shared_count=config.hp.expert_shared_count,
            moe_intermediate_size=config.hp.moe_intermediate_size,
            dtype=dtype,
        ).tree

    res[f"output.weight"] = DefaultPrimitiveTensor(
        name="output.weight",
        data=make_rand_torch((vocab_size, config.hp.embedding_length), dtype=dtype),
    )
    res[f"output_norm.weight"] = DefaultPrimitiveTensor(
        name="output_norm.weight",
        data=make_rand_torch((config.hp.embedding_length), dtype=dtype),
    )

    return Theta(res)<|MERGE_RESOLUTION|>--- conflicted
+++ resolved
@@ -52,7 +52,7 @@
     if block_idx >= n_dense_layers:
         ffn_theta = make_random_moe_block_theta(
             block_idx=block_idx,
-            ffn_dim=embedding_length,
+            in_dim=embedding_length,
             expert_hidden_dim=moe_intermediate_size,
             num_experts=expert_count,
             num_shared_experts=expert_shared_count,
@@ -71,51 +71,6 @@
     return Theta(res_dict)
 
 
-<<<<<<< HEAD
-=======
-def make_moe_block_theta(
-    block_idx=0, expert_hidden_dim=16, ffn_dim=32, num_experts=4, shared_experts=1
-) -> Theta:
-    return Theta(
-        {
-            f"ffn_norm.weight": DefaultPrimitiveTensor(
-                name=f"blk.{block_idx}.ffn_norm.weight", data=make_rand_torch((ffn_dim))
-            ),
-            # Routed experts tensors
-            f"ffn_gate_inp.weight": DefaultPrimitiveTensor(
-                name=f"blk.{block_idx}.ffn_gate_inp.weight",
-                data=make_rand_torch((num_experts, ffn_dim)),
-            ),
-            f"ffn_gate_exps.weight": DefaultPrimitiveTensor(
-                name=f"blk.{block_idx}.ffn_gate_exps.weight",
-                data=make_rand_torch((num_experts, expert_hidden_dim, ffn_dim)),
-            ),
-            f"ffn_up_exps.weight": DefaultPrimitiveTensor(
-                name=f"blk.{block_idx}.ffn_up_exps.weight",
-                data=make_rand_torch((num_experts, expert_hidden_dim, ffn_dim)),
-            ),
-            f"ffn_down_exps.weight": DefaultPrimitiveTensor(
-                name=f"blk.{block_idx}.ffn_down_exps.weight",
-                data=make_rand_torch((num_experts, ffn_dim, expert_hidden_dim)),
-            ),
-            # Shared experts tensors
-            f"ffn_gate_shexp.weight": DefaultPrimitiveTensor(
-                name=f"blk.{block_idx}.ffn_gate_shexp.weight",
-                data=make_rand_torch((shared_experts * expert_hidden_dim, ffn_dim)),
-            ),
-            f"ffn_up_shexp.weight": DefaultPrimitiveTensor(
-                name=f"blk.{block_idx}.ffn_up_shexp.weight",
-                data=make_rand_torch((shared_experts * expert_hidden_dim, ffn_dim)),
-            ),
-            f"ffn_down_shexp.weight": DefaultPrimitiveTensor(
-                name=f"blk.{block_idx}.ffn_down_shexp.weight",
-                data=make_rand_torch((ffn_dim, shared_experts * expert_hidden_dim)),
-            ),
-        }
-    )
-
-
->>>>>>> 62ff0316
 def make_random_deepseek_theta(
     config: LlamaModelConfig, vocab_size: int, dtype: Optional[torch.dtype] = None
 ) -> Theta:
