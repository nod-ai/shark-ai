# Copyright 2024 Advanced Micro Devices, Inc.
#
# Licensed under the Apache License v2.0 with LLVM Exceptions.
# See https://llvm.org/LICENSE.txt for license information.
# SPDX-License-Identifier: Apache-2.0 WITH LLVM-exception

import sys
import logging
import json
import time
from tqdm import tqdm
from typing import Any

import torch

from sharktank.models.llm import *

from sharktank.layers import *
from sharktank.types import *
import sharktank.ops as ops

from sharktank.utils import cli
from sharktank.utils.load_llm import *
from sharktank.utils.create_cache import *
from sharktank.utils.export_artifacts import *
from sharktank.utils.evaluate import *
from sharktank.utils.iree import *

import iree.runtime as ireert

logger = logging.getLogger("eval")

logger.root.handlers[0].setFormatter(
    logging.Formatter(fmt="\n%(levelname)s:%(name)-8s %(message)s")
)

__all__ = ["PerplexityIree", "run_perplexity_iree"]


class PerplexityIree:
    """
    Perplexity (PPL) is one of the most common metrics for evaluating language models.
    It is defined as the exponentiated average negative log-likelihood of a sequence,
    calculated with exponent base `e`.

    For more information, see https://huggingface.co/docs/transformers/perplexity
    """

    def __init__(
        self,
        torch_device,
        iree_devices: list[str],
        iree_hip_target,
        iree_hal_target_device,
        bs,
        tensor_parallelism_size,
        pipeline_parallelims_size,
        attention_kernel,
        matmul_kernel,
        block_seq_stride,
        activation_dtype,
        attention_dtype,
        kv_cache_dtype,
        interleave_rotary: bool,
        weight_path_str: str,
        prefill_length: int | None = None,
        use_toy_model: bool = False,
        extra_compile_args: list[str] | None = None,
    ):
        self.torch_device = torch_device
        self.iree_devices = iree_devices
        self.iree_hip_target = iree_hip_target
        self.iree_hal_target_device = iree_hal_target_device
        self.bs = bs
        self.tensor_parallelism_size = tensor_parallelism_size
        self.attention_kernel = attention_kernel
        self.matmul_kernel = matmul_kernel
        self.block_seq_stride = block_seq_stride
        self.activation_dtype = activation_dtype
        self.attention_dtype = attention_dtype
        self.kv_cache_dtype = kv_cache_dtype
        self.pipeline_parallelism_size = pipeline_parallelims_size
        self.interleave_rotary = interleave_rotary
        self.weight_path_str = weight_path_str
        assert prefill_length is None or prefill_length >= 1
        self.prefill_length = prefill_length
        self.use_toy_model = use_toy_model
        self.extra_compile_args = extra_compile_args
        self.vm_context: iree.runtime.VmContext = None
        self.cache_state: None | list[ireert.DeviceArray] = None

    def timeit(func):
        def wrapper(*args, **kwargs):
            start = time.time_ns()
            result = func(*args, **kwargs)
            end = time.time_ns()
            time_taken = calc_time(start, end)
            func_name = func.__name__
            logger.info(f" {func_name}: {time_taken}")
            return result

        return wrapper

    def print_token_comparison(self, i: int):
        if self.use_toy_model and i <= self.max_prompt_length:
            batch_predicted_token_id = [[i[-1]] for i in self.batch.results]
            logger.debug(f"Predicted:")
            logger.debug(f"{batch_predicted_token_id}")

            expected_token_id = self.token_ids[:, i + 1 : i + 2].tolist()
            logger.debug(f"Expected:")
            logger.debug(f"{expected_token_id}")

        elif i <= self.max_prompt_length:
            batch_predicted_token_id = [[i[-1]] for i in self.batch.results]
            batch_predicted_token = self.generator.tokenizer.decode(
                batch_predicted_token_id
            )
            logger.debug(f"Predicted:")
            logger.debug(f"{batch_predicted_token}")
            logger.debug(f"{batch_predicted_token_id}")

            expected_token_id = self.token_ids[:, i + 1 : i + 2].tolist()
            expected_token = self.generator.tokenizer.decode(expected_token_id)
            logger.debug(f"Expected:")
            logger.debug(f"{expected_token}")
            logger.debug(f"{expected_token_id}")

    def export_compile_model(
        self,
        output_mlir: str | None,
        output_config: str | None,
        output_vmfb: str | None,
    ):
        logger.info(f" Model: {self.weight_path_str}")

        cwd = (
            Path(os.path.dirname(os.path.abspath(__file__))).parent.parent.parent
            / "perplexity_ci_artifacts/"
        )

        activation_dtype = (
            str(self.activation_dtype).split(".")[-1] if self.activation_dtype else None
        )
        attention_dtype = (
            str(self.attention_dtype).split(".")[-1] if self.attention_dtype else None
        )
        kv_cache_dtype = (
            str(self.kv_cache_dtype).split(".")[-1] if self.kv_cache_dtype else None
        )

        export_artifacts = ExportArtifacts(
            irpa_path=self.weight_path_str,
            iree_hip_target=self.iree_hip_target,
            iree_hal_target_device=self.iree_hal_target_device,
            hip_device_id=self.iree_devices[0],
            attention_kernel=self.attention_kernel,
            matmul_kernel=self.matmul_kernel,
            tensor_parallelism_size=self.tensor_parallelism_size,
            pipeline_parallelism_size=self.pipeline_parallelism_size,
            block_seq_stride=self.block_seq_stride,
<<<<<<< HEAD
            activation_dtype=str(self.activation_dtype).split(".")[-1],
            attention_dtype=str(self.attention_dtype).split(".")[-1],
            kv_cache_dtype=str(self.kv_cache_dtype).split(".")[-1],
            interleave_rotary=self.interleave_rotary,
=======
            activation_dtype=activation_dtype,
            attention_dtype=attention_dtype,
            kv_cache_dtype=kv_cache_dtype,
            use_hf=self.use_hf,
>>>>>>> e5342557
            output_mlir=output_mlir,
            output_config=output_config,
            output_vmfb=output_vmfb,
            cwd=cwd,
        )
        self.output_vmfb = export_artifacts.export_and_compile_llm(
            batch_size=self.bs, extra_compile_args=self.extra_compile_args
        )

    @timeit
    def load_model(
        self, dataset: Dataset, tokenizer: Optional[InferenceTokenizer] = None
    ):
        assert self.pipeline_parallelism_size == 1
        assert self.tensor_parallelism_size == 1

        config = LlamaModelConfig.from_dataset(
            dataset=dataset,
            device=self.torch_device,
            activation_dtype=self.activation_dtype,
            attention_dtype=self.attention_dtype,
            kv_cache_dtype=self.kv_cache_dtype,
            block_seq_stride=self.block_seq_stride,
            attention_kernel=self.attention_kernel,
            matmul_kernel=self.matmul_kernel,
<<<<<<< HEAD
            block_to_pipeline_map=block_to_pipeline,
            pipeline_to_device_map=pipeline_to_devices,
=======
            use_hf=self.use_hf,
        )

        hp = config.hp

        config.parallelism_config = ParallelismConfig.default_config(
            block_count=hp.block_count,
            pp=self.pipeline_parallelism_size,
            tp=self.tensor_parallelism_size,
>>>>>>> e5342557
        )

        theta = dataset.root_theta

        model = PagedLlmModelV1(theta, config)

        self.generator = TorchGenerator(model, tokenizer)

        shard_count = self.tensor_parallelism_size

        self.devices: list[iree.runtime.HalDevice] = get_iree_devices(
            device=self.iree_devices,
            device_count=self.pipeline_parallelism_size * shard_count,
            allow_repeating=True,
        )

        self.vm_module, self.vm_context, self.vm_instance = load_iree_module(
            module_path=self.output_vmfb,
            devices=self.devices,
            parameters_path=self.weight_path_str,
            tensor_parallel_size=shard_count,
            pipeline_parallel_size=self.pipeline_parallelism_size,
        )

    def assemble_batch(self, token_batch: torch.tensor, devices) -> torch.tensor:

        token_batch, seq_lens_batch = pad_tokens(
            token_ids=token_batch.tolist(),
            pad_to_multiple_of=self.generator.model.config.block_seq_stride,
        )

        logger.debug(f"{token_batch}")

        token_batch = torch.as_tensor(token_batch, device=self.torch_device)
        seq_lens_batch = torch.as_tensor(seq_lens_batch, device=self.torch_device)

        self.batch = self.generator.begin_batch(
            token_ids=token_batch,
            seq_lens=seq_lens_batch,
            page_cache_size=self.page_cache_size,
            max_decode_steps=self.max_prompt_length - self.prefill_length - 1,
        )

        self.cache_state = []
        for i in range(self.pipeline_parallelism_size):
            self.cache_state.extend(
                prepare_iree_module_function_args(
                    args=[self.batch.cache_state[i]],
                    devices=devices[i : (i + 1) * self.tensor_parallelism_size],
                )
            )

        return token_batch

    def prefill_vmfb(
        self, token_batch: torch.tensor, i: int, devices: list[iree.runtime.HalDevice]
    ) -> torch.tensor:
        if not self.use_toy_model:
            logger.debug(
                f"Prefill input:\n\t\t   {self.generator.tokenizer.decode(token_batch)}"
            )

        token_batch = self.assemble_batch(token_batch, devices)

        prefill_kwargs = OrderedDict(
            [
                ("tokens", token_batch),
                ("seq_lens", [self.batch.seq_lens]),
                ("seq_block_ids", [self.batch.pad_block_ids()]),
                ("cache_state", self.cache_state),
            ]
        )
        prefill_kwargs_flattened = flatten_for_iree_signature(prefill_kwargs)
        # NOTE: cache_state must be handled previous to this since
        #       prepare_iree_module_function_args is unable to know about
        #       pipeline parallelism.
        prefill_iree_args = prepare_iree_module_function_args(
            args=prefill_kwargs_flattened, devices=devices
        )

        prefill_iree_result = run_iree_module_function(
            args=prefill_iree_args,
            function_name=f"prefill_bs{self.bs}",
            module=self.vm_module,
            vm_context=self.vm_context,
            device=devices[0],
        )
        prefill_shards = iree_to_torch(*prefill_iree_result)
        if self.tensor_parallelism_size > 1:
            prefill_logits = ops.unshard(UnreducedTensor(ts=prefill_shards))
        else:  # Replicated or torch.Tensor
            prefill_logits = prefill_shards[0]
        prefill_logits = prefill_logits.clone().detach()

        tokens = torch.as_tensor(
            self.generator.model.extract_tokens_from_logits(
                prefill_logits, self.batch.seq_lens
            )
        ).unsqueeze(1)
        self.batch.add_result_token(tokens)

        self.print_token_comparison(i)
        return prefill_logits

    def decode_vmfb(
        self, token_batch: torch.tensor, i: int, devices: list[iree.runtime.HalDevice]
    ) -> torch.tensor:
        logger.debug(f"Decode input:")
        if not self.use_toy_model:
            logger.debug(f"{self.generator.tokenizer.decode(token_batch)}")
        logger.debug(f"{token_batch.tolist()}")

        start_positions = [self.batch.seq_lens.clone()]
        self.batch.seq_lens.add_(1)
        self.batch.allocate_seq_block_ids()

        decode_kwargs = OrderedDict(
            [
                ("tokens", token_batch),
                ("seq_lens", [self.batch.seq_lens]),
                (
                    "start_positions",
                    start_positions,
                ),
                ("seq_block_ids", [self.batch.pad_block_ids()]),
                ("cache_state", self.cache_state),
            ]
        )
        decode_kwargs_flattened = flatten_for_iree_signature(decode_kwargs)
        decode_iree_args = prepare_iree_module_function_args(
            args=decode_kwargs_flattened, devices=devices
        )
        decode_iree_result = run_iree_module_function(
            args=decode_iree_args,
            function_name=f"decode_bs{self.bs}",
            module=self.vm_module,
            vm_context=self.vm_context,
            device=devices[0],
        )

        decode_shards = iree_to_torch(*decode_iree_result)
        if self.tensor_parallelism_size > 1:
            decode_logits = ops.unshard(UnreducedTensor(ts=decode_shards))
        else:  # Replicated or torch.Tensor
            decode_logits = decode_shards[0]
        decode_logits = torch.as_tensor(decode_logits[:, :, :])

        tokens = torch.as_tensor(
            self.generator.model.extract_tokens_from_logits(
                decode_logits, [1] * self.bs
            ),
            device=self.generator.model.device,
        ).unsqueeze(1)
        self.batch.add_result_token(tokens)

        self.print_token_comparison(i)
        return decode_logits

    def get_logits(self, skip_decode: bool) -> torch.Tensor:
        self.prefill_time = 0
        self.decode_time = []

        def run_iree_module(devices: list[iree.runtime.HalDevice]):
            out_logits = []
            model_name = Path(self.weight_path_str).name
            for i in tqdm(
                range(self.prefill_length - 1, self.max_prompt_length - 1),
                mininterval=300,
                desc=f"eval_iree: Calculating logits for {model_name}",
            ):
                logger.debug(f"Iteration: {i - self.prefill_length + 1}")

                if skip_decode or len(out_logits) == 0:
                    token_batch = self.token_ids[:, : i + 1]

                    start = time.time_ns()
                    prefill_logits = self.prefill_vmfb(token_batch, i, devices).clone()
                    self.prefill_time = time.time_ns() - start

                    last_logits_indices = torch.minimum(
                        self.seq_lens - 1, torch.tensor(i)
                    )
                    last_logits_indices = torch.maximum(
                        last_logits_indices, torch.tensor(0)
                    )
                    last_real_prefill_logits = prefill_logits[
                        self.batch_indices, last_logits_indices, :
                    ].unsqueeze(1)
                    out_logits.append(last_real_prefill_logits)
                else:
                    token_batch = self.token_ids[:, i : i + 1]
                    start = time.time_ns()
                    decode_logits = self.decode_vmfb(token_batch, i, devices)
                    self.decode_time.append(time.time_ns() - start)
                    out_logits.append(decode_logits)

            out_logits = ops.cat(out_logits, dim=1)

            pad_logits_shape = self.token_ids.shape[1] - out_logits.shape[1]

            pad_logits = torch.zeros(
                out_logits.shape[0], pad_logits_shape, out_logits.shape[2]
            )

            self.cache_state = None  # Remove saved reference to iree.runtime.DeviceArray before leaving function
            return ops.cat(
                (
                    pad_logits[:, : self.prefill_length],
                    out_logits,
                    pad_logits[:, self.prefill_length :],
                ),
                dim=1,
            ).to(self.torch_device)

        return with_iree_device_context(run_iree_module, self.devices)

    @timeit
    def get_perplexity(
        self, test_prompts: list[str], token_ids: list[list[int]], skip_decode: bool
    ) -> dict[str, Any]:

        if self.use_toy_model:
            self.token_ids = token_ids
            self.seq_lens = [len(t) for t in self.token_ids]
            # Add context to improve perplexity by starting at 5th token
            if self.prefill_length is None:
                self.prefill_length = 6
            self.page_cache_size = 128
            logger.debug(f" Token ids for Evaluation: \n{self.token_ids}\n")

        else:
            self.token_ids, self.seq_lens = self.generator.tokenizer.encode(
                test_prompts,
                pad_to_multiple_of=self.generator.model.config.block_seq_stride,
            )

            logger.debug(f" Prompts for Evaluation:")
            for idx, prompt in enumerate(test_prompts):
                logger.debug(
                    f" Prompt {idx}: \nTokens: {prompt.encode()}\nToken ids: {self.token_ids[idx]}\n"
                )

            # Add context to improve perplexity by starting at 10th token
            if self.prefill_length is None:
                self.prefill_length = 11
            self.page_cache_size = (
                len(self.token_ids[0]) // self.generator.model.config.block_seq_stride
            ) * len(test_prompts) + 1

        self.max_prompt_length = max(self.seq_lens)

        context_length = self.generator.model.config.hp.context_length
        if self.max_prompt_length > context_length:
            logger.warning(
                f"Last token {self.max_prompt_length} exceeds context length {context_length}. "
                "Limiting tokens to context length."
            )
            self.max_prompt_length = context_length

        self.token_ids = torch.as_tensor(self.token_ids, device=self.torch_device)
        self.seq_lens = torch.tensor(self.seq_lens, device=self.torch_device)

        self.batch_indices = torch.arange(len(self.seq_lens))

        out_logits = self.get_logits(skip_decode)

        logger.debug(f"Final Logits shape: {out_logits.shape}")
        logger.debug(f"Token ids shape: {self.token_ids.shape}")

        return compute_perplexity(
            self.token_ids, out_logits, self.prefill_length - 1, self.max_prompt_length
        )


def run_perplexity_iree(
    args,
    dataset: Dataset,
    tokenizer: InferenceTokenizer,
    torch_device: torch.device,
    tensor_parallelism_size: int,
    pipeline_parallelism_size: int,
) -> dict[str, Any]:
    start = time.time_ns()

    token_ids = None
    test_prompts = None

    if args.use_toy_model:
        token_ids = get_token_ids()
        bs = len(token_ids)
    else:
        test_prompts = args.prompt_list or get_prompts(num_prompts=args.num_prompts)
        bs = len(test_prompts)

    perplexity = PerplexityIree(
        torch_device=torch_device,
        iree_devices=args.iree_device,
        iree_hip_target=args.iree_hip_target,
        iree_hal_target_device=args.iree_hal_target_device,
        tensor_parallelism_size=tensor_parallelism_size,
        pipeline_parallelims_size=pipeline_parallelism_size,
        attention_kernel=args.attention_kernel,
        matmul_kernel=args.matmul_kernel,
        block_seq_stride=args.block_seq_stride,
        activation_dtype=args.activation_dtype,
        attention_dtype=args.attention_dtype,
        kv_cache_dtype=args.kv_cache_dtype,
        interleave_rotary=not args.use_hf,
        bs=bs,
        weight_path_str=str(args.irpa_file),
        prefill_length=args.prefill_length,
        use_toy_model=args.use_toy_model,
        extra_compile_args=args.extra_compile_arg,
    )

    perplexity.export_compile_model(
        output_mlir=args.output_mlir,
        output_config=args.output_config,
        output_vmfb=args.output_vmfb,
    )
    perplexity.load_model(
        dataset=dataset,
        tokenizer=tokenizer,
    )
    perplexity_batch = perplexity.get_perplexity(
        test_prompts=test_prompts,
        token_ids=token_ids,
        skip_decode=args.skip_decode,
    )

    logger.info(f" Total time taken: {calc_time(start, time.time_ns())}")
    logger.info(f" Prefill time: {calc_time(time_diff=perplexity.prefill_time)}")
    if not args.skip_decode:
        decode_time = sum(perplexity.decode_time) / len(perplexity.decode_time)
        logger.info(f" Decode time per token: {calc_time(time_diff=decode_time)}")

    return {
        "perplexities": perplexity_batch,
        "mean_perplexity": round(np.mean(perplexity_batch), 6),
    }


def main(argv):
    parser = cli.create_parser()

    cli.add_evaluate_options(parser)
    cli.add_export_artifacts(parser)
    cli.add_iree_flags(parser)
    cli.add_model_options(parser)
    cli.add_input_dataset_options(parser)
    cli.add_tokenizer_options(parser)
    cli.add_log_options(parser)

    args = cli.parse(parser, args=argv)
    dataset = cli.get_input_dataset(args)
    tokenizer = None
    if not args.use_toy_model:
        tokenizer = cli.get_tokenizer(args)

    logger.setLevel(args.loglevel)
    torch_device = torch.device(args.device) if args.device else None

    assert args.num_prompts or args.prompt_list, "Pass --num-prompts or --prompt-list"

    if args.output_mlir or args.output_config:
        assert (
            args.output_config is not None and args.output_mlir is not None
        ), "If using pre-exported mlir, both --mlir-path and --json-path must be passed"

    # Ensure tensor parallelism flag agrees with dataset properties
    if "tensor_parallelism_size" in dataset.properties:
        dataset_tensor_parallelism_size = dataset.properties["tensor_parallelism_size"]
        if dataset_tensor_parallelism_size != args.tensor_parallelism_size:
            raise ValueError(
                f"Tensor parallelism size mismatch: dataset={dataset_tensor_parallelism_size} while arg={args.tensor_parallelism_size}. Wrong value for --tensor-parallelism-size."
            )
    else:
        if args.tensor_parallelism_size != 1:
            raise ValueError(
                f"Unsharded dataset file provided, but specified --tensor-parallelism-size={args.tensor_parallelism_size}. Likely wrong dataset provided."
            )

    ppl = run_perplexity_iree(
        args,
        dataset=dataset,
        tokenizer=tokenizer,
        torch_device=torch_device,
        tensor_parallelism_size=args.tensor_parallelism_size,
        pipeline_parallelism_size=args.pipeline_parallelism_size,
    )

    logger.info(f"\n{json.dumps(ppl, indent=2)}")
    return ppl


if __name__ == "__main__":
    main(sys.argv[1:])<|MERGE_RESOLUTION|>--- conflicted
+++ resolved
@@ -159,17 +159,10 @@
             tensor_parallelism_size=self.tensor_parallelism_size,
             pipeline_parallelism_size=self.pipeline_parallelism_size,
             block_seq_stride=self.block_seq_stride,
-<<<<<<< HEAD
-            activation_dtype=str(self.activation_dtype).split(".")[-1],
-            attention_dtype=str(self.attention_dtype).split(".")[-1],
-            kv_cache_dtype=str(self.kv_cache_dtype).split(".")[-1],
-            interleave_rotary=self.interleave_rotary,
-=======
             activation_dtype=activation_dtype,
             attention_dtype=attention_dtype,
             kv_cache_dtype=kv_cache_dtype,
-            use_hf=self.use_hf,
->>>>>>> e5342557
+            interleave_rotary=self.interleave_rotary,
             output_mlir=output_mlir,
             output_config=output_config,
             output_vmfb=output_vmfb,
@@ -195,11 +188,6 @@
             block_seq_stride=self.block_seq_stride,
             attention_kernel=self.attention_kernel,
             matmul_kernel=self.matmul_kernel,
-<<<<<<< HEAD
-            block_to_pipeline_map=block_to_pipeline,
-            pipeline_to_device_map=pipeline_to_devices,
-=======
-            use_hf=self.use_hf,
         )
 
         hp = config.hp
@@ -208,7 +196,6 @@
             block_count=hp.block_count,
             pp=self.pipeline_parallelism_size,
             tp=self.tensor_parallelism_size,
->>>>>>> e5342557
         )
 
         theta = dataset.root_theta
