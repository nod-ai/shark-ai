--- conflicted
+++ resolved
@@ -12,14 +12,8 @@
 
 import torch
 
-<<<<<<< HEAD
-from sharktank.models.llama.llama import *
-from sharktank.models.mixtral.mixtral import *
-from sharktank.models.grok.grok import *
-=======
 from sharktank.models.llm import *
 from sharktank.models.llama.sharding import shard_theta
->>>>>>> fd7d7e4e
 
 from sharktank.layers import *
 from sharktank.types import *
@@ -154,19 +148,7 @@
 
         theta = dataset.root_theta
 
-<<<<<<< HEAD
-        if config.hp.expert_count:
-            if config.hp.model_arch == "grok":
-                model = PagedGrokModelV1(theta, config)
-            else:
-                model = PagedMixtralModelV1(theta, config)
-        else:
-            model = PagedLlamaModelV1(theta, config)
-=======
-        theta = weight_path.root_theta
-
         model = PagedLlmModelV1(theta, self.config)
->>>>>>> fd7d7e4e
 
         self.generator = TorchGenerator(model, tokenizer)
 
