# Copyright 2024 Advanced Micro Devices, Inc.
#
# Licensed under the Apache License v2.0 with LLVM Exceptions.
# See https://llvm.org/LICENSE.txt for license information.
# SPDX-License-Identifier: Apache-2.0 WITH LLVM-exception

import sys
import logging
import json
import time
import random
import re
from datetime import timedelta
from tqdm import tqdm

import numpy as np

from datasets import load_dataset

import torch
from torch.nn import CrossEntropyLoss

from sharktank.models.llama.llama import *
from sharktank.models.mixtral.mixtral import *
from sharktank.models.grok.grok import *

from ..models.llama.sharding import shard_theta

from sharktank.layers import *
from sharktank.types import *

from sharktank.utils import cli
from sharktank.utils.vmfb_runner import *
from sharktank.utils.load_llm import *
from sharktank.utils.create_cache import *
from sharktank.utils.export_artifacts import *

log_levels = {
    "info": logging.INFO,
    "debug": logging.DEBUG,
}
logger = logging.getLogger("eval")

logger.setLevel(log_levels["info"])

logger.root.handlers[0].setFormatter(
    logging.Formatter(fmt="\n%(levelname)s:%(name)-8s %(message)s")
)

__all__ = ["Perplexity", "run_perplexity"]


class Perplexity:
    """
    Perplexity (PPL) is one of the most common metrics for evaluating language models.
    It is defined as the exponentiated average negative log-likelihood of a sequence,
    calculated with exponent base `e`.

    For more information, see https://huggingface.co/docs/transformers/perplexity
    """

    def __init__(
        self,
        torch_device,
        iree_device,
        iree_hip_target,
        iree_hal_target_device,
        kv_cache_type,
        tensor_parallelism_size,
        attention_kernel,
        block_seq_stride,
<<<<<<< HEAD
        use_attention_mask,
=======
        activation_dtype=torch.float16,
        attention_dtype=torch.float16,
>>>>>>> 782ec5bd
    ):
        self.torch_device = torch_device
        self.iree_device = iree_device
        self.iree_hip_target = iree_hip_target
        self.iree_hal_target_device = iree_hal_target_device
        self.kv_cache_type = kv_cache_type
        self.block_seq_stride = block_seq_stride
        self.activation_dtype = activation_dtype
        self.attention_dtype = attention_dtype
        self.tensor_parallelism_size = tensor_parallelism_size
        self.attention_kernel = attention_kernel
        self.use_attention_mask = use_attention_mask

    def timeit(func):
        def wrapper(*args, **kwargs):
            start = time.time()
            result = func(*args, **kwargs)
            end = time.time()
            total_seconds = end - start
            time_taken = abs(timedelta(seconds=total_seconds))
            hours, minutes, seconds = re.split(":", str(time_taken))

            if total_seconds < 1:
                time_taken = f" {round(total_seconds * 1000, 3)} ms"
            elif total_seconds < 60:
                time_taken = "{:.2f} secs".format(round(float(total_seconds), 2))
            else:
                time_taken = "{:02d} hrs : {:02d} mins : {:.2f} secs".format(
                    int(hours), int(minutes), round(float(seconds), 2)
                )

            func_name = func.__name__
            if func_name == "get_perplexity":
                func_name = f"Calculate perplexity"
            elif func_name == "compile_model":
                func_name = f"Export & compile"
            logger.info(f" {func_name}: {time_taken}")
            return result

        return wrapper

    def print_token_comparison(self, i):
        if i <= self.max_prompt_length:
            batch_predicted_token_id = [[i[-1]] for i in self.batch.results]
            batch_predicted_token = self.generator.tokenizer.decode(
                batch_predicted_token_id
            )
            logger.debug(f"Predicted:")
            logger.debug(f"{batch_predicted_token}")
            logger.debug(f"{batch_predicted_token_id}")

            expected_token_id = self.token_ids[:, i + 1 : i + 2].tolist()
            expected_token = self.generator.tokenizer.decode(expected_token_id)
            logger.debug(f"Expected:")
            logger.debug(f"{expected_token}")
            logger.debug(f"{expected_token_id}")

    @timeit
    def compile_model(self, weight_path_str):
        self.weight_path_str = weight_path_str

        logger.info(f" Compiling: {self.weight_path_str}")

        export_artifacts = ExportArtifacts(
            irpa_path=self.weight_path_str,
            batch_size=self.bs,
            iree_hip_target=self.iree_hip_target,
            iree_hal_target_device=self.iree_hal_target_device,
            attention_kernel=self.attention_kernel,
            tensor_parallelism_size=self.tensor_parallelism_size,
            block_seq_stride=self.block_seq_stride,
            use_attention_mask=self.use_attention_mask,
        )
        vmfb_path = export_artifacts.get_artifacts()
        return vmfb_path

    @timeit
    def load_model(self, weight_path, tokenizer, vmfb_path):

        self.config = LlamaModelConfig(
            hp=configs.LlamaHParams.from_gguf_props(weight_path.properties),
            block_seq_stride=self.block_seq_stride,
            kv_cache_type=self.kv_cache_type,
            device=self.torch_device,
            activation_dtype=self.activation_dtype,
            attention_dtype=self.attention_dtype,
            tensor_parallelism_size=self.tensor_parallelism_size,
        )

        if self.config.tensor_parallelism_size > 1:
            weight_path.root_theta = shard_theta(weight_path.root_theta, self.config)

        theta = weight_path.root_theta

        if self.config.hp.expert_count:
            if self.config.hp.model_arch == "grok":
                model = PagedGrokModelV1(theta, self.config)
            else:
                model = PagedMixtralModelV1(theta, self.config)
        else:
            model = PagedLlamaModelV1(theta, self.config)

        self.generator = TorchGenerator(model, tokenizer)

        self.runner = vmfbRunner(
            device=self.iree_device,
            vmfb_path=vmfb_path,
            external_weight_path=self.weight_path_str,
        )

        self.haldevice = self.runner.config.device

    @timeit
    def get_prompts(self, num_prompts):
        test_prompts = load_dataset("wikitext", "wikitext-2-raw-v1", split="test")[
            "text"
        ]
        num_test_prompts = 219

        random.seed(0)
        test_prompts = random.sample(test_prompts, num_test_prompts)

        # Ignore prompts that are: empty, less than 20 tokens or a title.
        test_prompts = [
            s.replace("\n", "").rstrip()
            for s in test_prompts
            if s != "" and len(s.split()) >= 20 and s.count("=") < 2
        ][0:num_prompts]

        self.test_prompts = test_prompts

        self.bs = len(test_prompts)

        logger.info(f" Batch size: {self.bs}")

    @timeit
    def prefill_vmfb(self, token_batch, i):

        seq_block_ids = self.batch.pad_block_ids()
        prefill_logits = self.runner.ctx.modules.module[f"prefill_bs{self.bs}"](
            token_batch,
            self.batch.seq_lens,
            seq_block_ids,
            self.cache_state,
        )

        prefill_logits = torch.tensor(prefill_logits[:, :, :])

        tokens = torch.tensor(
            self.generator.model.extract_tokens_from_logits(
                prefill_logits, self.batch.seq_lens
            )
        ).unsqueeze(1)
        self.batch.add_result_token(tokens)

        self.print_token_comparison(i)
        return prefill_logits

    def decode_vmfb(self, token_batch, i):
        logger.debug("Decode:")

        logger.debug("Input:")
        logger.debug(f"{self.generator.tokenizer.decode(token_batch)}")
        logger.debug(f"{token_batch.tolist()}")

        start_positions = self.batch.seq_lens.clone()
        self.batch.seq_lens.add_(1)
        self.batch.allocate_seq_block_ids()
        seq_block_ids = self.batch.pad_block_ids()

        decode_logits = self.runner.ctx.modules.module[f"decode_bs{self.bs}"](
            token_batch,
            self.batch.seq_lens,
            start_positions,
            seq_block_ids,
            self.cache_state,
        )

        decode_logits = torch.tensor(decode_logits[:, :, :])

        tokens = torch.tensor(
            self.generator.model.extract_tokens_from_logits(
                decode_logits, [1] * self.bs
            ),
            device=self.generator.model.device,
        ).unsqueeze(1)
        self.batch.add_result_token(tokens)
        self.print_token_comparison(i)
        return decode_logits

    @timeit
    def get_logits(self, page_cache_size):

        is_first_token = True
        start = 0
        for i in tqdm(
            range(start, self.max_prompt_length - 1),
            mininterval=300,
            desc="eval: Calculating logits",
        ):
            logger.debug(f"Iteration: {i}")

            if is_first_token:

                token_batch = self.token_ids[:, : i + 1]

                logger.debug(f"Prefill:")

                logger.debug("Input:")
                logger.debug(f"{self.generator.tokenizer.decode(token_batch)}")

                token_batch, seq_lens_batch = self.generator.tokenizer.pad_tokens(
                    token_ids=token_batch.tolist(),
                    pad_to_multiple_of=self.generator.model.cache.pad_sequence_stride,
                )

                logger.debug(f"{token_batch}")

                token_batch = torch.tensor(token_batch, device=self.torch_device)
                self.seq_lens_batch = torch.tensor(
                    seq_lens_batch, device=self.torch_device
                )

                self.batch = self.generator.begin_eval_batch(
                    token_batch=token_batch,
                    seq_lens_batch=self.seq_lens_batch,
                    bs=self.bs,
                    page_cache_size=page_cache_size,
                )

                self.cache_state = ireert.asdevicearray(
                    self.haldevice, self.batch.cache_state[0].to("cpu").numpy()
                )

                prefill_logits = self.prefill_vmfb(token_batch, i)
                self.out_logits = prefill_logits[:, -1:, :]

                is_first_token = False

            else:
                token_batch = self.token_ids[:, i : i + 1]

                decode_logits = self.decode_vmfb(token_batch, i)
                self.out_logits = torch.cat((self.out_logits, decode_logits), 1)

        pad_logits_shape = self.token_ids.shape[1] - self.out_logits.shape[1]

        self.pad_logits = torch.zeros(
            self.out_logits.shape[0], pad_logits_shape, self.out_logits.shape[2]
        )

        self.out_logits = torch.cat((self.out_logits, self.pad_logits), 1).to(
            self.torch_device
        )

    @timeit
    def compute_perplexity(self):
        loss_fct = CrossEntropyLoss(reduction="none")

        ## perplexity = e ^ (sum(losses) / num_tokenized_tokens)
        crossentropy_loss = (
            loss_fct(self.out_logits.transpose(1, 2), self.token_ids)
            * self.attention_mask
        ).sum(1)
        crossentropy_loss = torch.tensor(crossentropy_loss.tolist())
        perplexity_batch = torch.exp(
            crossentropy_loss / self.attention_mask.sum(1)
        ).tolist()

        perplexity_batch = [round(ppl, 6) for ppl in perplexity_batch]

        return {
            "perplexities": perplexity_batch,
            "mean_perplexity": round(np.mean(perplexity_batch), 6),
        }

    @timeit
    def get_perplexity(self):

        token_ids, seq_lens = self.generator.tokenizer.encode(
            self.test_prompts,
            pad_to_multiple_of=self.generator.model.cache.pad_sequence_stride,
        )

        self.page_cache_size = (
            len(token_ids[0]) // self.config.block_seq_stride
        ) * self.bs + 1

        logger.debug(f" Prompts for Evaluation:")
        for idx, prompt in enumerate(self.test_prompts):
            logger.debug(
                f" Prompt {idx}: \nTokens: {prompt.encode()}\nToken ids: {token_ids[idx]}\n"
            )

        self.max_prompt_length = max(seq_lens)

        self.token_ids = torch.tensor(token_ids, device=self.torch_device)
        self.attention_mask = (
            (self.token_ids != 0).int().detach().clone().to(self.torch_device)
        )

        self.get_logits(page_cache_size=self.page_cache_size)

        self.out_logits = self.out_logits[..., :-1, :].contiguous()
        self.token_ids = self.token_ids[..., 1:].contiguous()
        self.attention_mask = self.attention_mask[..., 1:].contiguous()

        logger.debug(f"Final Logits shape: {self.out_logits.shape}")
        logger.debug(f"Token ids: {self.token_ids}, \n{self.token_ids.shape}")
        logger.debug(
            f"Mask shape: {self.attention_mask}, \n{self.attention_mask.shape}"
        )

        assert self.token_ids.shape == self.out_logits.shape[0:2]

        return self.compute_perplexity()


def run_perplexity(
    weight_path,
    weight_path_str,
    tokenizer,
    torch_device,
    iree_device,
    iree_hip_target,
    iree_hal_target_device,
    kv_cache_type,
    tensor_parallelism_size,
    attention_kernel,
    num_prompts,
    block_seq_stride,
    use_attention_mask,
):
    start = time.time()
    perplexity = Perplexity(
        torch_device=torch_device,
        iree_device=iree_device,
        iree_hip_target=iree_hip_target,
        iree_hal_target_device=iree_hal_target_device,
        kv_cache_type=kv_cache_type,
        tensor_parallelism_size=tensor_parallelism_size,
        attention_kernel=attention_kernel,
        block_seq_stride=block_seq_stride,
        use_attention_mask=use_attention_mask,
    )

    perplexity.get_prompts(num_prompts=num_prompts)

    vmfb_path = perplexity.compile_model(weight_path_str)
    perplexity.load_model(weight_path, tokenizer, vmfb_path)
    ppl = perplexity.get_perplexity()

    end = time.time()
    total_time = round(end - start, 2)
    if total_time < 60:
        total_time = str(total_time) + " secs"
    else:
        total_time = str(round(total_time / 60, 2)) + " mins"
    logger.info(f" Total time taken: {total_time}")

    return ppl


def main(argv):
    parser = cli.create_parser()
<<<<<<< HEAD
    parser.add_argument(
        "--attention-kernel",
        type=str,
        default="decomposed",
        choices=["decomposed", "torch"],
    )
    parser.add_argument(
        "--block-seq-stride",
        help="Block sequence stride for paged KV cache, must divide evenly into the context length",
        type=int,
        default=32,
    )
=======
>>>>>>> 782ec5bd
    parser.add_argument("--iree-device", help="List an IREE device (e.g., 'hip://0')")
    parser.add_argument(
        "--iree-hip-target",
        action="store",
        default="gfx942",
        help="Specify the iree-hip target version (e.g., gfx942)",
    )
    parser.add_argument(
        "--iree-hal-target-device",
        action="store",
        default="hip",
        help="Specify the iree-hal target device (e.g., hip, cpu)",
    )
    parser.add_argument(
        "--num-prompts",
        type=int,
        default=100,
        help="Number of prompts for perplexity test (1 to 100)",
    )

    cli.add_model_options(parser)
    cli.add_tokenizer_options(parser)
    cli.add_input_dataset_options(parser)
    args = cli.parse(parser, args=argv)

    torch_device = torch.device(args.device) if args.device else None
    weight_path = cli.get_input_dataset(args)
    tokenizer = cli.get_tokenizer(args)

<<<<<<< HEAD
    use_attention_mask = True
=======
    # Override flag if dataset disagrees
    tensor_parallelism_size = (
        weight_path.properties["tensor_parallelism_size"]
        if "tensor_parallelism_size" in weight_path.properties
        else args.tensor_parallelism_size
    )
>>>>>>> 782ec5bd

    ppl = run_perplexity(
        weight_path=weight_path,
        weight_path_str=str(args.irpa_file),
        tokenizer=tokenizer,
        torch_device=torch_device,
        iree_device=args.iree_device,
        iree_hip_target=args.iree_hip_target,
        iree_hal_target_device=args.iree_hal_target_device,
        tensor_parallelism_size=tensor_parallelism_size,
        attention_kernel=args.attention_kernel,
        num_prompts=args.num_prompts,
        block_seq_stride=args.block_seq_stride,
        use_attention_mask=use_attention_mask,
    )

    logger.info(f"\n{json.dumps(ppl, indent=2)}")
    return ppl


if __name__ == "__main__":
    main(sys.argv[1:])<|MERGE_RESOLUTION|>--- conflicted
+++ resolved
@@ -69,12 +69,9 @@
         tensor_parallelism_size,
         attention_kernel,
         block_seq_stride,
-<<<<<<< HEAD
         use_attention_mask,
-=======
         activation_dtype=torch.float16,
         attention_dtype=torch.float16,
->>>>>>> 782ec5bd
     ):
         self.torch_device = torch_device
         self.iree_device = iree_device
@@ -440,21 +437,6 @@
 
 def main(argv):
     parser = cli.create_parser()
-<<<<<<< HEAD
-    parser.add_argument(
-        "--attention-kernel",
-        type=str,
-        default="decomposed",
-        choices=["decomposed", "torch"],
-    )
-    parser.add_argument(
-        "--block-seq-stride",
-        help="Block sequence stride for paged KV cache, must divide evenly into the context length",
-        type=int,
-        default=32,
-    )
-=======
->>>>>>> 782ec5bd
     parser.add_argument("--iree-device", help="List an IREE device (e.g., 'hip://0')")
     parser.add_argument(
         "--iree-hip-target",
@@ -484,16 +466,14 @@
     weight_path = cli.get_input_dataset(args)
     tokenizer = cli.get_tokenizer(args)
 
-<<<<<<< HEAD
     use_attention_mask = True
-=======
+
     # Override flag if dataset disagrees
     tensor_parallelism_size = (
         weight_path.properties["tensor_parallelism_size"]
         if "tensor_parallelism_size" in weight_path.properties
         else args.tensor_parallelism_size
     )
->>>>>>> 782ec5bd
 
     ppl = run_perplexity(
         weight_path=weight_path,
