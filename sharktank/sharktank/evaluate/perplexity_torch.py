--- conflicted
+++ resolved
@@ -45,11 +45,12 @@
     For more information, see https://huggingface.co/docs/transformers/perplexity
     """
 
-<<<<<<< HEAD
     def __init__(
         self,
+        use_attention_mask: bool = True,
         use_toy_model: bool = False,
     ):
+        self.use_attention_mask = use_attention_mask
         self.use_toy_model = use_toy_model
 
     def calc_time(self, start, end):
@@ -87,10 +88,6 @@
             return result
 
         return wrapper
-=======
-    def __init__(self, use_attention_mask: bool = True):
-        self.use_attention_mask = use_attention_mask
->>>>>>> c1ba394b
 
     def print_token_comparison(self, i: int):
         if self.use_toy_model and i <= self.max_prompt_length:
@@ -331,11 +328,8 @@
                 use_hf=args.use_hf,
                 fake_quant=args.fake_quant,
                 skip_decode=args.skip_decode,
-<<<<<<< HEAD
+                use_attention_mask=args.use_attention_mask,
                 use_toy_model=args.use_toy_model,
-=======
-                use_attention_mask=args.use_attention_mask,
->>>>>>> c1ba394b
             )
         )
 
@@ -371,17 +365,10 @@
     use_hf,
     fake_quant,
     skip_decode,
-<<<<<<< HEAD
+    use_attention_mask: bool,
     use_toy_model,
 ):
-
-    perplexity = PerplexityTorch(use_toy_model=use_toy_model)
-=======
-    use_attention_mask: bool,
-):
-
-    perplexity = PerplexityTorch(use_attention_mask=use_attention_mask)
->>>>>>> c1ba394b
+    perplexity = PerplexityTorch(use_attention_mask=use_attention_mask, use_toy_model=use_toy_model)
 
     perplexity.load_model(
         dataset=dataset,
