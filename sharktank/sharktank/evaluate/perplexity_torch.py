--- conflicted
+++ resolved
@@ -247,9 +247,6 @@
             device=self.device,
         )
 
-<<<<<<< HEAD
-        return ops.cat((out_logits, pad_logits), dim=1).to(self.device)
-=======
         return ops.cat(
             (
                 pad_logits[:, : self.start + 1],
@@ -258,7 +255,6 @@
             ),
             dim=1,
         ).to(self.device)
->>>>>>> 52e6d012
 
     @timeit
     def get_perplexity(
