--- conflicted
+++ resolved
@@ -21,11 +21,6 @@
 
 from sharktank.models.llm import *
 from sharktank.types.pipelining import pipeline_parallelize_theta
-<<<<<<< HEAD
-from sharktank.types.sharding import shard_theta
-
-=======
->>>>>>> d3664ed9
 
 from sharktank.utils import cli
 from sharktank.utils.load_llm import *
@@ -290,10 +285,6 @@
     device: torch.device | None,
     tensor_parallelism_size: int,
     pipeline_parallelism_size: int,
-<<<<<<< HEAD
-    model_file,
-=======
->>>>>>> d3664ed9
 ):
 
     start = time.time()
@@ -441,10 +432,6 @@
         device=device,
         tensor_parallelism_size=tensor_parallelism_size,
         pipeline_parallelism_size=args.pipeline_parallelism_size,
-<<<<<<< HEAD
-        model_file=model_file,
-=======
->>>>>>> d3664ed9
     )
 
     logger.info(f"\n{json.dumps(ppl, indent=2)}")
