--- conflicted
+++ resolved
@@ -10,11 +10,7 @@
 
 from sharktank.types import SplitPrimitiveTensor
 from sharktank.ops import reshard_split, replicate
-<<<<<<< HEAD
-from sharktank.layers.paged_attention import *
-=======
-from sharktank.layers.paged_attention import PagedAttention, build_cache
->>>>>>> f731f6e4
+from sharktank.layers.paged_attention import PagedAttentionGqa, build_cache
 from sharktank.utils import cli
 
 
@@ -63,19 +59,14 @@
     page_count = bs * seq_length // block_seq_stride
     write_seq_length = seq_length - 4
 
-<<<<<<< HEAD
-    cache = PagedAttentionGqa(
-        block_seq_stride=block_seq_stride,
-=======
     kv_cache = build_cache(
->>>>>>> f731f6e4
         transformer_block_count=transformer_block_count,
         attn_head_count=attn_head_count,
         attn_head_dim=attn_head_dim,
         block_seq_stride=block_seq_stride,
         cache_dtype=torch.float32,
     )
-    cache = PagedAttention(
+    cache = PagedAttentionGqa(
         kv_cache=kv_cache,
         transformer_block_index=1,
         attn_dtype=torch.float32,
