--- conflicted
+++ resolved
@@ -40,30 +40,16 @@
     ```
     base_name__key1_val1_key2_val2_...
     ```
-<<<<<<< HEAD
-
-    Make sure the `kwargs` uniquely identify the kernel for any static shapes
-    or input/output dtypes it can take. See
-    sharktank/tests/kernels/wave/decode_attention_test.py for an example.
-
-    Keys are sorted so the output is stable.
-
-=======
     Make sure the `kwargs` uniquely identify the kernel for any shapes or dtypes
     it can take. TODO: is this the right defn of unique?
     Keys are sorted so the output is stable.
->>>>>>> 3fc379e6
     According to the MLIR LangRef, only characters matching the regex
     `[A-Za-z0-9\$\._-]` are allowed in an unquoted suffix-id. Any other
     characters are simply removed.
     """
     parts: list[str] = [base_name, ""]
 
-<<<<<<< HEAD
-    for key in sorted(kwargs):
-=======
     for key in kwargs:
->>>>>>> 3fc379e6
         val = kwargs[key]
         parts.append(f"{str(key)}_{str(val)}")
 
