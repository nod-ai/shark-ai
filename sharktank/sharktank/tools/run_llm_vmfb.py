--- conflicted
+++ resolved
@@ -72,9 +72,6 @@
     tokens = tokenizer.encode(prompts)
     decoder = Decoder(vmfb_fp=vmfb, config_fp=config, irpa_fp=irpa)
     selected = decoder.decode(tokens=tokens, steps=steps, eos=tokenizer.eos)
-<<<<<<< HEAD
-    [print(f"'{src}':'{dec}'") for src, dec in zip(prompts, tokenizer.decode(selected))]
-=======
     responses = tokenizer.decode(selected)
     for i in range(len(selected)):
         prompt = prompts[i]
@@ -83,7 +80,6 @@
         print(prompt)
         print(f"-------- Response {i + 1} --------")
         print(response)
->>>>>>> 83fce144
 
 
 if __name__ == "__main__":
