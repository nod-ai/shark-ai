--- conflicted
+++ resolved
@@ -4,11 +4,7 @@
 # See https://llvm.org/LICENSE.txt for license information.
 # SPDX-License-Identifier: Apache-2.0 WITH LLVM-exception
 
-<<<<<<< HEAD
-from typing import Optional, List
-=======
 from typing import Any, Callable, Optional, Sequence, TYPE_CHECKING
->>>>>>> 9c2604a7
 from os import PathLike
 import re
 import os
@@ -83,16 +79,11 @@
                 tensor = DefaultPrimitiveTensor(
                     name=name, data=st.get_tensor(name).to(target_dtype)
                 )
-<<<<<<< HEAD
-                for name in st.keys()
-            ]
-=======
                 transformed_tensors = tensor_transform(tensor)
                 if transformed_tensors is None:
                     continue
                 tensors.extend(transformed_tensors)
 
->>>>>>> 9c2604a7
     theta = Theta(tensors)
 
     dataset = Dataset(props, theta)
@@ -110,18 +101,10 @@
     output_irpa_file: PathLike | None = None,
     allow_patterns: str | List[str] | None = None,
 ) -> Dataset | None:
-<<<<<<< HEAD
-    model_dir = Path(
-        snapshot_download(
-            repo_id=repo_id, revision=revision, allow_patterns=allow_patterns
-        )
-    )
-=======
     model_dir = Path(repo_id_or_path)
     if not model_dir.exists():
-        model_dir = Path(snapshot_download(repo_id=repo_id_or_path, revision=revision))
+        model_dir = Path(snapshot_download(repo_id=repo_id_or_path, revision=revision, allow_patterns=allow_patterns))
 
->>>>>>> 9c2604a7
     if subfolder is not None:
         model_dir /= subfolder
     if config_subpath is None:
