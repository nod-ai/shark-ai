--- conflicted
+++ resolved
@@ -31,16 +31,9 @@
 
     attention_mask = (token_ids != 0).int().detach().clone().to(token_ids.device)
 
-<<<<<<< HEAD
-    num_processed = end - (start + 1)
-    logits = logits[..., :num_processed, :].contiguous()
+    logits = logits[..., start + 1 : end + 1, :].contiguous()
     token_ids = token_ids[..., start + 1 : end + 1].contiguous()
     attention_mask = attention_mask[..., start + 1 : end + 1].contiguous()
-=======
-    logits = logits[..., start + 1 :, :].contiguous()
-    token_ids = token_ids[..., start + 1 :].contiguous()
-    attention_mask = attention_mask[..., start + 1 :].contiguous()
->>>>>>> 52e6d012
 
     assert (
         token_ids.shape == logits.shape[0:2]
