--- conflicted
+++ resolved
@@ -4,12 +4,13 @@
 # See https://llvm.org/LICENSE.txt for license information.
 # SPDX-License-Identifier: Apache-2.0 WITH LLVM-exception
 
-from copy import deepcopy
 from typing import Any, Callable, List, Tuple, Optional, Union, overload, TYPE_CHECKING
-from pathlib import Path
 import os
 import sys
 import json
+from copy import deepcopy
+from pathlib import Path
+
 import numpy as np
 import collections.abc
 from collections import OrderedDict
@@ -33,15 +34,10 @@
 if TYPE_CHECKING:
     from ..layers import ModelConfig
 
-<<<<<<< HEAD
 halelementtype_map = {
     torch.float8_e4m3fnuz: iree.runtime.HalElementType.FLOAT_8_E4M3_FNUZ,
     torch.bfloat16: iree.runtime.HalElementType.BFLOAT_16,
 }
-=======
-if TYPE_CHECKING:
-    from ..layers import ModelConfig
->>>>>>> 05fcaa93
 
 
 def with_iree_device_context(
