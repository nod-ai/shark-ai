--- conflicted
+++ resolved
@@ -29,11 +29,7 @@
         kv_cache=kv_cache,
         use_rope=use_rope,
         attn_dtype=config.attention_dtype,
-<<<<<<< HEAD
-        decode_attention_kernel=config.decode_attention_kernel,
-=======
         activation_dtype=config.activation_dtype,
         k_quantizer=k_quantizer,
         v_quantizer=v_quantizer,
->>>>>>> 3fc379e6
     )