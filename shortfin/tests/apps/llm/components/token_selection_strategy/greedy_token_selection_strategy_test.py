--- conflicted
+++ resolved
@@ -42,7 +42,6 @@
     )
 
 
-<<<<<<< HEAD
 @pytest.fixture(scope="function")
 def greedy_beam(exec_req):
     yield GreedyBeam(
@@ -50,10 +49,7 @@
     )
 
 
-def batcher_workitem_cb():
-=======
 def batcher_workitem_cb(_: int):
->>>>>>> 90c690cf
     pass
 
 
