# Copyright 2024 Advanced Micro Devices, Inc.
#
# Licensed under the Apache License v2.0 with LLVM Exceptions.
# See https://llvm.org/LICENSE.txt for license information.
# SPDX-License-Identifier: Apache-2.0 WITH LLVM-exception

import array
import asyncio
import time
import functools
import pytest

import shortfin as sf
import shortfin.array as sfnp


@pytest.fixture
def lsys():
    sc = sf.SystemBuilder()
    lsys = sc.create_system()
    yield lsys
    lsys.shutdown()


@pytest.fixture
def fiber0(lsys):
    return lsys.create_fiber()


@pytest.fixture
def device(fiber0):
    return fiber0.device(0)


@pytest.fixture
def mobilenet_program_function(
    lsys, mobilenet_compiled_path
) -> tuple[sf.ProgramFunction]:
    program_module = lsys.load_module(mobilenet_compiled_path)
    program = sf.Program([program_module], devices=lsys.devices)
    main_function = program["module.torch-jit-export"]
    return main_function


@pytest.fixture
def mobilenet_program_function_per_call(
    lsys, mobilenet_compiled_path
) -> tuple[sf.ProgramFunction]:
    program_module = lsys.load_module(mobilenet_compiled_path)
    program = sf.Program(
        [program_module], devices=lsys.devices, isolation=sf.ProgramIsolation.PER_CALL
    )
    main_function = program["module.torch-jit-export"]
    return main_function


def get_mobilenet_ref_input(device) -> sfnp.device_array:
    dummy_data = array.array(
        "f", ([0.2] * (224 * 224)) + ([0.4] * (224 * 224)) + ([-0.2] * (224 * 224))
    )
    device_input = sfnp.device_array(device, [1, 3, 224, 224], sfnp.float32)
    staging_input = device_input.for_transfer()
    with staging_input.map(discard=True) as m:
        m.fill(dummy_data)
    device_input.copy_from(staging_input)
    return device_input


async def assert_mobilenet_ref_output(device, device_output):
    host_output = device_output.for_transfer()
    host_output.copy_from(device_output)
    await device
    flat_output = host_output.items
    absmean = functools.reduce(
        lambda x, y: x + abs(y) / len(flat_output), flat_output, 0.0
    )
<<<<<<< HEAD
=======
    # Note: this value was just copied from a sample run of the test.
    # Comparison against a reference backend for this model is tested upstream
    # in https://github.com/iree-org/iree-test-suites/tree/main/onnx_models.
>>>>>>> 126330d1
    assert absmean == pytest.approx(0.81196929)


# Tests that a single invocation on a single fiber works.
def test_invoke_mobilenet_single_per_fiber(lsys, fiber0, mobilenet_program_function):
    assert mobilenet_program_function.isolation == sf.ProgramIsolation.PER_FIBER
    device = fiber0.device(0)

    async def main():
        device_input = get_mobilenet_ref_input(device)
        (device_output,) = await mobilenet_program_function(device_input, fiber=fiber0)
        await assert_mobilenet_ref_output(device, device_output)

    lsys.run(main())


# Tests that a single invocation on a single fiber in per_call mode works.
def test_invoke_mobilenet_single_per_call(
    lsys, fiber0, mobilenet_program_function_per_call
):
    assert mobilenet_program_function_per_call.isolation == sf.ProgramIsolation.PER_CALL
    device = fiber0.device(0)

    async def main():
        device_input = get_mobilenet_ref_input(device)
        (device_output,) = await mobilenet_program_function_per_call(
            device_input, fiber=fiber0
        )
        await assert_mobilenet_ref_output(device, device_output)

    lsys.run(main())


# Tests that chained back to back invocations on the same fiber work correctly.
# Does an async gather/assert with all results at the end.
def test_invoke_mobilenet_chained_per_fiber(lsys, fiber0, mobilenet_program_function):
    assert mobilenet_program_function.isolation == sf.ProgramIsolation.PER_FIBER
    device = fiber0.device(0)

    async def main():
        device_input = get_mobilenet_ref_input(device)
        results = [
            await mobilenet_program_function(device_input, fiber=fiber0)
            for _ in range(5)
        ]

        await asyncio.gather(
            *[
                assert_mobilenet_ref_output(device, device_output)
                for (device_output,) in results
            ]
        )

    lsys.run(main())


# Tests that parallel invocations on a single fiber with a program in PER_CALL
# isolation functions properly. Note that in this variant, the await is done
# on all invocations vs serially per invocation (as in
# test_invoke_mobilenet_chained_per_fiber). This would be illegal if done on the
# same fiber without PER_CALL isolation managing forks.
#
# Note that since these are all operating on the same fiber, they are added to
# the device-side work graph with a one-after-the-other dependency, but the
# host side schedules concurrently.
def test_invoke_mobilenet_parallel_per_call(
    lsys, fiber0, mobilenet_program_function_per_call
):
    assert mobilenet_program_function_per_call.isolation == sf.ProgramIsolation.PER_CALL
    device = fiber0.device(0)

    async def main():
        device_input = get_mobilenet_ref_input(device)
        results = await asyncio.gather(
            *[
                mobilenet_program_function_per_call(device_input, fiber=fiber0)
                for _ in range(5)
            ]
        )

        await asyncio.gather(
            *[
                assert_mobilenet_ref_output(device, device_output)
                for (device_output,) in results
            ]
        )

    lsys.run(main())


# Same as above but uses explicit isolation controls on the function vs as the
# program level. If this constraint were violated, shortfin makes a best effort
# attempt to detect the situation and raise an exception, but there are a subset
# of programs which are purely async and would make detection of this exception
# lossy in the synchronous completion case.
def test_invoke_mobilenet_parallel_per_call_explicit(
    lsys, fiber0, mobilenet_program_function
):
    assert mobilenet_program_function.isolation == sf.ProgramIsolation.PER_FIBER
    device = fiber0.device(0)

    async def main():
        device_input = get_mobilenet_ref_input(device)
        results = await asyncio.gather(
            *[
                mobilenet_program_function(
                    device_input, fiber=fiber0, isolation=sf.ProgramIsolation.PER_CALL
                )
                for _ in range(50)
            ]
        )

        await asyncio.gather(
            *[
                assert_mobilenet_ref_output(device, device_output)
                for (device_output,) in results
            ]
        )

    lsys.run(main())


# Tests that independent executions on multiple fibers all run concurrently.
# All fibers share the same host thread but schedule concurrently. Since
# each fiber has its own timeline, device side graphs have no dependency on
# each other and also schedule concurrently.
def test_invoke_mobilenet_multi_fiber_per_fiber(lsys, mobilenet_program_function):
    assert mobilenet_program_function.isolation == sf.ProgramIsolation.PER_FIBER

    class InferProcess(sf.Process):
        async def run(self):
            start_time = time.time()

            def duration():
                return round((time.time() - start_time) * 1000.0)

            print(f"{self}: Start")
            device = self.fiber.device(0)
            device_input = get_mobilenet_ref_input(device)
            (device_output,) = await mobilenet_program_function(
                device_input, fiber=self.fiber
            )
            print(f"{self}: Program complete (+{duration()}ms)")
            await assert_mobilenet_ref_output(device, device_output)
            print(f"{self} End (+{duration()}ms)")

    async def main():
        start_time = time.time()

        def duration():
            return round((time.time() - start_time) * 1000.0)

        fibers = [lsys.create_fiber() for _ in range(5)]
        print("Fibers:", fibers)
        processes = [InferProcess(fiber=f).launch() for f in fibers]
        print("Waiting for processes:", processes)
        await asyncio.gather(*processes)
        print(f"All processes complete: (+{duration()}ms)")

    lsys.run(main())<|MERGE_RESOLUTION|>--- conflicted
+++ resolved
@@ -74,12 +74,9 @@
     absmean = functools.reduce(
         lambda x, y: x + abs(y) / len(flat_output), flat_output, 0.0
     )
-<<<<<<< HEAD
-=======
     # Note: this value was just copied from a sample run of the test.
     # Comparison against a reference backend for this model is tested upstream
     # in https://github.com/iree-org/iree-test-suites/tree/main/onnx_models.
->>>>>>> 126330d1
     assert absmean == pytest.approx(0.81196929)
 
 
