--- conflicted
+++ resolved
@@ -12,11 +12,9 @@
 class ResponderErrorCodes(Enum):
     QUEUE_FULL = "QUEUE_FULL"
     INVALID_REQUEST_ARGS = "INVALID_REQUEST_ARGS"
-<<<<<<< HEAD
     PAGE_FULL = "PAGE_FULL"
-=======
     CANCELLED = "CANCELLED"
->>>>>>> e290b08b
+
 
 
 class AbstractResponder:
