from iree.build.executor import FileNamespace, BuildAction, BuildContext, BuildFile
import os
import urllib
import logging
import asyncio
<<<<<<< HEAD
import threading
from pathlib import Path

import shortfin.array as sfnp
import shortfin as sf
from shortfin.interop.support.device_setup import get_selected_devices


class SystemManager:
    def __init__(
        self,
        device="local-task",
        device_ids=None,
        async_allocs=True,
        amdgpu_allocators=None,
        logger_name=__name__,
        shutdown_system=True,
    ):
        self.logger = logging.getLogger(logger_name)

        self.shutdown_system = shutdown_system

        if any(x in device for x in ["local-task", "cpu"]):
            self.ls = sf.host.CPUSystemBuilder().create_system()
        elif any(x in device for x in ["hip", "amdgpu"]):
            if amdgpu_allocators is None:
                sb = sf.SystemBuilder(
                    system_type="amdgpu",
                    amdgpu_async_allocations=async_allocs,
                )
            else:
                sb = sf.SystemBuilder(
                    system_type="amdgpu",
                    amdgpu_async_allocations=async_allocs,
                    amdgpu_allocators=amdgpu_allocators,
                )
            if device_ids:
                sb.visible_devices = sb.available_devices
                sb.visible_devices = get_selected_devices(sb, device_ids)
            self.ls = sb.create_system()

        self.logger.info(f"Created local system with {self.ls.device_names} devices")
        # TODO: Come up with an easier bootstrap thing than manually
        # running a thread.
        self.t = threading.Thread(target=lambda: self.ls.run(self.run()))
        self.command_queue = self.ls.create_queue("command")
        self.command_writer = self.command_queue.writer()

    def start(self):
        self.logger.info("Starting system manager")
        self.t.start()

    def shutdown(self):
        self.logger.info("Shutting down system manager")
        self.command_queue.close()
        if self.shutdown_system:
            self.ls.shutdown()

    async def run(self):
        reader = self.command_queue.reader()
        while command := await reader():
            ...
        self.logger.info("System manager command processor stopped")
=======
from pathlib import Path
from typing import Optional

import shortfin.array as sfnp
import shortfin as sf
from shortfin_apps.flux.components.manager import SystemManager
>>>>>>> c5cc2054


dtype_to_filetag = {
    "bfloat16": "bf16",
    "float32": "f32",
    "float16": "f16",
    sfnp.int8: "i8",
    sfnp.float32: "f32",
    sfnp.float16: "fp16",
    sfnp.bfloat16: "bf16",
}


def get_url_map(filenames: list[str], bucket: str):
    file_map = {}
    for filename in filenames:
        file_map[filename] = f"{bucket}{filename}"
    return file_map


def needs_update(ctx, current_version: str):
    stamp = ctx.allocate_file("version.txt")
    stamp_path = stamp.get_fs_path()
    if os.path.exists(stamp_path):
        with open(stamp_path, "r") as s:
            ver = s.read()
        if ver != current_version:
            return True
    else:
        with open(stamp_path, "w") as s:
            s.write(current_version)
        return True
    return False


# TODO: unify needs_file with needs_file_url
def needs_file(filename, ctx, namespace=FileNamespace.GEN):
    out_file = ctx.allocate_file(filename, namespace=namespace).get_fs_path()
    if os.path.exists(out_file):
        needed = False
    else:
        filekey = os.path.join(ctx.path, filename)
        ctx.executor.all[filekey] = None
        needed = True
    return needed


def needs_file_url(filename, ctx, url=None, namespace=FileNamespace.GEN):
    out_file = ctx.allocate_file(filename, namespace=namespace).get_fs_path()
    needed = True
    if os.path.exists(out_file):
        if url:
            needed = False
            # needed = not is_valid_size(out_file, url)
        if not needed:
            return False
    filekey = os.path.join(ctx.path, filename)
    ctx.executor.all[filekey] = None
    return True


def needs_compile(filename, target, ctx):
    vmfb_name = f"{filename}_{target}.vmfb"
    namespace = FileNamespace.BIN
    return needs_file(vmfb_name, ctx, namespace=namespace)


def get_cached_vmfb(filename, target, ctx):
    vmfb_name = f"{filename}_{target}.vmfb"
    return ctx.file(vmfb_name)


def is_valid_size(file_path, url):
    if not url:
        return True
    with urllib.request.urlopen(url) as response:
        content_length = response.getheader("Content-Length")
    local_size = get_file_size(str(file_path))
    if content_length:
        content_length = int(content_length)
        if content_length != local_size:
            return False
    return True


def get_file_size(file_path):
    """Gets the size of a local file in bytes as an integer."""

    file_stats = os.stat(file_path)
    return file_stats.st_size


def fetch_http_check_size(*, name: str, url: str) -> BuildFile:
    context = BuildContext.current()
    output_file = context.allocate_file(name)
    action = FetchHttpWithCheckAction(
        url=url, output_file=output_file, desc=f"Fetch {url}", executor=context.executor
    )
    output_file.deps.add(action)
    return output_file


class FetchHttpWithCheckAction(BuildAction):
    def __init__(self, url: str, output_file: BuildFile, **kwargs):
        super().__init__(**kwargs)
        self.url = url
        self.output_file = output_file

    def _invoke(self, retries=4):
        path = self.output_file.get_fs_path()
        self.executor.write_status(f"Fetching URL: {self.url} -> {path}")
        try:
            urllib.request.urlretrieve(self.url, str(path))
        except urllib.error.HTTPError as e:
            if retries > 0:
                retries -= 1
                self._invoke(retries=retries)
            else:
                raise IOError(f"Failed to fetch URL '{self.url}': {e}") from None
        local_size = get_file_size(str(path))
        try:
            with urllib.request.urlopen(self.url) as response:
                content_length = response.getheader("Content-Length")
            if content_length:
                content_length = int(content_length)
                if content_length != local_size:
                    raise IOError(
                        f"Size of downloaded artifact does not match content-length header! {content_length} != {local_size}"
                    )
        except IOError:
            if retries > 0:
                retries -= 1
                self._invoke(retries=retries)


# Common mapping for program isolation modes
PROG_ISOLATIONS = {
    isolation.name.lower(): isolation for isolation in sf.ProgramIsolation
}
# For backward compatibility
prog_isolations = {
    "none": sf.ProgramIsolation.NONE,
    "per_fiber": sf.ProgramIsolation.PER_FIBER,
    "per_call": sf.ProgramIsolation.PER_CALL,
}


class InferenceExecRequest(sf.Message):
    def __init__(self):
        super().__init__()


class StrobeMessage(sf.Message):
    """Sent to strobe a queue with fake activity (generate a wakeup)."""

    ...


class GenerateService:
    """Base class for shortfin service implementations."""

<<<<<<< HEAD
    def __init__(self, sysman: SystemManager):
=======
    def __init__(
        self,
        sysman: SystemManager,
        fibers_per_device: int = 1,
        workers_per_device: int = 1,
    ):
>>>>>>> c5cc2054
        """Initialize base service attributes."""
        self.sysman = sysman
        self.inference_parameters: dict[str, list[sf.BaseProgramParameters]] = {}
        self.inference_modules: dict[str, list[sf.ProgramModule]] = {}
<<<<<<< HEAD
        self.name = None
        self.model_params = None
        self.prog_isolation = None
        self.inference_programs = {}
        self.inference_functions = {}
=======
        self.inference_programs: dict[int, dict[str, sf.Program]] = {}
        self.inference_functions: dict[int, dict[str, sf.ProgramFunction]] = {}
        self.name = None
        self.model_params = None
        self.prog_isolation = None
>>>>>>> c5cc2054
        self.trace_execution = False
        self.show_progress = False

        # Worker and fiber configuration
<<<<<<< HEAD
        self.workers = []
        self.workers_per_device = 1
        self.fibers_per_device = 1
        self.fibers_per_worker = 1
=======
        self.workers: list[sf.local.Worker] = []
        self.workers_per_device = workers_per_device
        self.fibers_per_device = fibers_per_device
        self.validate_fiber_configuration()
>>>>>>> c5cc2054

    def set_isolation(self, isolation_str: str = "per_call"):
        """Set the program isolation mode from a string.

        Args:
            isolation_str: Program isolation mode string
        """
        self.prog_isolation = prog_isolations[isolation_str]

    def validate_fiber_configuration(self):
        """Validate fiber configuration."""
        if self.fibers_per_device % self.workers_per_device != 0:
            raise ValueError(
                "Currently, fibers_per_device must be divisible by workers_per_device"
            )
        self.fibers_per_worker = int(self.fibers_per_device / self.workers_per_device)

    def load_inference_module(self, vmfb_path: Path, component: str = "main"):
        """Load an inference module from a VMFB file.

        Args:
            vmfb_path: Path to the VMFB file
            component: Optional component name for organizing modules
        """
        if not hasattr(self, "inference_modules"):
            self.inference_modules = {}

        if not self.inference_modules.get(component):
            self.inference_modules[component] = []
        self.inference_modules[component].append(
            sf.ProgramModule.load(self.sysman.ls, vmfb_path)
        )

    def load_inference_parameters(
        self,
        *paths: Path,
        parameter_scope: str,
        format: str = "",
        component: str = "main",
    ):
        """Load inference parameters from files.

        Args:
            *paths: Paths to parameter files
            parameter_scope: Parameter scope name
            format: Optional format string
            component: Optional component name for organizing parameters
        """
        p = sf.StaticProgramParameters(self.sysman.ls, parameter_scope=parameter_scope)
        for path in paths:
            logging.info("Loading parameter fiber '%s' from: %s", parameter_scope, path)
            p.load(path, format=format)

        if not hasattr(self, "inference_parameters"):
            self.inference_parameters = {}
        if not self.inference_parameters.get(component):
            self.inference_parameters[component] = []
        self.inference_parameters[component].append(p)

    def initialize_program_modules(self, component: str):
        """Initialize program modules for a component.

        Args:
            component: Component name

        Returns:
            List of program modules
        """
        if component not in self.inference_modules:
            return []

        return [
            sf.ProgramModule.parameter_provider(
                self.sysman.ls, *self.inference_parameters.get(component, [])
            ),
            *self.inference_modules[component],
        ]

<<<<<<< HEAD
    def create_program(self, modules, devices, isolation=None, trace_execution=None):
=======
    def create_program(
        self,
        modules: list[sf.ProgramModule],
        devices: list[sf.Device],
        isolation: Optional[str] = None,
        trace_execution: Optional[bool] = None,
    ) -> sf.Program:
>>>>>>> c5cc2054
        """Create a program with the given modules and devices.

        Args:
            modules: List of program modules
            devices: List of devices
            isolation: Program isolation mode (defaults to self.prog_isolation)
            trace_execution: Whether to trace execution (defaults to self.trace_execution)

        Returns:
            Program instance
        """
        if isolation is None:
            isolation = self.prog_isolation

        if trace_execution is None:
            trace_execution = self.trace_execution

        return sf.Program(
            modules=modules,
            devices=devices,
            isolation=isolation,
            trace_execution=trace_execution,
        )

<<<<<<< HEAD
    def create_worker(self, device, index):
=======
    def create_worker(self, device: sf.Device, index: int) -> sf.Worker:
>>>>>>> c5cc2054
        """Create a worker for a device.

        Args:
            device: Device to create worker for
            index: Worker index

        Returns:
            Worker instance
        """
        return self.sysman.ls.create_worker(
            f"{self.name}-inference-{device.name}-{index}"
        )

    def start(self):
        """Start the service by loading program modules and launching the batcher."""
        # Override in derived classes
        pass

    def shutdown(self):
        """Shutdown the service."""
        if hasattr(self, "batcher"):
            self.batcher.shutdown()

    def __repr__(self):
        """Default string representation for service instances."""
        modules = [
            f"     {key} : {value}" for key, value in self.inference_modules.items()
        ]
        params = [
            f"     {key} : {value}" for key, value in self.inference_parameters.items()
        ]
        # For python 3.11 since we can't have \ in the f"" expression.
        new_line = "\n"
        return (
            f"ServiceManager("
            f"\n  INFERENCE DEVICES : \n"
            f"     {self.sysman.ls.devices}\n"
            f"\n  MODEL PARAMS : \n"
            f"{self.model_params}"
            f"\n  SERVICE PARAMS : \n"
            f"     fibers per device : {self.fibers_per_device}\n"
            f"     program isolation mode : {self.prog_isolation}\n"
            f"\n  INFERENCE MODULES : \n"
            f"{new_line.join(modules)}\n"
            f"\n  INFERENCE PARAMETERS : \n"
            f"{new_line.join(params)}\n"
            f")"
        )


class BatcherProcess(sf.Process):
    """The batcher is a persistent process responsible for flighting incoming work
    into batches."""

    STROBE_SHORT_DELAY = 0.5
    STROBE_LONG_DELAY = 1.0

    def __init__(self, fiber, name="batcher"):
        super().__init__(fiber=fiber)
        self.batcher_infeed = self.system.create_queue()
        self.strobe_enabled = True
        self.strobes = 0
        self.pending_requests = set()

    def shutdown(self):
        """Shutdown the batcher process."""
        self.batcher_infeed.close()

    def submit(self, request):
        """Submit a request to the batcher."""
        self.batcher_infeed.write_nodelay(request)

    async def _background_strober(self):
        """Background strober task that monitors pending requests."""
        while not self.batcher_infeed.closed:
            await asyncio.sleep(
                self.STROBE_SHORT_DELAY
                if len(self.pending_requests) > 0
                else self.STROBE_LONG_DELAY
            )
            if self.strobe_enabled:
                self.submit(StrobeMessage())

    async def run(self):
        """Main run loop for the batcher process."""
        strober_task = asyncio.create_task(self._background_strober())
        reader = self.batcher_infeed.reader()
        while item := await reader():
            self.strobe_enabled = False
            if isinstance(item, InferenceExecRequest):
                self.handle_inference_request(item)
            elif isinstance(item, StrobeMessage):
                self.strobes += 1
            else:
                logger.error("Illegal message received by batcher: %r", item)
                exit(1)

            await self.process_batches()

            self.strobe_enabled = True
        await strober_task

    def handle_inference_request(self, request):
        """Handle an inference request. To be implemented by subclasses."""
        pass

    async def process_batches(self):
        """Process batches of requests. To be implemented by subclasses."""
        pass

    def sort_batches(self):
        """Files pending requests into sorted batches suitable for program invocations.

        This is a common implementation used by SDXLBatcherProcess and FluxBatcherProcess.
        """
        if not hasattr(self, "pending_requests"):
            return {}

        reqs = self.pending_requests
        next_key = 0
        batches = {}
        for req in reqs:
            is_sorted = False
            req_metas = [req.phases[phase]["metadata"] for phase in req.phases.keys()]

            for idx_key, data in batches.items():
                if not isinstance(data, dict):
                    logger.error(
                        "Expected to find a dictionary containing a list of requests and their shared metadatas."
                    )
                if len(batches[idx_key]["reqs"]) >= self.ideal_batch_size:
                    # Batch is full
                    next_key = idx_key + 1
                    continue
                elif data["meta"] == req_metas:
                    batches[idx_key]["reqs"].extend([req])
                    is_sorted = True
                    break
                else:
                    next_key = idx_key + 1
            if not is_sorted:
                batches[next_key] = {
                    "reqs": [req],
                    "meta": req_metas,
                }
        return batches<|MERGE_RESOLUTION|>--- conflicted
+++ resolved
@@ -3,9 +3,9 @@
 import urllib
 import logging
 import asyncio
-<<<<<<< HEAD
+from pathlib import Path
 import threading
-from pathlib import Path
+from typing import Optional
 
 import shortfin.array as sfnp
 import shortfin as sf
@@ -67,14 +67,6 @@
         while command := await reader():
             ...
         self.logger.info("System manager command processor stopped")
-=======
-from pathlib import Path
-from typing import Optional
-
-import shortfin.array as sfnp
-import shortfin as sf
-from shortfin_apps.flux.components.manager import SystemManager
->>>>>>> c5cc2054
 
 
 dtype_to_filetag = {
@@ -236,48 +228,29 @@
 class GenerateService:
     """Base class for shortfin service implementations."""
 
-<<<<<<< HEAD
-    def __init__(self, sysman: SystemManager):
-=======
     def __init__(
         self,
         sysman: SystemManager,
         fibers_per_device: int = 1,
         workers_per_device: int = 1,
     ):
->>>>>>> c5cc2054
         """Initialize base service attributes."""
         self.sysman = sysman
         self.inference_parameters: dict[str, list[sf.BaseProgramParameters]] = {}
         self.inference_modules: dict[str, list[sf.ProgramModule]] = {}
-<<<<<<< HEAD
-        self.name = None
-        self.model_params = None
-        self.prog_isolation = None
-        self.inference_programs = {}
-        self.inference_functions = {}
-=======
         self.inference_programs: dict[int, dict[str, sf.Program]] = {}
         self.inference_functions: dict[int, dict[str, sf.ProgramFunction]] = {}
         self.name = None
         self.model_params = None
         self.prog_isolation = None
->>>>>>> c5cc2054
         self.trace_execution = False
         self.show_progress = False
 
         # Worker and fiber configuration
-<<<<<<< HEAD
-        self.workers = []
-        self.workers_per_device = 1
-        self.fibers_per_device = 1
-        self.fibers_per_worker = 1
-=======
-        self.workers: list[sf.local.Worker] = []
+        self.workers: list[sf.Worker] = []
         self.workers_per_device = workers_per_device
         self.fibers_per_device = fibers_per_device
         self.validate_fiber_configuration()
->>>>>>> c5cc2054
 
     def set_isolation(self, isolation_str: str = "per_call"):
         """Set the program isolation mode from a string.
@@ -356,9 +329,6 @@
             *self.inference_modules[component],
         ]
 
-<<<<<<< HEAD
-    def create_program(self, modules, devices, isolation=None, trace_execution=None):
-=======
     def create_program(
         self,
         modules: list[sf.ProgramModule],
@@ -366,7 +336,6 @@
         isolation: Optional[str] = None,
         trace_execution: Optional[bool] = None,
     ) -> sf.Program:
->>>>>>> c5cc2054
         """Create a program with the given modules and devices.
 
         Args:
@@ -391,11 +360,7 @@
             trace_execution=trace_execution,
         )
 
-<<<<<<< HEAD
-    def create_worker(self, device, index):
-=======
     def create_worker(self, device: sf.Device, index: int) -> sf.Worker:
->>>>>>> c5cc2054
         """Create a worker for a device.
 
         Args:
