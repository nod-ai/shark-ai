# Copyright 2024 Advanced Micro Devices, Inc.
#
# Licensed under the Apache License v2.0 with LLVM Exceptions.
# See https://llvm.org/LICENSE.txt for license information.
# SPDX-License-Identifier: Apache-2.0 WITH LLVM-exception

import logging
import asyncio
import itertools
import numpy as np
import threading
import math

from shortfin_apps.llm.components.kvcache.page_pool import PagePool
from shortfin_apps.llm.components.decode_config import (
    DecodeConfig,
    LogitsNormalization,
)
from shortfin_apps.llm.components.messages import (
    LlmInferenceExecRequest,
    InferencePhase,
)
from typing import Callable, List, Optional, Tuple, Union

from _shortfin import lib as _sfl
from shortfin_apps.llm.components.kvcache.base_attention_cache import (
    CacheAllocationFailure,
)
from shortfin_apps.llm.components.kvcache.attention_cache_abstract import (
    CacheInfo,
)

logger = logging.getLogger(__name__)


def _convert_to_cpp_decode_config(py_config: DecodeConfig):
    cpp_config = _sfl.llm.DecodeConfig()
    cpp_config.eos_token_id = py_config.eos_token_id
    cpp_config.num_beams = py_config.num_beams
    cpp_config.temperature = py_config.temperature
    cpp_config.use_beam_search = py_config.num_beams > 1
    cpp_config.max_completion_tokens = py_config.max_completion_tokens

    # Convert LogitsNormalization enum
    cpp_config.logits_normalization = {
        LogitsNormalization.NONE: _sfl.llm.LogitsNormalization.NONE,
        LogitsNormalization.SOFTMAX: _sfl.llm.LogitsNormalization.SOFTMAX,
        LogitsNormalization.LOG_SOFTMAX: _sfl.llm.LogitsNormalization.LOG_SOFTMAX,
    }[py_config.logits_normalization]

    cpp_config.top_k = py_config.top_k if py_config.top_k is not None else -1
    cpp_config.top_p = py_config.top_p if py_config.top_p is not None else -1.0

    return cpp_config


def combine_scores_null(
    step: np.ndarray, old_score: np.ndarray, norm: float, config: DecodeConfig
):
    if config.temperature is not None:
        step = step / config.temperature

    step = step - np.log(np.sum(np.exp(step.astype(float))))
    new_score = old_score + step
    new_score = new_score - norm
    return new_score


def combine_scores_softmax(
    step: np.ndarray, old_score: np.ndarray, norm: float, config: DecodeConfig
):
    new_score = old_score * step
    new_score = new_score / max(norm, 0.1)
    return new_score


def combine_scores_log_softmax(
    step: np.ndarray, old_score: np.ndarray, norm: float, config: DecodeConfig
):
    new_score = old_score + step
    new_score = new_score - norm
    return new_score


_score_functions = {
    LogitsNormalization.NONE: combine_scores_null,
    LogitsNormalization.SOFTMAX: combine_scores_softmax,
    LogitsNormalization.LOG_SOFTMAX: combine_scores_log_softmax,
}


def select_greedy(scores: np.ndarray, decode_config: DecodeConfig):
    assert len(scores.shape) == 2
    scores = scores.flatten()
    argmax = np.argmax(scores)
    argmax = np.array([argmax])

    return argmax, scores[argmax]


def select_topk(scores: np.ndarray, decode_config: DecodeConfig):
    assert len(scores.shape) == 2
    scores = scores.flatten()
    num_select = decode_config.num_beams
    if num_select < scores.shape[0]:
        token = np.argpartition(scores, -num_select)
        token = np.flip(token[-num_select:])
    else:
        token = np.arange(scores.shape[0])

    return token, scores[token]


class PageManager:
    def __init__(
        self,
        page_pool: PagePool,
        initial_pages: List[int],
        initial_length: int,
        tokens_per_page: int,
    ):
        self._page_pool = page_pool
        self._allocated_pages = []
        self._allocated_page_ids = []
        self._free_pages = []
        self._beam_page_ids = [[]]

        self._tokens_per_page = tokens_per_page
        self._allocation_block_size = 8

        self._shared_pages = initial_pages
        self._position = initial_length

        if self._position % self._tokens_per_page > 0:
            self._beam_page_ids[0].append(self._shared_pages[-1])
            self._shared_pages.pop()

    def allocate(self, count):
        if count > len(self._free_pages):
            acquire_count = max(count, self._allocation_block_size)
            acquired = self._page_pool.acquire_free_pages(acquire_count)
            self._allocated_pages.extend(acquired)
            self._free_pages.extend([p.index for p in acquired])

        allocation = self._free_pages[:count]
        self._free_pages = self._free_pages[count:]
        return allocation

    def step_pages(self, select):
        if len(select) == 0:
            return

        new_page = (self._position % self._tokens_per_page) == 0
        new_beam_page_ids = [[p for p in self._beam_page_ids[b]] for b in select]

        old_pages = set(itertools.chain.from_iterable(self._beam_page_ids))
        new_pages = set(itertools.chain.from_iterable(new_beam_page_ids))

        free_pages = old_pages - new_pages
        self._free_pages.extend(free_pages)

        if new_page:
            for beam, page in zip(
                new_beam_page_ids, self.allocate(len(new_beam_page_ids))
            ):
                beam.append(page)
        else:
            used = set()
            for beam in new_beam_page_ids:
                if len(beam) > 0:
                    if beam[-1] in used:
                        new_page = self.allocate(1)[0]
                        self._page_pool.copy_page_index(beam[-1], new_page)
                        beam[-1] = new_page
                    used.add(beam[-1])

        # Check if the pages a shared between all queries:
        if len(new_beam_page_ids[0]) > 0:
            first_page = new_beam_page_ids[0][0]
            if all(first_page == b[0] for b in new_beam_page_ids):
                self._shared_pages.append(first_page)
                new_beam_page_ids = [b[1:] for b in new_beam_page_ids]

        self._beam_page_ids = new_beam_page_ids
        self._position += 1
        return [self._shared_pages + b for b in new_beam_page_ids]

    def release_pages(self):
        self._page_pool.free_pages(self._allocated_pages)
        self._allocated_pages = []


class TokenSelector:
    def __init__(self, decode_config: DecodeConfig):
        self._selected_tokens: List[List[int]] = []
        self._selected_beams: List[List[int]] = []
        self._scores: List[float] = [0.0]
        self._completed: List[Tuple[int, int]] = []

        self._decode_config = decode_config
        self._eos_token_id = self._decode_config.eos_token_id
        self._hypothesis = self._decode_config.num_beams

        self._select_function = None
        self._select_function = (
            select_topk if decode_config.num_beams > 1 else select_greedy
        )

        self._score_function = _score_functions[decode_config.logits_normalization]

    def _select(self, logits: List[np.ndarray], indices: List[Optional[np.ndarray]]):
        # Setup next steps:
        step = len(self._selected_beams)
        max_score = max(self._scores)

        logits = [
            self._score_function(np.asarray(l), s, max_score, self._decode_config)
            for l, s in zip(logits, self._scores)
        ]

        logits = np.concatenate(logits, axis=1)[0]
        token_options = logits.shape[-1]
        tokens, scores = self._select_function(logits, self._decode_config)

        if indices[0] is not None:
            indices = [np.asarray(i) for i in indices]
            indices = np.concatenate(indices, axis=1)[0]
            beams = tokens // token_options
            tokens = np.take(indices, tokens)
        else:
            beams = tokens // token_options
            tokens = tokens % token_options

        # Filter out eos cases
        eos = self._eos_token_id
        next_tokens = [token for token in tokens if token != eos]
        next_beams = [beam for token, beam in zip(tokens, beams) if token != eos]
        next_scores = [score for token, score in zip(tokens, scores) if token != eos]
        next_completed = [
            (beam, step) for token, beam in zip(tokens, beams) if token == eos
        ]

        self._completed.extend(next_completed)
        self._selected_beams.append(next_beams)
        self._selected_tokens.append(next_tokens)
        self._scores = next_scores

        return next_beams, next_tokens

    def step(self, logits: list[np.ndarray], indices: list[Optional[np.ndarray]]):
        beams, tokens = self._select(logits, indices)

        return beams, tokens

    def done(self):
        return len(self._completed) >= self._hypothesis

    def _build_response(self, beam, end_step):
        tokens = []
        for step in range(end_step - 1, -1, -1):
            token = self._selected_tokens[step][beam]
            beam = self._selected_beams[step][beam]
            tokens.append(token)
        tokens.reverse()
        return tokens

    def results(self):
        results = []
        for completed in self._completed:
            beam, end_step = completed
            result = self._build_response(beam, end_step)
            result.append(self._eos_token_id)
            results.append(result)

        # Build remaining necessary that are in flight
        more = self._hypothesis - len(results)
        for i in np.argsort(self._scores)[-more:]:
            result = self._build_response(i, len(self._selected_beams))
            results.append(result)

        return results


class LlmDecoder:
    def __init__(
        self,
        decode_config: DecodeConfig,
        prefill_batcher,
        decode_batcher,
        results_callback: Callable[[Union[int, List[int]]], None],
        rid,
        use_native_impls: bool = False,
    ):
        self._decode_config = decode_config
        self._cpp_decode_config = _convert_to_cpp_decode_config(decode_config)
        self._eos_token = self._decode_config.eos_token_id
        self._prefill_batcher = prefill_batcher
        self._decode_batcher = decode_batcher
        self._page_cache = self._decode_batcher.page_cache
        self._tokens_per_page = self._page_cache.tokens_per_page
        self._page_pool = self._page_cache.page_pool
        self._results_callback = results_callback
        self._rid = rid
        self._lock = threading.Lock()
        self._cancelled = False

        if use_native_impls:
            self._select_function = self._native_select
        else:
            self._select_function = (
                select_topk if self._decode_config.num_beams > 1 else select_greedy
            )

        self._score_function = _score_functions[
            self._decode_config.logits_normalization
        ]

    def _native_select(self, logits, decode_config):
        tokens, scores = _sfl.llm.select_tokens(
            logits.flatten(), self._cpp_decode_config
        )
        return np.array(tokens), np.array(scores)

    def cancel(self):
        """Cancel inproceess work."""
        with self._lock:
            self._cancelled = True

    def release(self):
        """Release any remain resources held by the decoder"""
        pass

    def setup_req(self, decode_reqs, tokens, position, page_ids):
        next_token_ids = []

        # TODO: Allocation more requests
        if len(decode_reqs) < len(tokens):
            raise ValueError("NEED TO ALLOCATE MORE REQS")

        for token in tokens:
            next_tokens = [token]
            next_token_ids.append(next_tokens)

        for i, ids in enumerate(next_token_ids):
            decode_reqs[i].input_token_ids = ids
            decode_reqs[i].start_position = position
            decode_reqs[i].page_ids = page_ids[i]

        return decode_reqs[: len(tokens)]

    def create_decode_reqs(self, prefill_req: LlmInferenceExecRequest):
        num_beams = self._decode_config.num_beams
        decode_reqs = [
            LlmInferenceExecRequest(
                input_token_ids=[],
                phase=InferencePhase.DECODE,
                rid=self._rid,
                orig_instance_id=prefill_req.orig_instance_id,
                page_ids=[],
            )
            for _ in range(num_beams)
        ]

        for req in decode_reqs:
            req.start_position = len(prefill_req.input_token_ids)

        return decode_reqs

    def _allocate_prefill_cache(self, prefill_req: LlmInferenceExecRequest):
        prefill_req._cache = self._page_cache
<<<<<<< HEAD
        # Allocate pages for the prefill request
        prefill_req.acquire_pages()
=======
        needed_pages = math.ceil(
            len(prefill_req.input_token_ids) / self._prefill_batcher.page_seq_stride
        )
        # allocate kv cache pages
        try:
            allocation = prefill_req._cache.acquire_pages_for_tokens(
                prefill_req.input_token_ids,
                extra_token_slots=0,  # prefill needs no extra kvcache slots to write to
            )
        except CacheAllocationFailure:
            logger.debug("Cannot fulfill request for %d pages", needed_pages)
            raise RuntimeError(
                f"Failed to allocate {needed_pages} pages for prefill request."
            )

        logger.debug(f"Successfully acquired allocation: {allocation}")
        prefill_req.free_cache_pages()
        prefill_req.allocation = allocation
>>>>>>> f76e9ef1

    def _allocate_decode_cache(self, request: LlmInferenceExecRequest):
        if request.allocation is not None:
            request.allocation.extend_allocation(
                request.input_token_ids, extra_token_slots=1
            )

    async def run(self, input_ids):
        input_length = len(input_ids)
        prefill_req = LlmInferenceExecRequest(
            phase=InferencePhase.PREFILL,
            input_token_ids=input_ids,
            rid=self._rid,
        )
        self._allocate_prefill_cache(prefill_req)
        # Run Prefill:
        self._prefill_batcher.submit(prefill_req)
        await prefill_req.done

        token_selector = TokenSelector(self._decode_config)
        initial_pages = [p.index for p in prefill_req.allocated_cache_info.pages]
        initial_length = len(prefill_req.input_token_ids)
        page_manager = PageManager(
            self._page_pool,
            initial_pages=initial_pages,
            initial_length=initial_length,
            tokens_per_page=self._tokens_per_page,
        )

        # Run token selection and send to emitter:
        beams, tokens = token_selector.step(
            [prefill_req.result_logits], [prefill_req.result_indices]
        )

        # Setup decode requests:
        decode_reqs = self.create_decode_reqs(prefill_req)

        # Run Decoder:
        for _ in range(self._decode_config.max_completion_tokens - 1):
            if token_selector.done() or self._cancelled or len(beams) == 0:
                break

            # Update the reqs:
            page_ids = page_manager.step_pages(beams)
            to_run = self.setup_req(decode_reqs, tokens, input_length, page_ids)

            input_length = input_length + 1

            self._decode_batcher.reserve_workload(
                rid=prefill_req.orig_instance_id, count=len(to_run)
            )

            for req in to_run:
                req.reset(InferencePhase.DECODE)
                self._allocate_decode_cache(req)
                self._decode_batcher.submit(req)

            gathered = asyncio.gather(*[req.done for req in to_run])
            await gathered

            # Publish allocated pages for each decode request
            for r in to_run:
                total_tokens = r.start_position + len(r.input_token_ids)
                number_of_complete_pages = (
                    total_tokens // self._decode_batcher.page_seq_stride
                )
                r.publish_allocated_pages(number_of_complete_pages)

            beams, tokens = token_selector.step(
                [req.result_logits for req in to_run],
                [req.result_indices for req in to_run],
            )

        # Remove the reservation:
        self._decode_batcher.reserve_workload(rid=prefill_req.orig_instance_id, count=0)

        # Grab responses:
        completed = token_selector.results()

        # Return Results:
        self._results_callback(completed)

        prefill_req.free_cache_pages()
        page_manager.release_pages()<|MERGE_RESOLUTION|>--- conflicted
+++ resolved
@@ -368,29 +368,8 @@
 
     def _allocate_prefill_cache(self, prefill_req: LlmInferenceExecRequest):
         prefill_req._cache = self._page_cache
-<<<<<<< HEAD
         # Allocate pages for the prefill request
         prefill_req.acquire_pages()
-=======
-        needed_pages = math.ceil(
-            len(prefill_req.input_token_ids) / self._prefill_batcher.page_seq_stride
-        )
-        # allocate kv cache pages
-        try:
-            allocation = prefill_req._cache.acquire_pages_for_tokens(
-                prefill_req.input_token_ids,
-                extra_token_slots=0,  # prefill needs no extra kvcache slots to write to
-            )
-        except CacheAllocationFailure:
-            logger.debug("Cannot fulfill request for %d pages", needed_pages)
-            raise RuntimeError(
-                f"Failed to allocate {needed_pages} pages for prefill request."
-            )
-
-        logger.debug(f"Successfully acquired allocation: {allocation}")
-        prefill_req.free_cache_pages()
-        prefill_req.allocation = allocation
->>>>>>> f76e9ef1
 
     def _allocate_decode_cache(self, request: LlmInferenceExecRequest):
         if request.allocation is not None:
