--- conflicted
+++ resolved
@@ -281,9 +281,6 @@
         return reqs
 
     def release_pages(self):
-        logger.debug(
-            f"Decoder: Released allocated pages in page_manager {[p.index for p in self._allocated_pages]}"
-        )
         self._page_pool.free_pages(self._allocated_pages)
         self._allocated_pages = []
 
@@ -466,13 +463,7 @@
 
         return decode_reqs
 
-<<<<<<< HEAD
-    async def run(self, input_ids):
-        logger.debug(f"Decoder: Running with input_ids: {input_ids}")
-        input_length = len(input_ids)
-=======
     def create_prefill_req(self, input_ids):
->>>>>>> f702bf7a
         prefill_req = LlmInferenceExecRequest(
             phase=InferencePhase.PREFILL,
             input_token_ids=input_ids,
@@ -481,11 +472,6 @@
         )
 
         prefill_req.acquire_pages()
-<<<<<<< HEAD
-        logger.debug(
-            f"Decoder: Acquired pages for prefill req {[p.index for p in prefill_req.allocated_cache_info.pages]}"
-        )
-=======
 
         # TODO(stbaione): Extend for non-zero start positions
         # when `trie` changes are landed.
@@ -497,7 +483,6 @@
     async def run(self, input_ids):
         input_length = len(input_ids)
         prefill_req = self.create_prefill_req(input_ids)
->>>>>>> f702bf7a
         # Run Prefill:
         self._unified_batcher.submit(prefill_req)
         await prefill_req.done
@@ -541,36 +526,18 @@
             for req in to_run:
                 req.reset(InferencePhase.DECODE)
                 req.update_cache_info()
-<<<<<<< HEAD
-                logger.debug(
-                    f"Decoder: allocated pages in decode req {debug_i}: {[p.index for p in req.allocated_cache_info.pages]}"
-                )
-                debug_i += 1
-                self._decode_batcher.submit(req)
-=======
                 self._unified_batcher.submit(req)
->>>>>>> f702bf7a
 
             gathered = asyncio.gather(*[req.done for req in to_run])
             await gathered
 
             # Publish allocated pages for each decode request
-<<<<<<< HEAD
             # for r in to_run:
             #    total_tokens = r.start_position + len(r.input_token_ids)
             #    number_of_complete_pages = (
             #        total_tokens // self._decode_batcher.page_seq_stride
             #    )
             #    r.publish_allocated_pages(number_of_complete_pages)
-=======
-            for r in to_run:
-                total_tokens = r.start_position + len(r.input_token_ids)
-                number_of_complete_pages = (
-                    total_tokens
-                    // self._unified_batcher.model_params().paged_kv_cache.block_seq_stride
-                )
-                r.publish_allocated_pages(number_of_complete_pages)
->>>>>>> f702bf7a
 
             beams, tokens = token_selector.step(
                 [req.result_logits for req in to_run],
