# Copyright 2024 Advanced Micro Devices, Inc.
#
# Licensed under the Apache License v2.0 with LLVM Exceptions.
# See https://llvm.org/LICENSE.txt for license information.
# SPDX-License-Identifier: Apache-2.0 WITH LLVM-exception

import asyncio
import itertools
import numpy as np
import threading

from shortfin_apps.llm.components.kvcache.page_pool import PagePool
from shortfin_apps.llm.components.token_selection_strategy.config import (
    DecodeConfig,
    LogitsNormalization,
)
from shortfin_apps.llm.components.messages import (
    LlmInferenceExecRequest,
    InferencePhase,
)
from typing import Callable, List, Optional, Tuple, Union

from _shortfin import lib as _sfl


def _convert_to_cpp_decode_config(py_config: DecodeConfig):
    cpp_config = _sfl.llm.DecodeConfig()
    cpp_config.eos_token_id = py_config.eos_token_id
    cpp_config.num_beams = py_config.num_beams
    cpp_config.temperature = py_config.temperature
    cpp_config.use_beam_search = py_config.use_beam_search
    cpp_config.max_completion_tokens = py_config.max_completion_tokens

    # Convert LogitsNormalization enum
    cpp_config.logits_normalization = {
        LogitsNormalization.NONE: _sfl.llm.LogitsNormalization.NONE,
        LogitsNormalization.SOFTMAX: _sfl.llm.LogitsNormalization.SOFTMAX,
        LogitsNormalization.LOG_SOFTMAX: _sfl.llm.LogitsNormalization.LOG_SOFTMAX,
    }[py_config.logits_normalization]

    cpp_config.top_k = py_config.top_k if py_config.top_k is not None else -1
    cpp_config.top_p = py_config.top_p if py_config.top_p is not None else -1.0

    return cpp_config


def combine_scores_null(old_score: np.ndarray, step: np.ndarray, norm: float):
    new_score = old_score + step
    new_score = new_score - norm
    return new_score


def combine_scores_softmax(old_score: np.ndarray, step: np.ndarray, norm: float):
    new_score = old_score * step
    new_score = new_score / max(norm, 0.1)
    return new_score


def combine_scores_log_softmax(old_score: np.ndarray, step: np.ndarray, norm: float):
    new_score = old_score + step
    new_score = new_score - norm
    return new_score


_score_functions = {
    LogitsNormalization.NONE: combine_scores_null,
    LogitsNormalization.SOFTMAX: combine_scores_softmax,
    LogitsNormalization.LOG_SOFTMAX: combine_scores_log_softmax,
}


def select_greedy(scores: np.ndarray, decode_config: DecodeConfig):
    assert len(scores.shape) == 2
    scores = scores.flatten()
    argmax = np.argmax(scores)
    argmax = np.array([argmax])

    return argmax, scores[argmax]


def select_topk(scores: np.ndarray, decode_config: DecodeConfig):
    assert len(scores.shape) == 2
    scores = scores.flatten()
    num_select = decode_config.num_beams
    if num_select < scores.shape[0]:
        token = np.argpartition(scores, -num_select)
        token = np.flip(token[-num_select:])
    else:
        token = np.arange(scores.shape[0])

    return token, scores[token]


class PageManager:
    def __init__(
        self,
        page_pool: PagePool,
        initial_pages: List[int],
        initial_length: int,
        tokens_per_page: int,
    ):
        self._page_pool = page_pool
        self._allocated_pages = []
        self._allocated_page_ids = []
        self._free_pages = []
        self._beam_page_ids = [[]]

        self._tokens_per_page = tokens_per_page
        self._allocation_block_size = 8

        self._shared_pages = initial_pages
        self._position = initial_length

        if self._position % self._tokens_per_page > 0:
            self._beam_page_ids[0].append(self._shared_pages[-1])
            self._shared_pages.pop()

    def allocate(self, count):
        if count > len(self._free_pages):
            acquire_count = max(count, self._allocation_block_size)
            acquired = self._page_pool.acquire_free_pages(acquire_count)
            self._allocated_pages.extend(acquired)
            self._free_pages.extend([p.index for p in acquired])

        allocation = self._free_pages[:count]
        self._free_pages = self._free_pages[count:]
        return allocation

    def step_pages(self, select):
        new_page = (self._position % self._tokens_per_page) == 0
        new_beam_page_ids = [[p for p in self._beam_page_ids[b]] for b in select]

        old_pages = set(itertools.chain.from_iterable(self._beam_page_ids))
        new_pages = set(itertools.chain.from_iterable(new_beam_page_ids))

        free_pages = old_pages - new_pages
        self._free_pages.extend(free_pages)

        if new_page:
            for beam, page in zip(
                new_beam_page_ids, self.allocate(len(new_beam_page_ids))
            ):
                beam.append(page)
        else:
            used = set()
            for beam in new_beam_page_ids:
                if beam[-1] in used:
                    new_page = self.allocate(1)[0]
                    self._page_pool.copy_page_index(beam[-1], new_page)
                    beam[-1] = new_page

<<<<<<< HEAD
                used.add(beam[-1])
=======
    def allocate_more(self, count):
        count = max(self._block_allocation, count)
        new_pages = self._page_pool.acquire_free_pages(count)
        if new_pages is None:
            return []
        new_page_ids = [p.index for p in new_pages]
        self._allocated_pages.extend(new_pages)
        self._allocated_page_ids.update(new_page_ids)
>>>>>>> fbc65188

        first_page = new_beam_page_ids[0][0]
        if all(first_page == b[0] for b in new_beam_page_ids):
            self._shared_pages.append(first_page)
            new_beam_page_ids = [b[1:] for b in new_beam_page_ids]

        self._beam_page_ids = new_beam_page_ids
        self._position += 1
        return [self._shared_pages + b for b in new_beam_page_ids]

    def release_pages(self):
        self._page_pool.free_pages(self._allocated_pages)
        self._allocated_pages = []


class TokenSelector:
    def __init__(self, decode_config: DecodeConfig):
        self._selected_tokens: List[List[int]] = []
        self._selected_beams: List[List[int]] = []
        self._scores: List[float] = [0.0]
        self._completed: List[Tuple[int, int]] = []

        self._decode_config = decode_config
        self._eos_token_id = self._decode_config.eos_token_id
        self._hypothesis = self._decode_config.num_beams

        self._select_function = None
        self._select_function = (
            select_topk if decode_config.use_beam_search else select_greedy
        )

        self._score_function = None
        self._score_function = _score_functions[decode_config.logits_normalization]

    def _select(self, logits: List[np.ndarray], indices: List[Optional[np.ndarray]]):
        # Setup next steps:
        step = len(self._selected_beams)
        max_score = max(self._scores)

        logits = [
            self._score_function(np.asarray(l), s, max_score)
            for l, s in zip(logits, self._scores)
        ]

        logits = np.concatenate(logits, axis=1)[0]
        token_options = logits.shape[-1]
        tokens, scores = self._select_function(logits, self._decode_config)

        if indices[0] is not None:
            indices = [np.asarray(i) for i in indices]
            indices = np.concatenate(indices, axis=1)[0]
            beams = tokens // token_options
            tokens = np.take(indices, tokens)
        else:
            beams = tokens // token_options
            tokens = tokens % token_options

        # Filter out eos cases
        eos = self._eos_token_id
        next_tokens = [token for token in tokens if token != eos]
        next_beams = [beam for token, beam in zip(tokens, beams) if token != eos]
        next_scores = [score for token, score in zip(tokens, scores) if token != eos]
        next_completed = [
            (beam, step) for token, beam in zip(tokens, beams) if token == eos
        ]

        self._completed.extend(next_completed)
        self._selected_beams.append(next_beams)
        self._selected_tokens.append(next_tokens)
        self._scores = next_scores

        return next_beams, next_tokens

    def step(self, logits: list[np.ndarray], indices: list[Optional[np.ndarray]]):
        beams, tokens = self._select(logits, indices)

        return beams, tokens

    def done(self):
        return len(self._completed) >= self._hypothesis

    def _build_response(self, beam, end_step):
        tokens = []
        for step in range(end_step - 1, -1, -1):
            token = self._selected_tokens[step][beam]
            beam = self._selected_beams[step][beam]
            tokens.append(token)
        tokens.reverse()
        return tokens

    def results(self):
        results = []
        for completed in self._completed:
            beam, end_step = completed
            result = self._build_response(beam, end_step)
            result.append(self._eos_token_id)
            results.append(result)

        # Build remaining necessary that are in flight
        more = self._hypothesis - len(results)
        for i in np.argsort(self._scores)[-more:]:
            result = self._build_response(i, len(self._selected_beams))
            results.append(result)

        return results


class LlmDecoder:
    def __init__(
        self,
        decode_config: DecodeConfig,
        prefill_batcher,
        decode_batcher,
        results_callback: Callable[[Union[int, List[int]]], None],
        rid,
        use_native_impls: bool = False,
    ):
        self._decode_config = decode_config
        self._cpp_decode_config = _convert_to_cpp_decode_config(decode_config)
        self._eos_token = self._decode_config.eos_token_id
        self._prefill_batcher = prefill_batcher
        self._decode_batcher = decode_batcher
        self._page_cache = self._decode_batcher.page_cache
        self._tokens_per_page = self._page_cache.tokens_per_page
        self._page_pool = self._page_cache.page_pool
        self._results_callback = results_callback
        self._rid = rid
        self._lock = threading.Lock()
        self._cancelled = False

<<<<<<< HEAD
=======
        if use_native_impls:
            self._select_function = self._native_select
        else:
            self._select_function = (
                select_topk if self._decode_config.use_beam_search else select_greedy
            )

        self._score_function = _score_functions[
            self._decode_config.logits_normalization
        ]

    def _native_select(self, logits, decode_config):
        tokens, scores = _sfl.llm.select_tokens(
            logits.flatten(), self._cpp_decode_config
        )
        return np.array(tokens), np.array(scores)

>>>>>>> fbc65188
    def cancel(self):
        """Cancel inproceess work."""
        with self._lock:
            self._cancelled = True

    def release(self):
        """Release any remain resources held by the decoder"""
        pass

    def setup_req(self, decode_reqs, tokens, position, page_ids):
        next_token_ids = []

        # TODO: Allocation more requests
        if len(decode_reqs) < len(tokens):
            raise ValueError("NEED TO ALLOCATE MORE REQS")

        for token in tokens:
            next_tokens = [token]
            next_token_ids.append(next_tokens)

        for i, ids in enumerate(next_token_ids):
            decode_reqs[i].input_token_ids = ids
            decode_reqs[i].start_position = position
            decode_reqs[i].page_ids = page_ids[i]

        return decode_reqs[: len(tokens)]

    def create_decode_reqs(self, prefill_req: LlmInferenceExecRequest):
        num_beams = (
            self._decode_config.num_beams if self._decode_config.use_beam_search else 1
        )
        decode_reqs = [
            LlmInferenceExecRequest(
                input_token_ids=[],
                phase=InferencePhase.DECODE,
                rid=self._rid,
                orig_instance_id=prefill_req.orig_instance_id,
                page_ids=[],
            )
            for _ in range(num_beams)
        ]

        for req in decode_reqs:
            req.start_position = len(prefill_req.input_token_ids)

        return decode_reqs

    async def run(self, input_ids):
        input_length = len(input_ids)
        prefill_req = LlmInferenceExecRequest(
            phase=InferencePhase.PREFILL,
            input_token_ids=input_ids,
            rid=self._rid,
        )
        prefill_req._cache = self._page_cache

        # Run Prefill:
        self._prefill_batcher.submit(prefill_req)
        await prefill_req.done

        token_selector = TokenSelector(self._decode_config)
        initial_pages = [p.index for p in prefill_req.allocation.pages]
        initial_length = len(prefill_req.input_token_ids)
        page_manager = PageManager(
            self._page_pool,
            initial_pages=initial_pages,
            initial_length=initial_length,
            tokens_per_page=self._tokens_per_page,
        )

        # Run token selection and send to emitter:
        beams, tokens = token_selector.step(
            [prefill_req.result_logits], [prefill_req.result_indices]
        )

        # Decode requests:
        decode_reqs = self.create_decode_reqs(prefill_req)

        # Update the reqs:
        page_ids = page_manager.step_pages(beams)
        to_run = self.setup_req(decode_reqs, tokens, input_length, page_ids)

        # Run Decoder:
        for i in range(self._decode_config.max_completion_tokens - 1):
            input_length = input_length + 1

            self._decode_batcher.reserve_workload(
                rid=prefill_req.orig_instance_id, count=len(to_run)
            )

            for req in to_run:
                req.reset(InferencePhase.DECODE)
                self._decode_batcher.submit(req)

            gathered = asyncio.gather(*[req.done for req in to_run])
            await gathered

            beams, tokens = token_selector.step(
                [req.result_logits for req in to_run],
                [req.result_indices for req in to_run],
            )

            if token_selector.done() or self._cancelled or len(beams) == 0:
                break

            page_ids = page_manager.step_pages(beams)
            to_run = self.setup_req(decode_reqs, tokens, input_length, page_ids)

        # Remove the reservation:
        self._decode_batcher.reserve_workload(rid=prefill_req.orig_instance_id, count=0)

        # Grab responses:
        completed = token_selector.results()

        # Return Results:
        self._results_callback(completed)

        prefill_req.free_cache_pages()
        page_manager.release_pages()<|MERGE_RESOLUTION|>--- conflicted
+++ resolved
@@ -149,18 +149,7 @@
                     self._page_pool.copy_page_index(beam[-1], new_page)
                     beam[-1] = new_page
 
-<<<<<<< HEAD
                 used.add(beam[-1])
-=======
-    def allocate_more(self, count):
-        count = max(self._block_allocation, count)
-        new_pages = self._page_pool.acquire_free_pages(count)
-        if new_pages is None:
-            return []
-        new_page_ids = [p.index for p in new_pages]
-        self._allocated_pages.extend(new_pages)
-        self._allocated_page_ids.update(new_page_ids)
->>>>>>> fbc65188
 
         first_page = new_beam_page_ids[0][0]
         if all(first_page == b[0] for b in new_beam_page_ids):
@@ -291,8 +280,6 @@
         self._lock = threading.Lock()
         self._cancelled = False
 
-<<<<<<< HEAD
-=======
         if use_native_impls:
             self._select_function = self._native_select
         else:
@@ -310,7 +297,6 @@
         )
         return np.array(tokens), np.array(scores)
 
->>>>>>> fbc65188
     def cancel(self):
         """Cancel inproceess work."""
         with self._lock:
