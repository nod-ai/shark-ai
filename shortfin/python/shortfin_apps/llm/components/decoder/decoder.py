--- conflicted
+++ resolved
@@ -199,7 +199,7 @@
         max_score = max(self._scores)
 
         logits = [
-            self._score_function(np.asarray(l), s, max_score)
+            self._score_function(np.asarray(l), s, max_score, self._decode_config)
             for l, s in zip(logits, self._scores)
         ]
 
@@ -313,22 +313,7 @@
 
     def release(self):
         """Release any remain resources held by the decoder"""
-<<<<<<< HEAD
         pass
-=======
-        self._page_manager.release_pages()
-
-    def select(self, reqs):
-        # Setup next steps:
-        max_score = max(req.score for req in reqs)
-        logits = [
-            self._score_function(
-                np.asarray(req.result_logits), req.score, max_score, self._decode_config
-            )
-            for req in reqs
-        ]
-        logits = np.concatenate(logits, axis=1)[0]
->>>>>>> c37e31d9
 
     def setup_req(self, decode_reqs, tokens, position, page_ids):
         next_token_ids = []
