# Copyright 2024 Advanced Micro Devices, Inc.
#
# Licensed under the Apache License v2.0 with LLVM Exceptions.
# See https://llvm.org/LICENSE.txt for license information.
# SPDX-License-Identifier: Apache-2.0 WITH LLVM-exception

import logging
import asyncio
import itertools
import numpy as np
import threading

from ..prefill_config import PrefillConfig

from shortfin_apps.llm.components.kvcache.page_pool import PagePool
from shortfin_apps.llm.components.decode_config import (
    DecodeConfig,
    LogitsNormalization,
)
from shortfin_apps.llm.components.messages import (
    LlmInferenceExecRequest,
    InferencePhase,
)
from typing import Callable, List, Optional, Tuple, Union

from _shortfin import lib as _sfl
from shortfin_apps.llm.components.kvcache.base_attention_cache import (
    CacheAllocationFailure,
    BasePagedAttentionCache,
)
from shortfin_apps.llm.components.batching.facade import BatchingFacade

logger = logging.getLogger(__name__)


def _convert_to_cpp_decode_config(py_config: DecodeConfig):
    cpp_config = _sfl.llm.DecodeConfig()
    cpp_config.eos_token_id = py_config.eos_token_id
    cpp_config.num_beams = py_config.num_beams
    cpp_config.temperature = py_config.temperature
    cpp_config.use_beam_search = py_config.num_beams > 1
    cpp_config.max_completion_tokens = py_config.max_completion_tokens

    # Convert LogitsNormalization enum
    cpp_config.logits_normalization = {
        LogitsNormalization.NONE: _sfl.llm.LogitsNormalization.NONE,
        LogitsNormalization.SOFTMAX: _sfl.llm.LogitsNormalization.SOFTMAX,
        LogitsNormalization.LOG_SOFTMAX: _sfl.llm.LogitsNormalization.LOG_SOFTMAX,
    }[py_config.logits_normalization]

    cpp_config.top_k = py_config.top_k if py_config.top_k is not None else -1
    cpp_config.top_p = py_config.top_p if py_config.top_p is not None else -1.0

    return cpp_config


def combine_scores_null(
    step: np.ndarray, old_score: np.ndarray, norm: float, config: DecodeConfig
):
    if config.temperature is not None:
        step = step / config.temperature

    step = step - np.log(np.sum(np.exp(step.astype(float))))
    new_score = old_score + step
    new_score = new_score - norm
    return new_score


def combine_scores_softmax(
    step: np.ndarray, old_score: np.ndarray, norm: float, config: DecodeConfig
):
    new_score = old_score * step
    new_score = new_score / max(norm, 0.1)
    return new_score


def combine_scores_log_softmax(
    step: np.ndarray, old_score: np.ndarray, norm: float, config: DecodeConfig
):
    new_score = old_score + step
    new_score = new_score - norm
    return new_score


_score_functions = {
    LogitsNormalization.NONE: combine_scores_null,
    LogitsNormalization.SOFTMAX: combine_scores_softmax,
    LogitsNormalization.LOG_SOFTMAX: combine_scores_log_softmax,
}


def select_greedy(scores: np.ndarray, decode_config: DecodeConfig):
    assert len(scores.shape) == 2
    scores = scores.flatten()
    argmax = np.argmax(scores)
    argmax = np.array([argmax])
    return argmax, scores[argmax]


def select_topk(scores: np.ndarray, decode_config: DecodeConfig):
    assert len(scores.shape) == 2
    scores = scores.flatten()
    num_select = decode_config.num_beams
    if num_select < scores.shape[0]:
        token = np.argpartition(scores, -num_select)
        token = np.flip(token[-num_select:])
    else:
        token = np.arange(scores.shape[0])
    return token, scores[token]


class PageManager:
    def __init__(
        self,
        page_cache: BasePagedAttentionCache,
        page_pool: PagePool,
        initial_pages: List[int],
        initial_length: int,
        tokens_per_page: int,
    ):
        self._page_cache = page_cache
        self._page_pool = page_pool
        self._allocated_pages = []
        self._allocated_page_ids = []
        self._free_pages = []
        self._beam_page_ids = [[]]

        self._tokens_per_page = tokens_per_page
        self._allocation_block_size = 8

        self._shared_pages = initial_pages
        self._position = initial_length
        self._lock = threading.Lock()

        if self._position % self._tokens_per_page > 0:
            self._beam_page_ids[0].append(self._shared_pages[-1])
            self._shared_pages.pop()

    def allocate(
        self,
        req: LlmInferenceExecRequest,
        input_token_ids: List[int],
        count: int,
        allocate_block: bool = True,
    ):
        if count > len(self._free_pages):
            acquire_count = max(count, self._allocation_block_size)
            if not allocate_block:
                acquire_count = count
            acquired_cache_info = self._page_cache.allocate(
                input_token_ids, acquire_count, req.allocated_cache_info
            )
            acquired = acquired_cache_info.pages[len(req.allocated_cache_info.pages) :]
            self._free_pages.extend([p.index for p in acquired])
            req.allocated_cache_info = acquired_cache_info
<<<<<<< HEAD
        else:
            req.update_cached_tokens(input_token_ids)
=======
>>>>>>> ac640779
        allocation = self._free_pages[:count]
        self._free_pages = self._free_pages[count:]
        return allocation, req

    def _update_decode_reqs_new_page(
        self,
        beam_page_ids: List[List[int]],
        next_token_ids: List[List[int]],
        decode_reqs: List[LlmInferenceExecRequest],
    ):
        for i, beam in enumerate(beam_page_ids):
            # only do block allocation for the last beam
            pages = []
            if i != len(next_token_ids) - 1:
                pages, req = self.allocate(
                    decode_reqs[i], next_token_ids[i], 1, allocate_block=False
                )
            else:
                pages, req = self.allocate(
                    decode_reqs[i], next_token_ids[i], 1, allocate_block=True
                )
            decode_reqs[i].allocated_cache_info = req.allocated_cache_info
            beam.append(pages[0])

    def _update_decode_reqs_existing_page(
        self,
        beam_page_ids: List[List[int]],
        next_token_ids: List[List[int]],
        decode_reqs: List[LlmInferenceExecRequest],
    ):
        used = set()
        for i, beam in enumerate(beam_page_ids):
            if len(beam) > 0:
                if beam[-1] in used:
                    new_pages, req = self.allocate(
                        decode_reqs[i], next_token_ids[i], 1, allocate_block=False
                    )
                    new_page = new_pages[0]
                    decode_reqs[i].allocated_cache_info = req.allocated_cache_info

                    if beam[-1] != new_page:
                        self._page_pool.copy_page_index(beam[-1], new_page)
                        beam[-1] = new_page
                else:
                    decode_reqs[i].update_cached_tokens(next_token_ids[i])
                used.add(beam[-1])

    def update_decode_reqs(
        self,
        select: List[int],
        decode_reqs: List[LlmInferenceExecRequest],
        tokens: List[int],
        position: int,
    ) -> List[LlmInferenceExecRequest]:
        # TODO: Allocation more requests
<<<<<<< HEAD
        with self._lock:
            if len(decode_reqs) < len(tokens):
                raise ValueError("NEED TO ALLOCATE MORE REQS")
            next_token_ids = []
            for token in tokens:
                next_tokens = [token]
                next_token_ids.append(next_tokens)
=======
        if len(decode_reqs) < len(tokens):
            raise ValueError("NEED TO ALLOCATE MORE REQS")
        next_token_ids = []
        for token in tokens:
            next_tokens = [token]
            next_token_ids.append(next_tokens)

        if len(select) == 0:
            return
>>>>>>> ac640779

            if len(select) == 0:
                return

            new_page = (self._position % self._tokens_per_page) == 0
            new_beam_page_ids = [[p for p in self._beam_page_ids[b]] for b in select]

            old_pages = set(itertools.chain.from_iterable(self._beam_page_ids))
            new_pages = set(itertools.chain.from_iterable(new_beam_page_ids))

            free_pages = old_pages - new_pages
            self._free_pages.extend(free_pages)

<<<<<<< HEAD
            if new_page:
                self._update_decode_reqs_new_page(
                    new_beam_page_ids, next_token_ids, decode_reqs
                )
            else:
                self._update_decode_reqs_existing_page(
                    new_beam_page_ids, next_token_ids, decode_reqs
                )

            self._beam_page_ids = new_beam_page_ids
            self._position += 1
=======
        self._beam_page_ids = new_beam_page_ids
        self._position += 1
>>>>>>> ac640779

            # setup decode_reqs
            for i, ids in enumerate(next_token_ids):
                decode_reqs[i].input_token_ids = ids
                decode_reqs[i].start_position = position
                decode_reqs[i].page_ids = self._shared_pages + new_beam_page_ids[i]
            return decode_reqs[: len(tokens)]

    def release_pages(self):
        self._page_cache.free_allocated_pages(self._free_pages)
        self._free_pages = []


class TokenSelector:
    def __init__(self, decode_config: DecodeConfig):
        self._selected_tokens: List[List[int]] = []
        self._selected_beams: List[List[int]] = []
        self._scores: List[float] = [0.0]
        self._completed: List[Tuple[int, int]] = []

        self._decode_config = decode_config
        self._eos_token_id = self._decode_config.eos_token_id
        self._hypothesis = self._decode_config.num_beams

        self._select_function = None
        self._select_function = (
            select_topk if decode_config.num_beams > 1 else select_greedy
        )

        self._score_function = _score_functions[decode_config.logits_normalization]

    def _select(self, logits: List[np.ndarray], indices: List[Optional[np.ndarray]]):
        # Setup next steps:
        step = len(self._selected_beams)
        max_score = max(self._scores)

        logits = [
            self._score_function(np.asarray(l), s, max_score, self._decode_config)
            for l, s in zip(logits, self._scores)
        ]

        logits = np.concatenate(logits, axis=1)[0]
        token_options = logits.shape[-1]
        tokens, scores = self._select_function(logits, self._decode_config)

        if indices[0] is not None:
            indices = [np.asarray(i) for i in indices]
            indices = np.concatenate(indices, axis=1)[0]
            beams = tokens // token_options
            tokens = np.take(indices, tokens)
        else:
            beams = tokens // token_options
            tokens = tokens % token_options

        # Filter out eos cases
        eos = self._eos_token_id
        next_tokens = [token for token in tokens if token != eos]
        next_beams = [beam for token, beam in zip(tokens, beams) if token != eos]
        next_scores = [score for token, score in zip(tokens, scores) if token != eos]
        next_completed = [
            (beam, step) for token, beam in zip(tokens, beams) if token == eos
        ]

        self._completed.extend(next_completed)
        self._selected_beams.append(next_beams)
        self._selected_tokens.append(next_tokens)
        self._scores = next_scores

        return next_beams, next_tokens

    def step(self, logits: list[np.ndarray], indices: list[Optional[np.ndarray]]):
        beams, tokens = self._select(logits, indices)

        return beams, tokens

    def done(self):
        return len(self._completed) >= self._hypothesis

    def _build_response(self, beam, end_step):
        tokens = []
        for step in range(end_step - 1, -1, -1):
            token = self._selected_tokens[step][beam]
            beam = self._selected_beams[step][beam]
            tokens.append(token)
        tokens.reverse()
        return tokens

    def results(self):
        results = []
        for i, completed in enumerate(self._completed):
            beam, end_step = completed
            result = self._build_response(beam, end_step)
            result.append(self._eos_token_id)
            results.append(result)
            if i == self._hypothesis - 1:
                break

        # Build remaining necessary that are in flight
        if len(results) < self._hypothesis:
            more = self._hypothesis - len(results)
            for i in np.argsort(self._scores)[-more:]:
                result = self._build_response(i, len(self._selected_beams))
                results.append(result)

        return results


class LlmDecoder:
    def __init__(
        self,
        prefill_config: PrefillConfig,
        decode_config: DecodeConfig,
        unified_batcher: BatchingFacade,
        results_callback: Callable[[Union[int, List[int]]], None],
        rid,
        use_native_impls: bool = False,
    ):
        self._prefill_config = prefill_config
        self._decode_config = decode_config
        self._cpp_decode_config = _convert_to_cpp_decode_config(decode_config)
        self._eos_token = self._decode_config.eos_token_id
        self._unified_batcher = unified_batcher
        self._page_cache = self._unified_batcher.get_page_cache()
        self._tokens_per_page = self._page_cache.tokens_per_page
        self._page_pool = self._page_cache.page_pool
        self._results_callback = results_callback
        self._rid = rid
        self._lock = threading.Lock()
        self._cancelled = False

        if use_native_impls:
            self._select_function = self._native_select
        else:
            self._select_function = (
                select_topk if self._decode_config.num_beams > 1 else select_greedy
            )

        self._score_function = _score_functions[
            self._decode_config.logits_normalization
        ]

    def _native_select(self, logits, decode_config):
        tokens, scores = _sfl.llm.select_tokens(
            logits.flatten(), self._cpp_decode_config
        )
        return np.array(tokens), np.array(scores)

    def cancel(self):
        """Cancel inproceess work."""
        with self._lock:
            self._cancelled = True

    def release(self):
        """Release any remain resources held by the decoder"""
        pass

    def create_decode_reqs(self, prefill_req: LlmInferenceExecRequest):
        num_beams = self._decode_config.num_beams
        decode_reqs = [
            LlmInferenceExecRequest(
                input_token_ids=[],
                phase=InferencePhase.DECODE,
                rid=self._rid,
                orig_instance_id=prefill_req.orig_instance_id,
                page_ids=[],
                page_cache=self._page_cache,
                allocated_cache_info=prefill_req.allocated_cache_info,
            )
            for _ in range(num_beams)
        ]

        for req in decode_reqs:
            req.start_position = len(prefill_req.input_token_ids)

        return decode_reqs

    def create_prefill_req(self, input_ids):
        prefill_req = LlmInferenceExecRequest(
            phase=InferencePhase.PREFILL,
            input_token_ids=input_ids,
            rid=self._rid,
            page_cache=self._unified_batcher.get_page_cache(),
        )

        prefill_req.acquire_pages()

        # TODO(stbaione): Extend for non-zero start positions
        # when `trie` changes are landed.
        if self._prefill_config.has_prefill_position:
            prefill_req.start_position = 0

        return prefill_req

    async def run(self, input_ids):
        input_length = len(input_ids)
        prefill_req = self.create_prefill_req(input_ids)
        # prefill_req.update_allocated_pages()
        # Run Prefill:
        self._unified_batcher.submit(prefill_req)
        await prefill_req.done

        token_selector = TokenSelector(self._decode_config)
        initial_pages = [p.index for p in prefill_req.allocated_cache_info.pages]
        initial_length = len(prefill_req.input_token_ids)
        page_manager = PageManager(
            self._page_cache,
            self._page_pool,
            initial_pages=initial_pages,
            initial_length=initial_length,
            tokens_per_page=self._tokens_per_page,
        )

        # Run token selection and send to emitter:
        beams, tokens = token_selector.step(
            [prefill_req.result_logits], [prefill_req.result_indices]
        )

        # Setup decode requests:
        decode_reqs = self.create_decode_reqs(prefill_req)

        # Run Decoder:
        for _ in range(self._decode_config.max_completion_tokens - 1):
            if token_selector.done() or self._cancelled or len(beams) == 0:
                break

            # Update the reqs:
            to_run = page_manager.update_decode_reqs(
                beams, decode_reqs, tokens, input_length
            )

            input_length = input_length + 1

            self._unified_batcher.reserve_workload(
                rid=prefill_req.orig_instance_id, count=len(to_run)
            )

            for req in to_run:
                req.reset(InferencePhase.DECODE)
<<<<<<< HEAD
                req.update_allocated_pages()
=======
>>>>>>> ac640779
                self._unified_batcher.submit(req)

            gathered = asyncio.gather(*[req.done for req in to_run])
            await gathered

            beams, tokens = token_selector.step(
                [req.result_logits for req in to_run],
                [req.result_indices for req in to_run],
            )

        for req in decode_reqs:
            req.publish_allocated_pages()

        # Remove the reservation:
        self._unified_batcher.reserve_workload(
            rid=prefill_req.orig_instance_id, count=0
        )

        # Grab responses:
        completed = token_selector.results()

        # Return Results:
        self._results_callback(completed)

        for req in decode_reqs:
<<<<<<< HEAD
            req.free_cache_pages()

        page_manager.release_pages()
=======
            req.free_cache_pages()
>>>>>>> ac640779
<|MERGE_RESOLUTION|>--- conflicted
+++ resolved
@@ -151,13 +151,11 @@
                 input_token_ids, acquire_count, req.allocated_cache_info
             )
             acquired = acquired_cache_info.pages[len(req.allocated_cache_info.pages) :]
+            acquired = acquired_cache_info.pages[len(req.allocated_cache_info.pages) :]
             self._free_pages.extend([p.index for p in acquired])
             req.allocated_cache_info = acquired_cache_info
-<<<<<<< HEAD
         else:
             req.update_cached_tokens(input_token_ids)
-=======
->>>>>>> ac640779
         allocation = self._free_pages[:count]
         self._free_pages = self._free_pages[count:]
         return allocation, req
@@ -213,7 +211,6 @@
         position: int,
     ) -> List[LlmInferenceExecRequest]:
         # TODO: Allocation more requests
-<<<<<<< HEAD
         with self._lock:
             if len(decode_reqs) < len(tokens):
                 raise ValueError("NEED TO ALLOCATE MORE REQS")
@@ -221,17 +218,6 @@
             for token in tokens:
                 next_tokens = [token]
                 next_token_ids.append(next_tokens)
-=======
-        if len(decode_reqs) < len(tokens):
-            raise ValueError("NEED TO ALLOCATE MORE REQS")
-        next_token_ids = []
-        for token in tokens:
-            next_tokens = [token]
-            next_token_ids.append(next_tokens)
-
-        if len(select) == 0:
-            return
->>>>>>> ac640779
 
             if len(select) == 0:
                 return
@@ -245,7 +231,6 @@
             free_pages = old_pages - new_pages
             self._free_pages.extend(free_pages)
 
-<<<<<<< HEAD
             if new_page:
                 self._update_decode_reqs_new_page(
                     new_beam_page_ids, next_token_ids, decode_reqs
@@ -257,10 +242,6 @@
 
             self._beam_page_ids = new_beam_page_ids
             self._position += 1
-=======
-        self._beam_page_ids = new_beam_page_ids
-        self._position += 1
->>>>>>> ac640779
 
             # setup decode_reqs
             for i, ids in enumerate(next_token_ids):
@@ -499,10 +480,7 @@
 
             for req in to_run:
                 req.reset(InferencePhase.DECODE)
-<<<<<<< HEAD
                 req.update_allocated_pages()
-=======
->>>>>>> ac640779
                 self._unified_batcher.submit(req)
 
             gathered = asyncio.gather(*[req.done for req in to_run])
@@ -528,10 +506,6 @@
         self._results_callback(completed)
 
         for req in decode_reqs:
-<<<<<<< HEAD
             req.free_cache_pages()
 
-        page_manager.release_pages()
-=======
-            req.free_cache_pages()
->>>>>>> ac640779
+        page_manager.release_pages()