# Copyright 2025 Advanced Micro Devices, Inc.
#
# Licensed under the Apache License v2.0 with LLVM Exceptions.
# See https://llvm.org/LICENSE.txt for license information.
# SPDX-License-Identifier: Apache-2.0 WITH LLVM-exception

from abc import ABC, abstractmethod
import itertools
import logging
from typing import Dict, List
import shortfin as sf

from .invocation import LlmTaskInput

logger = logging.getLogger(__name__)


class UpdateWorkload(sf.Message):
    def __init__(self, *, count: int, rid: int):
        super().__init__()
        self.count = count
        self.rid = rid


class Workgroup:
    def __init__(self, *, wid: int, max_size: int):
        self._wid = wid
        self._members = {}
        self._size = 0
        self._max_size = max_size
        self._strobe = None

    @property
    def wid(self):
        return self._wid

    @property
    def size(self):
        return self._size

    @property
    def members(self):
        return set(self._members.keys())

    def has_member(self, rid):
        return rid in self._members

    def member_count(self, rid):
        return self._members[rid]

    def is_empty(self):
        return self._size == 0

    def can_add(self, count):
        return self._size + count <= self._max_size

    def remove(self, *, rid):
        if rid in self._members:
            old_count = self._members[rid]
            self._members.pop(rid)
            self._size = self._size - old_count

    def resize(self, *, rid, count):
        if count == 0:
            self.remove(rid=rid)
            return

        old_count = 0 if rid not in self._members else self._members[rid]
        self._members[rid] = count
        self._size = self._size + count - old_count

    def schedule(self, *, pending, strobe: int):
        pending = [pending[rid] for rid in pending if rid in self._members]
        pending = list(itertools.chain(*pending))
        target_size = sum(self._members[rid] for rid in self._members)

        # Not all workgroup items are ready.
        if len(pending) < target_size:
            return None

        return pending


class WorkloadBuilder:
    def __init__(self, *, ideal_batch_size):
        self._queues = []
        self._ideal_batch_size = ideal_batch_size
        self._occupancy = 0

    def add_work(self, job):
        while len(job) > self._ideal_batch_size:
            self._occupancy += self._ideal_batch_size
            self._queues.append(job[: self._ideal_batch_size])

            job = job[self._ideal_batch_size :]

        # Place into existing jobs if here is available space:
        if len(job) <= self.available():
            for queue in self._queues:
                available = self._ideal_batch_size - len(queue)
                if available > 0:
                    needed = min(available, len(job))
                    self._occupancy += needed
                    queue.extend(job[:needed])
                    job = job[needed:]

                if len(job) == 0:
                    break
            return

        # Create a new job for the workload
        self._occupancy += len(job)
        self._queues.append(job.copy())

    def get_scheduled(self):
        return set(itertools.chain(*self._queues))

    def get_jobs(self):
        return self._queues

    def available(self):
        return len(self._queues) * self._ideal_batch_size - self._occupancy


class AbstractScheduler(ABC):
<<<<<<< HEAD
    def __init__(self, *, ideal_batch_size: int) -> None:
=======
    @abstractmethod
    def schedule_job(self, task: LlmTaskInput):
        pass

    @abstractmethod
    def should_execute(self, *args, **kwargs) -> List[List[LlmTaskInput]]:
        pass

    @abstractmethod
    def handle_scheduler(self, msg) -> bool:
        pass

    @abstractmethod
    def reserve_workload(self, *, batcher, count, rid):
        pass

    @abstractmethod
    def handle_completed(self, rid: str) -> bool:
        pass


class Scheduler(AbstractScheduler):
    def __init__(self, *, ideal_batch_size):
>>>>>>> 28218ee2
        self._ideal_batch_size = ideal_batch_size
        self._unreserved_strobe = None
        self._wid = 0
        self._preferred_groups = 1

        self.pending: List[LlmTaskInput] = []

        # Mapping from RID to the corresponding workgroup ID
        self._workgroup_placement = {}

        # Mapping from workgroup ID to the Workgroup tracker:
        self._workgroups = {}

<<<<<<< HEAD
    @abstractmethod
    def schedule_job(self, task: LlmTaskInput):
        pass

    @abstractmethod
    def should_execute(self, *args, **kwargs) -> List[List[LlmTaskInput]]:
        pass

    @abstractmethod
    def handle_scheduler(self, msg) -> bool:
        pass

    @abstractmethod
    def reserve_workload(self, *, batcher, count, rid):
        pass

    @abstractmethod
    def handle_completed(self, rid: str) -> bool:
        pass
=======
    def schedule_job(self, task: LlmTaskInput):
        self.pending.append(task)
>>>>>>> 28218ee2

    def _group_jobs(
        self, rid_map: Dict[str, List[LlmTaskInput]], strobe
    ) -> WorkloadBuilder:
        workload_builder = WorkloadBuilder(ideal_batch_size=self._ideal_batch_size)

        # Split out reserved and unreserved jobs:
        reserved = {
            rid: rid_map[rid] for rid in rid_map if rid in self._workgroup_placement
        }
        unreserved = list(
            itertools.chain(
                *[
                    rid_map[rid]
                    for rid in rid_map
                    if rid not in self._workgroup_placement
                ]
            )
        )

        # Schedule all jobs known to the reservation system
        for workgroup_id in self._workgroups.keys():
            workgroup = self._workgroups[workgroup_id]
            to_schedule = workgroup.schedule(pending=reserved, strobe=strobe)
            if to_schedule is not None:
                workload_builder.add_work(to_schedule)

        # Slot any unreserved work into empty ideal space
        if len(unreserved) > 0 and workload_builder.available() > 0:
            available = workload_builder.available()
            workload_builder.add_work(unreserved[:available])
            unreserved = unreserved[available:]

        # Dispatch ideal batch size if we accumulated enough:
        while len(unreserved) >= self._ideal_batch_size:
            new_job = unreserved[: self._ideal_batch_size]
            unreserved = unreserved[self._ideal_batch_size :]
            workload_builder.add_work(new_job)
            self._unreserved_strobe = None

        # If we have remaining unreserved jobs
        if len(unreserved) > 0:
            # Schedule the strobe for a future follow up:
            if self._unreserved_strobe is None:
                self._unreserved_strobe = strobe
            # If we strobed previously we should add the remaining work:
            elif strobe - self._unreserved_strobe > 1:
                self._unreserved_strobe = None
                workload_builder.add_work(unreserved)

        return workload_builder
<<<<<<< HEAD
=======

    def should_execute(self, strobe) -> List[List[LlmTaskInput]]:
        pending = self.pending
        self.pending = []
        if len(pending) == 0:
            return []

        # Determine the requested requests these jobs are for
        rids = set([j.rid for j in pending])

        # Group jobs together under their rid
        rid_map = {rid: [] for rid in rids}
        for j in pending:
            rid_map[j.rid].append(j)

        workload_builder = self._group_jobs(rid_map=rid_map, strobe=strobe)

        pending = [
            item for item in pending if item not in workload_builder.get_scheduled()
        ]
        self.pending = pending

        return workload_builder.get_jobs()
>>>>>>> 28218ee2

    def _schedule_reservation(self, *, rid, count):
        if rid in self._workgroup_placement:
            wid = self._workgroup_placement[rid]
            workgroup = self._workgroups[wid]
            existing = workgroup.member_count(rid=rid)
            if workgroup.can_add(count - existing):
                workgroup.resize(rid=rid, count=count)
                return

            # If we cannot fit the workgroup in the existing dispatch we need to redistribute:
            workgroup.remove(rid=rid)
            self._workgroup_placement.pop(rid)
            if workgroup.is_empty():
                self._workgroups.pop(wid)

        def schedule_new():
            self._wid = self._wid + 1
            wid = self._wid

            wg = Workgroup(wid=wid, max_size=self._ideal_batch_size)
            wg.resize(rid=rid, count=count)
            self._workgroups[wid] = wg
            self._workgroup_placement[rid] = wid

        # Guarantee there are two workgroups and schedule full count:
        if len(self._workgroups) < self._preferred_groups:
            schedule_new()
            return

        # Search for a workgroup with space
        workgroup_sel = None
        for wid in self._workgroups.keys():
            workgroup = self._workgroups[wid]

            if workgroup.can_add(count):
                workgroup_sel = workgroup
                break

        # Schedule if no home found:
        if workgroup_sel is None:
            schedule_new()
            return

        workgroup_sel.resize(count=count, rid=rid)
        self._workgroup_placement[rid] = workgroup_sel.wid

    def _remove(self, *, rid):
        if rid not in self._workgroup_placement:
            return

        wid = self._workgroup_placement[rid]
        workgroup = self._workgroups[wid]

        workgroup.remove(rid=rid)
        if workgroup.is_empty():
            self._workgroups.pop(wid)

        for wid in self._workgroups:
            workgroup = self._workgroups[wid]
            if workgroup.has_member(rid=rid):
                break

        self._workgroup_placement.pop(rid)

<<<<<<< HEAD

class Scheduler(AbstractScheduler):
    def __init__(self, *, ideal_batch_size):
        self._ready: List[LlmTaskInput] = []
        super().__init__(ideal_batch_size=ideal_batch_size)

    def schedule_job(self, task: LlmTaskInput):
        self._ready.append(task)

    def should_execute(self, strobe) -> List[List[LlmTaskInput]]:
        pending = self._ready
        self._ready = []
        if len(pending) == 0:
            return []

        # Determine the requested requests these jobs are for
        rids = set([j.rid for j in pending])

        # Group jobs together under their rid
        rid_map = {rid: [] for rid in rids}
        for j in pending:
            rid_map[j.rid].append(j)

        workload_builder = self._group_jobs(rid_map=rid_map, strobe=strobe)

        pending = [
            item for item in pending if item not in workload_builder.get_scheduled()
        ]
        self._ready = pending

        return workload_builder.get_jobs()

    def handle_scheduler(self, msg) -> bool:
        if isinstance(msg, UpdateWorkload):
            if msg.count == 0:
                self._remove(rid=msg.rid)
                return True

            self._schedule_reservation(rid=msg.rid, count=msg.count)
            return True

        return False

    def reserve_workload(self, *, batcher, count, rid):
        batcher.submit(UpdateWorkload(count=count, rid=rid))

    def handle_completed(self, rid: str) -> bool:
        return True


class ChunkScheduler(AbstractScheduler):
    def __init__(self, *, ideal_batch_size):
        self._pending: Dict[str, List[LlmTaskInput]] = {}
        self._ready: List[LlmTaskInput] = []
        super().__init__(ideal_batch_size=ideal_batch_size)

    def schedule_job(self, task: LlmTaskInput):
        if self._pending.get(task.rid) is None:
            self._ready.append(task)
            self._pending[task.rid] = []
        else:
            self._pending[task.rid].append(task)

    def should_execute(self, strobe) -> List[List[LlmTaskInput]]:
        jobs = self._ready
        self._ready = []
        if len(jobs) == 0:
            return []

        # Determine the requested requests these jobs are for
        rids = set([j.rid for j in jobs])

        # Group jobs together under their rid
        rid_map = {rid: [] for rid in rids}
        for j in jobs:
            rid_map[j.rid].append(j)

        workload_builder = self._group_jobs(rid_map=rid_map, strobe=strobe)

        jobs = [item for item in jobs if item not in workload_builder.get_scheduled()]
        self._ready = jobs

        return workload_builder.get_jobs()

=======
>>>>>>> 28218ee2
    def handle_scheduler(self, msg) -> bool:
        if isinstance(msg, UpdateWorkload):
            if msg.count == 0:
                self._remove(rid=msg.rid)
                return True

            self._schedule_reservation(rid=msg.rid, count=msg.count)
            return True

        return False

    def reserve_workload(self, *, batcher, count, rid):
        batcher.submit(UpdateWorkload(count=count, rid=rid))

    def handle_completed(self, rid: str) -> bool:
<<<<<<< HEAD
        if len(self._pending[rid]) == 0:
            del self._pending[rid]
            return True

        next_chunk = self._pending[rid].pop(0)
        self._ready.append(next_chunk)
        return False
=======
        return True
>>>>>>> 28218ee2
<|MERGE_RESOLUTION|>--- conflicted
+++ resolved
@@ -123,33 +123,7 @@
 
 
 class AbstractScheduler(ABC):
-<<<<<<< HEAD
     def __init__(self, *, ideal_batch_size: int) -> None:
-=======
-    @abstractmethod
-    def schedule_job(self, task: LlmTaskInput):
-        pass
-
-    @abstractmethod
-    def should_execute(self, *args, **kwargs) -> List[List[LlmTaskInput]]:
-        pass
-
-    @abstractmethod
-    def handle_scheduler(self, msg) -> bool:
-        pass
-
-    @abstractmethod
-    def reserve_workload(self, *, batcher, count, rid):
-        pass
-
-    @abstractmethod
-    def handle_completed(self, rid: str) -> bool:
-        pass
-
-
-class Scheduler(AbstractScheduler):
-    def __init__(self, *, ideal_batch_size):
->>>>>>> 28218ee2
         self._ideal_batch_size = ideal_batch_size
         self._unreserved_strobe = None
         self._wid = 0
@@ -163,7 +137,6 @@
         # Mapping from workgroup ID to the Workgroup tracker:
         self._workgroups = {}
 
-<<<<<<< HEAD
     @abstractmethod
     def schedule_job(self, task: LlmTaskInput):
         pass
@@ -183,10 +156,6 @@
     @abstractmethod
     def handle_completed(self, rid: str) -> bool:
         pass
-=======
-    def schedule_job(self, task: LlmTaskInput):
-        self.pending.append(task)
->>>>>>> 28218ee2
 
     def _group_jobs(
         self, rid_map: Dict[str, List[LlmTaskInput]], strobe
@@ -238,32 +207,6 @@
                 workload_builder.add_work(unreserved)
 
         return workload_builder
-<<<<<<< HEAD
-=======
-
-    def should_execute(self, strobe) -> List[List[LlmTaskInput]]:
-        pending = self.pending
-        self.pending = []
-        if len(pending) == 0:
-            return []
-
-        # Determine the requested requests these jobs are for
-        rids = set([j.rid for j in pending])
-
-        # Group jobs together under their rid
-        rid_map = {rid: [] for rid in rids}
-        for j in pending:
-            rid_map[j.rid].append(j)
-
-        workload_builder = self._group_jobs(rid_map=rid_map, strobe=strobe)
-
-        pending = [
-            item for item in pending if item not in workload_builder.get_scheduled()
-        ]
-        self.pending = pending
-
-        return workload_builder.get_jobs()
->>>>>>> 28218ee2
 
     def _schedule_reservation(self, *, rid, count):
         if rid in self._workgroup_placement:
@@ -329,7 +272,6 @@
 
         self._workgroup_placement.pop(rid)
 
-<<<<<<< HEAD
 
 class Scheduler(AbstractScheduler):
     def __init__(self, *, ideal_batch_size):
@@ -414,8 +356,6 @@
 
         return workload_builder.get_jobs()
 
-=======
->>>>>>> 28218ee2
     def handle_scheduler(self, msg) -> bool:
         if isinstance(msg, UpdateWorkload):
             if msg.count == 0:
@@ -431,14 +371,10 @@
         batcher.submit(UpdateWorkload(count=count, rid=rid))
 
     def handle_completed(self, rid: str) -> bool:
-<<<<<<< HEAD
         if len(self._pending[rid]) == 0:
             del self._pending[rid]
             return True
 
         next_chunk = self._pending[rid].pop(0)
         self._ready.append(next_chunk)
-        return False
-=======
-        return True
->>>>>>> 28218ee2
+        return False