# Copyright 2025 Advanced Micro Devices, Inc.
#
# Licensed under the Apache License v2.0 with LLVM Exceptions.
# See https://llvm.org/LICENSE.txt for license information.
# SPDX-License-Identifier: Apache-2.0 WITH LLVM-exception

from dataclasses import dataclass, fields
from dataclasses_json import dataclass_json, Undefined
from enum import Enum, auto

<<<<<<< HEAD
from ..io_struct import DEFAULT_MAX_COMPLETION_TOKENS, DEFAULT_TEMPERATURE, NOT_PROVIDED
=======
from ..io_struct import DEFAULT_TEMPERATURE
>>>>>>> dd260a92


class LogitsNormalization(Enum):
    """Supported token selection strategies."""

    NONE = auto()
    SOFTMAX = auto()
    LOG_SOFTMAX = auto()

    @classmethod
    def _missing_(cls, value):
        value = value.upper()
        for member in cls:
            if member.name == value:
                return member
        raise KeyError(f"Unknown token_selection_strategy: {value}")


def get_normalization_from_str(token_selection_strategy: str) -> LogitsNormalization:
    name_to_strategy = {
        strategy.name.lower(): strategy for strategy in LogitsNormalization
    }
    strategy = token_selection_strategy.lower()
    if strategy not in name_to_strategy:
        raise KeyError(f"Unknown token_selection_strategy: {token_selection_strategy}")


class TokenSelectionStrategy(Enum):
    """Supported token selection strategies."""

    GREEDY = auto()
    MULTI_GREEDY = auto()
    BEAM_SEARCH = auto()


def get_strategy_from_str(token_selection_strategy: str) -> TokenSelectionStrategy:
    name_to_strategy = {
        strategy.name.lower(): strategy for strategy in TokenSelectionStrategy
    }
    strategy = token_selection_strategy.lower()
    if strategy not in name_to_strategy:
        raise KeyError(f"Unknown token_selection_strategy: {token_selection_strategy}")

    return name_to_strategy[strategy]


def is_ref_counted(token_selection_strategy: TokenSelectionStrategy) -> bool:
    return token_selection_strategy in {
        TokenSelectionStrategy.MULTI_GREEDY,
        TokenSelectionStrategy.BEAM_SEARCH,
    }


@dataclass_json(undefined=Undefined.RAISE)
@dataclass
class DecodeConfig:

    # Number of beams to use during generation
    num_beams: int = 1

    # Strategy for selecting tokens during generation
    token_selection_strategy: str | TokenSelectionStrategy = "greedy"

    logits_normalization: LogitsNormalization = LogitsNormalization.NONE

<<<<<<< HEAD
    max_completion_tokens: int = DEFAULT_MAX_COMPLETION_TOKENS

    temperature: float = DEFAULT_TEMPERATURE

    top_k: int | str = NOT_PROVIDED

=======
    # Max number of tokens to generate in decode loop
    max_completion_tokens: int = 50

    # Flatten or stretch logits to increase variability
    temperature: float = DEFAULT_TEMPERATURE

>>>>>>> dd260a92
    def __post_init__(self):
        if isinstance(self.token_selection_strategy, str):
            self.token_selection_strategy = get_strategy_from_str(
                self.token_selection_strategy
            )

    def update_from_sampling_params(self, sampling_params):
        for field in fields(self):
            value = getattr(sampling_params, field.name, None)
            if value is not None:
                setattr(self, field.name, value)<|MERGE_RESOLUTION|>--- conflicted
+++ resolved
@@ -8,11 +8,7 @@
 from dataclasses_json import dataclass_json, Undefined
 from enum import Enum, auto
 
-<<<<<<< HEAD
 from ..io_struct import DEFAULT_MAX_COMPLETION_TOKENS, DEFAULT_TEMPERATURE, NOT_PROVIDED
-=======
-from ..io_struct import DEFAULT_TEMPERATURE
->>>>>>> dd260a92
 
 
 class LogitsNormalization(Enum):
@@ -78,21 +74,15 @@
 
     logits_normalization: LogitsNormalization = LogitsNormalization.NONE
 
-<<<<<<< HEAD
+    # Max number of tokens to generate in decode loop
     max_completion_tokens: int = DEFAULT_MAX_COMPLETION_TOKENS
-
-    temperature: float = DEFAULT_TEMPERATURE
-
-    top_k: int | str = NOT_PROVIDED
-
-=======
-    # Max number of tokens to generate in decode loop
-    max_completion_tokens: int = 50
 
     # Flatten or stretch logits to increase variability
     temperature: float = DEFAULT_TEMPERATURE
 
->>>>>>> dd260a92
+    # Use `top_k` sampling strategy in decode loop
+    top_k: int | str = NOT_PROVIDED
+
     def __post_init__(self):
         if isinstance(self.token_selection_strategy, str):
             self.token_selection_strategy = get_strategy_from_str(
