# Copyright 2025 Advanced Micro Devices, Inc.
#
# Licensed under the Apache License v2.0 with LLVM Exceptions.
# See https://llvm.org/LICENSE.txt for license information.
# SPDX-License-Identifier: Apache-2.0 WITH LLVM-exception

import logging

from typing import Any, List

from .base_token_selection_strategy import (
    BaseTokenSelectionStrategy,
    TokenSelectionStrategyConfig,
)
from .beam_group import BeamGroup, Beam
from ..io_struct import NOT_PROVIDED
from .config import LogitsNormalization
from ..messages import LlmInferenceExecRequest, InferencePhase

from shortfin_apps.utils import convert_float_to_int

import shortfin.array as sfnp

logger = logging.getLogger(__name__)


class BeamSearchBeam(Beam):
    def _convert_to_device_array(
        self, values: List[Any], shape: List[int]
    ) -> sfnp.device_array:
        result_logits = self.exec_req.result_logits
        values_sf = sfnp.device_array.for_host(
            result_logits.device,
            shape,
            result_logits.dtype,
        )
        with values_sf.map(discard=True) as m:
            m.items = values

        return values_sf

    def _sample_logits_top_k(self, k: int):
        top_k = self.decode_config.top_k
        # Apply softmax to obtain prob distribution
        current_logits_normalization = self.logits_normalization
        softmax_logits = self.convert_logits_normalization(
            current_logits_normalization,
            LogitsNormalization.SOFTMAX,
            self.exec_req.result_logits,
        )
        current_logits_normalization = LogitsNormalization.SOFTMAX

        # Sample from `top_k` tokens
        choices = self.sampler.sample_top_k(
            *self.sampler.select_top_k(softmax_logits, -top_k), k=top_k
        )

        probs = []
        for token, prob in choices:
            if softmax_logits.dtype in [sfnp.float16]:
                # Convert prob to int representation, so that we can
                # set the items of the `device_array`
                prob = convert_float_to_int(prob, softmax_logits.dtype)
            probs.append(
                prob,
            )

        # Convert probs to log probabilities
        probs_sf = self._convert_to_device_array(probs, [len(probs)])
        log_probs = self.convert_logits_normalization(
            current_logits_normalization,
            LogitsNormalization.LOG_SOFTMAX,
            probs_sf,
            **{"device_visible": True},
        )

        # Handle case where `top_k` < `num_beams`
        last_axis = log_probs.shape[-1]
        if -k < -last_axis:
            k = last_axis

        top_tokens, top_values = self.sampler.select_top_k(log_probs, -k)

        for i, token in enumerate(top_tokens):
            top_tokens[i] = choices[token][0]

        return top_tokens, top_values

    def sample_logits(self, k: int):
        """Apply `log_softmax` and take the `top_k` token and values of the logits.

        Args:
            k (int): Number of max elements to return.

        Returns:
            Tuple[List[int], List[float]]: Tuple containing (top_tokens, top_values)
        """
        self.apply_temperature()
<<<<<<< HEAD
        if self.decode_config.top_k != NOT_PROVIDED:
            logger.info("Using `top_k` sampling...")
            return self._sample_logits_top_k(k)

        log_softmax_logits = self.convert_logits_normalization(
            self.logits_normalization,
            LogitsNormalization.LOG_SOFTMAX,
            self.exec_req.result_logits,
        )

        return self.sampler.select_top_k(log_softmax_logits, -k)
=======
        if self.logits_normalization == LogitsNormalization.LOG_SOFTMAX:
            log_softmax_logits = self.exec_req.result_logits
        elif self.logits_normalization == LogitsNormalization.NONE:
            log_softmax_logits = sfnp.log_softmax(self.exec_req.result_logits)
        elif self.logits_normalization == LogitsNormalization.SOFTMAX:
            log_softmax_logits = sfnp.log(self.exec_req.result_logits)
        else:
            raise ValueError(
                f"Unknown logits normalization {self.logits_normalization}"
            )
        return self._top_k(log_softmax_logits, -k)
>>>>>>> dd260a92

    def update_score(self, log_prob: float):
        """Increment the cumulative_log_prob of the beam.

        Args:
            log_prob (float): Log probability of the token.
        """
        self.score += log_prob

    def update_exec_req(self):
        """Add a selected token to a request after a decode loop."""
        self.exec_req.input_token_ids.append(self.last_token)
        self.exec_req.start_position += 1

    def normalize_score(self, min_log_prob: float):
        """Track the accumulated_normalization for a given beam.

        Args:
            min_log_prob (float): Minimum log probability of the selected tokens.
        """
        self.accumulated_normalization += abs(min_log_prob)

    def update_final_score(self):
        """Calculate the final score of a beam, with a brevity penalty."""
        exec_req = self.exec_req
        self.score = (self.score - self.accumulated_normalization) / (
            len(exec_req.input_token_ids) - exec_req.prompt_length
        )


class BeamSearchTokenSelectionStrategy(BaseTokenSelectionStrategy):
    def __init__(self, token_selection_strategy_config: TokenSelectionStrategyConfig):
        self._token_selection_strategy_config = token_selection_strategy_config

        self.min_log_prob = 0.0

    @property
    def token_selection_strategy_config(self):
        return self._token_selection_strategy_config

    def select_top_k(
        self,
        active_beams: List[BeamSearchBeam],
        completed_beams: List[BeamSearchBeam],
    ) -> List[BeamSearchBeam]:
        """Handle the selection of the `top_k` beams within a decode step.

        Args:
            active_beams (List[BeamSearchBeam]): Beams that are still active.
            completed_beams (Set[BeamSearchBeam]): Beams that have been completed.

        Returns:
            List[BeamSearchBeam]: The `top_k` selections, containing necessary info for `beam_group` to handle choosing and processing beams.
        """
        config = self.token_selection_strategy_config
        k = config.decode_config.num_beams - len(completed_beams)

        global_min_log_prob = 0.0

        selections: List[BeamSearchBeam] = []
        for beam in active_beams:
            min_log_prob = 0.0
            top_tokens, top_values = beam.sample_logits(k)
            for token, value in zip(top_tokens, top_values):
                if value < min_log_prob:
                    min_log_prob = value

                new_beam = BeamSearchBeam(
                    exec_req=beam.exec_req,
                    score=beam.score,
                    accumulated_normalization=beam.accumulated_normalization,
                    last_token=token,
<<<<<<< HEAD
                    decode_config=config.decode_config,
=======
                    temperature=config.decode_config.temperature,
>>>>>>> dd260a92
                    logits_normalization=config.decode_config.logits_normalization,
                )
                new_beam.update_score(value)
                selections.append(new_beam)

            if min_log_prob < global_min_log_prob:
                global_min_log_prob = min_log_prob

        sorted_selections = sorted(
            selections, key=lambda beam: beam.score, reverse=True
        )[:k]
        for beam in sorted_selections:
            beam.normalize_score(global_min_log_prob)
        return sorted_selections

    def _find_top_beam(
        self,
        active_beams: List[BeamSearchBeam],
        completed_beams: List[BeamSearchBeam],
    ) -> BeamSearchBeam:
        """Find the highest scoring beam, post generation.

        Args:
            active_beams (List[BeamSearchBeam]): Beams that are still actively generating.
            completed_beams (List[BeamSearchBeam]): Beams that have completed.

        Returns:
            BeamSearchBeam: Highest scoring beam.
        """
        beams = list(completed_beams) if completed_beams else active_beams
        for beam in beams:
            beam.update_final_score()
        return max(beams, key=lambda beam: beam.score)

    async def decode(
        self,
        exec_req: LlmInferenceExecRequest,
    ):
        """Orchestrate decode loop for `beam_search` selection strategy.

        Args:
            exec_req (LlmInferenceExecRequest): Initial inference request, post prefill.
        """
        logger.info("Starting `beam_search` decode loop...")
        config = self.token_selection_strategy_config

        beam = BeamSearchBeam(
            exec_req=exec_req,
            temperature=config.decode_config.temperature,
            logits_normalization=config.decode_config.logits_normalization,
        )
        beam_group = BeamGroup(
            config.eos_token_id,
            config.decode_config.num_beams,
<<<<<<< HEAD
            [BeamSearchBeam(exec_req, decode_config=config.decode_config)],
=======
            [beam],
>>>>>>> dd260a92
            self.select_top_k,
        )

        reservations = beam_group.active_beam_count
        config.decode_begin_callback(reservations)
        for _ in range(config.decode_config.max_completion_tokens):
            if not beam_group.active_beams:
                break

            active_beam_count = len(beam_group.active_beams)
            if reservations > active_beam_count:
                config.decode_end_callback(reservations - active_beam_count)
                reservations = active_beam_count

            if reservations < active_beam_count:
                config.decode_begin_callback(active_beam_count - reservations)
                reservations = active_beam_count

            for beam in beam_group.active_beams:
                req = beam.exec_req
                req.reset(InferencePhase.DECODE)
                config.decode_callback(req)
            await beam_group.wait()
            beam_group.process_beams()

        config.decode_end_callback(reservations)
        self.get_results(beam_group)

    def get_results(self, beam_group: BeamGroup):
        """Get the results of a `beam_search` request, post generation.

        Args:
            beam_group (BeamGroup): Helper instance containing our beams.
        """
        config = self.token_selection_strategy_config
        results = [
            beam.exec_req.input_token_ids[beam.exec_req.prompt_length :]
            for beam in beam_group.completed_beams
        ]
        if len(results) < beam_group.num_beams:
            for beam in beam_group.active_beams:
                beam.update_final_score()

            active_beams = sorted(
                [beam for beam in beam_group.active_beams],
                key=lambda beam: beam.score,
                reverse=True,
            )
            for i in range(beam_group.num_beams - len(results)):
                beam = active_beams[i]
                results.append(
                    beam.exec_req.input_token_ids[beam.exec_req.prompt_length :]
                )
        config.results_callback(results)<|MERGE_RESOLUTION|>--- conflicted
+++ resolved
@@ -42,7 +42,7 @@
     def _sample_logits_top_k(self, k: int):
         top_k = self.decode_config.top_k
         # Apply softmax to obtain prob distribution
-        current_logits_normalization = self.logits_normalization
+        current_logits_normalization = self.decode_config.logits_normalization
         softmax_logits = self.convert_logits_normalization(
             current_logits_normalization,
             LogitsNormalization.SOFTMAX,
@@ -96,31 +96,17 @@
             Tuple[List[int], List[float]]: Tuple containing (top_tokens, top_values)
         """
         self.apply_temperature()
-<<<<<<< HEAD
         if self.decode_config.top_k != NOT_PROVIDED:
             logger.info("Using `top_k` sampling...")
             return self._sample_logits_top_k(k)
 
         log_softmax_logits = self.convert_logits_normalization(
-            self.logits_normalization,
+            self.decode_config.logits_normalization,
             LogitsNormalization.LOG_SOFTMAX,
             self.exec_req.result_logits,
         )
 
         return self.sampler.select_top_k(log_softmax_logits, -k)
-=======
-        if self.logits_normalization == LogitsNormalization.LOG_SOFTMAX:
-            log_softmax_logits = self.exec_req.result_logits
-        elif self.logits_normalization == LogitsNormalization.NONE:
-            log_softmax_logits = sfnp.log_softmax(self.exec_req.result_logits)
-        elif self.logits_normalization == LogitsNormalization.SOFTMAX:
-            log_softmax_logits = sfnp.log(self.exec_req.result_logits)
-        else:
-            raise ValueError(
-                f"Unknown logits normalization {self.logits_normalization}"
-            )
-        return self._top_k(log_softmax_logits, -k)
->>>>>>> dd260a92
 
     def update_score(self, log_prob: float):
         """Increment the cumulative_log_prob of the beam.
@@ -193,12 +179,7 @@
                     score=beam.score,
                     accumulated_normalization=beam.accumulated_normalization,
                     last_token=token,
-<<<<<<< HEAD
                     decode_config=config.decode_config,
-=======
-                    temperature=config.decode_config.temperature,
->>>>>>> dd260a92
-                    logits_normalization=config.decode_config.logits_normalization,
                 )
                 new_beam.update_score(value)
                 selections.append(new_beam)
@@ -244,19 +225,10 @@
         logger.info("Starting `beam_search` decode loop...")
         config = self.token_selection_strategy_config
 
-        beam = BeamSearchBeam(
-            exec_req=exec_req,
-            temperature=config.decode_config.temperature,
-            logits_normalization=config.decode_config.logits_normalization,
-        )
         beam_group = BeamGroup(
             config.eos_token_id,
             config.decode_config.num_beams,
-<<<<<<< HEAD
             [BeamSearchBeam(exec_req, decode_config=config.decode_config)],
-=======
-            [beam],
->>>>>>> dd260a92
             self.select_top_k,
         )
 
