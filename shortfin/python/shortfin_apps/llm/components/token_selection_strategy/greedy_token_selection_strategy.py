# Copyright 2024 Advanced Micro Devices, Inc.
#
# Licensed under the Apache License v2.0 with LLVM Exceptions.
# See https://llvm.org/LICENSE.txt for license information.
# SPDX-License-Identifier: Apache-2.0 WITH LLVM-exception

import logging

import shortfin.array as sfnp

from .beam_group import Beam
from .base_token_selection_strategy import (
    BaseTokenSelectionStrategy,
    TokenSelectionStrategyConfig,
)
from ..messages import LlmInferenceExecRequest, InferencePhase


logger = logging.getLogger(__name__)


class GreedyBeam(Beam):
    def sample_logits(self) -> int:
        """Return the single highest scoring token of the logits.

        Returns:
            int: The `argmax` of the logits.
        """
        self.apply_temperature()
        exec_req = self.exec_req
        token = sfnp.argmax(exec_req.result_logits)
        token_int = token.items[0]
        return token_int

    def update_exec_req(self):
        """Update the `LlmInferenceExecRequest` with the selected token."""
        self.exec_req.input_token_ids.append(self.last_token)
        self.exec_req.start_position += 1

    def update_score(self, value):
        raise NotImplementedError("GreedyBeam does not track a score")

    def normalize_score(self, value):
        raise NotImplementedError("GreedyBeam does not track a score")

    def update_final_score(self):
        raise NotImplementedError("GreedyBeam does not track a score")


class GreedyTokenSelectionStrategy(BaseTokenSelectionStrategy):
    def __init__(
        self,
        token_selection_strategy_config: TokenSelectionStrategyConfig,
    ):
        self._token_selection_strategy_config = token_selection_strategy_config

    @property
    def token_selection_strategy_config(self):
        return self._token_selection_strategy_config

    async def decode(
        self,
        exec_req: LlmInferenceExecRequest,
    ):
        """Perform greedy token selection in a loop, to obtain decode token list.

        Args:
            exec_req (LlmInferenceExecRequest): Execution request that has had prefill invoked on it.
        """
        logger.info("Starting `greedy` decode loop...")
        config = self.token_selection_strategy_config
<<<<<<< HEAD
        config.decode_begin_callback()
        beam = GreedyBeam(exec_req)
        for _ in range(config.decode_config.max_completion_tokens):
            exec_req = beam.exec_req
=======
        config.decode_begin_callback(1)
        for _ in range(config.max_completion_tokens):
>>>>>>> 082dead5
            exec_req.reset(InferencePhase.DECODE)
            config.decode_callback(exec_req)
            await exec_req.done
            token_int = beam.sample_logits()
            beam.last_token = token_int
            config.results_callback(token_int)
            if token_int == config.eos_token_id:
                break
<<<<<<< HEAD
            beam.update_exec_req()
        config.decode_end_callback()
=======
            exec_req.input_token_ids.append(token_int)
            exec_req.start_position += 1
        config.decode_end_callback(1)
>>>>>>> 082dead5
<|MERGE_RESOLUTION|>--- conflicted
+++ resolved
@@ -69,15 +69,14 @@
         """
         logger.info("Starting `greedy` decode loop...")
         config = self.token_selection_strategy_config
-<<<<<<< HEAD
-        config.decode_begin_callback()
-        beam = GreedyBeam(exec_req)
+        config.decode_begin_callback(1)
+        beam = GreedyBeam(
+            exec_req=exec_req,
+            temperature=config.decode_config.temperature,
+            logits_normalization=config.decode_config.logits_normalization,
+        )
         for _ in range(config.decode_config.max_completion_tokens):
             exec_req = beam.exec_req
-=======
-        config.decode_begin_callback(1)
-        for _ in range(config.max_completion_tokens):
->>>>>>> 082dead5
             exec_req.reset(InferencePhase.DECODE)
             config.decode_callback(exec_req)
             await exec_req.done
@@ -86,11 +85,5 @@
             config.results_callback(token_int)
             if token_int == config.eos_token_id:
                 break
-<<<<<<< HEAD
             beam.update_exec_req()
-        config.decode_end_callback()
-=======
-            exec_req.input_token_ids.append(token_int)
-            exec_req.start_position += 1
-        config.decode_end_callback(1)
->>>>>>> 082dead5
+        config.decode_end_callback(1)