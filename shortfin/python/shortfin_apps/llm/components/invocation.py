import logging
import math
import traceback

import shortfin as sf
import shortfin.array as sfnp

from abc import ABC, abstractmethod
from typing import List, Optional, Tuple, Union

from .buffers import copy_buffers_to_host, create_argument_buffers
from .device_array_cache import Allocation, DeviceArrayCache, WrappedAllocation
from .messages import LlmInferenceExecRequest


logger = logging.getLogger(__name__)


class LlmTaskResponder(ABC):
    def __init__(self, exec_requests):
        self._exec_requests = exec_requests

    @abstractmethod
    def set_success(
        self, logits: sfnp.device_array, indices: Optional[sfnp.device_array]
    ):
        ...

    def set_failure(self, exception):
        logger.error(
            f"""Fatal error in prefetch invocation:
            {exception!r}
            """
        )

        for req in self._exec_requests:
            req.result_logits = None
            req.free_cache_pages()
            req.done.set_success()


class LlmTask:
    """Handles the transfer and preparation of data for VMFB invocation."""

    def __init__(
        self,
        exec_requests: List[LlmInferenceExecRequest],
        array_cache: DeviceArrayCache,
        seq_stride: int,
        page_tables: List[sfnp.device_array],
        responder: LlmTaskResponder,
    ):
        self.req_count = len(exec_requests)
        self.responder = responder

        self._exec_requests: List[LlmInferenceExecRequest] = exec_requests
        self._array_cache: DeviceArrayCache = array_cache
        self._seq_stride: int = seq_stride
        self._page_tables = page_tables

    def _get_args_data(
        self,
        exec_requests: List[LlmInferenceExecRequest],
        *args,
    ) -> Tuple[List[int | float] | List[List[int | float]]]:
        """Prepare the invocation data for the given requests.

        Prepare the data that will be used to create the argument_buffers
        for the invocation.

        Args:
            exec_requests (List[LlmInferenceExecRequest]): List of execution requests.
            *args: Additional arguments that may be needed for specific implementations.

        Returns:
            Tuple[List[int | float] | List[List[int | float]]]: A tuple containing argument data.
        """

    async def prepare_args(
        self,
        batch_size: int,
    ) -> List[sfnp.device_array]:
        """Prepare the arguments for invocation.

        Args:
            batch_size (int): Batch size of the invocation function.

        Returns:
            List[sfnp.device_array]: A list of arguments for the invocation.

        Raises:
            NotImplementedError: This method must be implemented in subclasses.
        """
        raise NotImplementedError(
            "get_args must be implemented in subclasses of LlmTask"
        )

    async def process_results(
        self,
        args: List[Union[Allocation, WrappedAllocation]],
        logits: sfnp.device_array,
        indices: Optional[sfnp.device_array],
        device0: sf.ScopedDevice,
    ) -> Tuple[sfnp.device_array, Optional[sfnp.device_array]]:
        """Process the results of the invocation.

        Args:
            args (List[Union[Allocation, WrappedAllocation]]): Args used for invocation.
            logits (sfnp.device_array): Logits from invocation.
            indices (Optional[sfnp.device_array]): Indices from invocation.
            device0 (sf.ScopedDevice): Device used for invocation.

        Returns:
            Tuple[sfnp.device_array, Optional[sfnp.device_array]]:
                - First item is logits
                - Seconds items is optional indices
        """
        exec_requests = self._exec_requests
        buffers = (logits, indices)
        transfer = any([req.return_host_array for req in exec_requests])

        if not transfer:
            return buffers

        logits, indices = await copy_buffers_to_host(buffers, device0)

        # Release arg allocations
        [arg.release() for arg in args]

        return logits, indices


def _pad_list(
    data: List[int | float],
    target_length: int,
) -> List[int | float]:
    """Pad a list to a target length with a specified value."""
    return data + [0] * max(0, target_length - len(data))


class PrefillTaskResponder(LlmTaskResponder):
    def __init__(self, exec_requests):
        super().__init__(exec_requests)

    def set_success(
        self, logits: sfnp.device_array, indices: Optional[sfnp.device_array]
    ):
        exec_requests = self._exec_requests
        for i in range(len(self._exec_requests)):
            req = exec_requests[i]
            sl = len(req.input_token_ids) - 1

            if logits.shape[1] == 1:
                logits_item = logits.view(i)
            else:
                logits_item = logits.view(i, sl)

            index_item = None
            if indices is not None:
                if indices.shape[1] == 1:
                    index_item = indices.view(i)
                else:
                    index_item = indices.view(i, sl)

            req.result_logits = logits_item
            req.result_indices = index_item

        for req in self._exec_requests:
            req.done.set_success()


class PrefillTask(LlmTask):
    """Handles the transfer and preparation of data for VMFB invocation."""

    def __init__(
        self,
        exec_requests: list[LlmInferenceExecRequest],
        array_cache: DeviceArrayCache,
        seq_stride: int,
        page_tables: List[sfnp.device_array],
    ):
        super().__init__(
            exec_requests=exec_requests,
            array_cache=array_cache,
            seq_stride=seq_stride,
            page_tables=page_tables,
            responder=PrefillTaskResponder(exec_requests),
        )

    def _get_args_data(
        self,
        exec_requests: List[LlmInferenceExecRequest],
        batch_seq_len: int,
        block_count: int,
    ) -> Tuple[List[int]]:
        token_vals = [
            input_tokens
            for req in exec_requests
            for input_tokens in (_pad_list(req.input_token_ids, batch_seq_len))
        ]

        seq_lens_vals = [len(req.input_token_ids) for req in exec_requests]

        seq_block_ids_vals = []
        for req in exec_requests:
            block_ids = req.cache_page_indices(block_count)
            # Pad the block IDs to match the block count.
            block_ids = _pad_list(
                block_ids,
                target_length=block_count,
            )
            # Extend the sequence block IDs data with padded values.
            seq_block_ids_vals.extend(block_ids)

        return token_vals, seq_lens_vals, seq_block_ids_vals

    async def prepare_args(
        self,
        batch_size: int,
    ) -> List[sfnp.device_array]:
        """Get the arguments for the prefill invocation.

        The prefill args that are created are:
            - tokens: [bs, bsl]
            - seq_lens: [bs]
            - seq_block_ids: [bs, blocks]
            - cache_slabs: ...

        Args:
            batch_size (int): Size of the invocation function batch.

        Returns:
            List[sfnp.device_array]: A list of arguments for the invocation.
        """
        exec_requests = self._exec_requests
        seq_stride = self._seq_stride

        for r in exec_requests:
            assert r.start_position == 0

        # Compute block sequence length as maximum sequence length, rounded
        # up to the seq_stride.
        bsl = max((len(r.input_token_ids)) for r in exec_requests)
        bsl = int(math.ceil(bsl / seq_stride) * seq_stride)
        block_count = max(r.block_count for r in exec_requests)
        logger.debug("Prefill bs=%d, bsl=%d", batch_size, bsl)

        array_cache = self._array_cache
        int_dtype = sfnp.int64

        # Acquire buffers for the arguments.
        tokens = array_cache.allocate([batch_size, bsl], int_dtype)
        seq_lens = array_cache.allocate([batch_size], int_dtype)
        seq_block_ids = array_cache.allocate([batch_size, block_count], int_dtype)

        # Populate data for args.
        arg_data = self._get_args_data(
            exec_requests=exec_requests,
            batch_seq_len=bsl,
            block_count=block_count,
        )

        args = create_argument_buffers(
            buffers=[tokens, seq_lens, seq_block_ids],
            data=arg_data,
            defaults=[0, 1, 0],
        )

        for page_table in self._page_tables:
            args.append(WrappedAllocation(sfnp.disable_barrier(page_table)))

        return args


class DecodeTaskResponder(LlmTaskResponder):
    def __init__(self, exec_requests):
        super().__init__(exec_requests)

    def set_success(
        self, logits: sfnp.device_array, indices: Optional[sfnp.device_array]
    ):
        exec_requests = self._exec_requests
        for i in range(len(exec_requests)):
            req = exec_requests[i]
            logits_item = logits.view(i, 0)

            index_item = None
            if indices is not None:
                index_item = indices.view(i, 0)

            req.result_logits = logits_item
            req.result_indices = index_item

        for req in exec_requests:
            req.done.set_success()


class DecodeTask(LlmTask):
    """Handles the transfer and preparation of data for VMFB invocation."""

    def __init__(
        self,
        exec_requests: list[LlmInferenceExecRequest],
        array_cache: DeviceArrayCache,
        seq_stride: int,
        page_tables: List[sfnp.device_array],
    ):
        super().__init__(
            exec_requests=exec_requests,
            array_cache=array_cache,
            seq_stride=seq_stride,
            page_tables=page_tables,
            responder=DecodeTaskResponder(exec_requests),
        )

    def _get_args_data(
        self,
        exec_requests: List[LlmInferenceExecRequest],
        block_count: int,
    ) -> Tuple[List[int | float] | List[List[int | float]]]:
        token_data = [
            input_tokens
            for req in exec_requests
            for input_tokens in (req.input_token_ids[-1:])
        ]
        seq_lens_data = [req.start_position + 1 for req in exec_requests]
        start_positions_data = [req.start_position for req in exec_requests]

        seq_block_ids_data = []
        for req in exec_requests:
            block_ids = req.cache_page_indices(block_count)
            # Pad the block IDs to match the block count.
            padded = _pad_list(
                block_ids,
                target_length=block_count,
            )
            # Extend the sequence block IDs data with padded values.
            seq_block_ids_data.extend(padded)

        return (
            token_data,
            seq_lens_data,
            start_positions_data,
            seq_block_ids_data,
        )

    async def prepare_args(
        self,
        batch_size: int,
    ) -> List[sfnp.device_array]:
        """Get the arguments for the decode invocation.

        The decode args that are created are:
            - tokens: [bs, 1]
            - seq_lens: [bs]
            - start_positions: [bs]
            - seq_block_ids: [bs, blocks]
            - cache_slabs: ...

        Args:
            batch_size (int): Size of the `exec_requests` batch.

        Returns:
            List[sfnp.device_array]: A list of arguments for the invocation.
        """
        # Compute block sequence length as maximum sequence length, rounded
        # up to the seq_stride.
        exec_requests = self._exec_requests
        block_count = max(r.block_count for r in exec_requests)
        req_count = len(exec_requests)
        logger.debug("Decode bs=%d", req_count)

        array_cache = self._array_cache
        int_dtype = sfnp.int64

        # Acquire buffers for the arguments.
        tokens = array_cache.allocate([batch_size, 1], int_dtype)
        start_positions = array_cache.allocate([batch_size], int_dtype)
        seq_lens = array_cache.allocate([batch_size], int_dtype)
        seq_block_ids = array_cache.allocate([batch_size, block_count], int_dtype)

        # Populate data for args.
        args_data = self._get_args_data(
            exec_requests=exec_requests,
            block_count=block_count,
        )

        args = create_argument_buffers(
            buffers=[tokens, seq_lens, start_positions, seq_block_ids],
            data=args_data,
            defaults=[0, 1, 0, 0],
        )

        for page_table in self._page_tables:
            args.append(WrappedAllocation(sfnp.disable_barrier(page_table)))

        return args


class LlmInvocationProcess(sf.Process):
    """Executes the invocation of LLM for a batch of requests."""

    def __init__(
        self,
        name: str,
        fiber: sf.Fiber,
        llm_task: LlmTask,
        functions: dict[int, sf.ProgramFunction],
        program_isolation: sf.ProgramIsolation,
    ):
        super().__init__(fiber=fiber)
        self.name = name
        self.functions = functions
        self.program_isolation = program_isolation

        self.device0 = fiber.device(0)
        self.llm_task = llm_task

    async def run(self):
        """Invoke `prefill` or `decode` function, with IREE, on a batch of requests.

        Raises:
            RuntimeError: No available entry point for given batch size.
        """
        try:
            req_count = self.llm_task.req_count

            # Select an entrypoint for the batch.
            entrypoints = self.functions
            for bs, fn in entrypoints.items():
                if bs >= req_count:
                    break
            else:
                raise RuntimeError(f"No available entry point for bs {req_count}")

            args = await self.llm_task.prepare_args(bs)
            args_device = [arg.device for arg in args]

            # Invoke VMFB. Logits are of shape [bs, bsl, d].
<<<<<<< HEAD
            logits, indices = await fn(*args_device, fiber=self.fiber)
            logits, indices = await self.llm_task.process_results(
=======
            results = await fn(*args_device, fiber=self.fiber)

            logits = results[0]
            indices = None
            if len(results) > 1:
                indices = results[1]

            # TODO (stbaione): Move process_results logic into responder
            await self.llm_task.process_results(
>>>>>>> 742866f2
                args,
                logits,
                indices,
                self.device0,
            )

            self.llm_task.responder.set_success(logits, indices)

        except Exception as exception:
            self.llm_task.responder.set_failure(exception)<|MERGE_RESOLUTION|>--- conflicted
+++ resolved
@@ -437,10 +437,6 @@
             args_device = [arg.device for arg in args]
 
             # Invoke VMFB. Logits are of shape [bs, bsl, d].
-<<<<<<< HEAD
-            logits, indices = await fn(*args_device, fiber=self.fiber)
-            logits, indices = await self.llm_task.process_results(
-=======
             results = await fn(*args_device, fiber=self.fiber)
 
             logits = results[0]
@@ -448,9 +444,7 @@
             if len(results) > 1:
                 indices = results[1]
 
-            # TODO (stbaione): Move process_results logic into responder
-            await self.llm_task.process_results(
->>>>>>> 742866f2
+            logits, indices = await self.llm_task.process_results(
                 args,
                 logits,
                 indices,
