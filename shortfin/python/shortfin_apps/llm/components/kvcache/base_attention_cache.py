# Copyright 2024 Advanced Micro Devices, Inc.
#
# Licensed under the Apache License v2.0 with LLVM Exceptions.
# See https://llvm.org/LICENSE.txt for license information.
# SPDX-License-Identifier: Apache-2.0 WITH LLVM-exception

"""
Base class for kv caches.
"""

from abc import ABC, abstractmethod
from dataclasses import dataclass
import logging
import math
import threading
from typing import List, Iterable

from .page_pool import PageInfo, PagePool


logger = logging.getLogger(__name__)


# exception for when cache allocation failed
class CacheAllocationFailure(Exception):
    pass


class PageAllocation(ABC):
    """Abstract base class for page allocations in the cache."""

    @property
    @abstractmethod
    def pages(self) -> List[PageInfo]:
        """Returns the list of pages that were allocated."""
        pass

    @abstractmethod
    def publish_pages_for_tokens(
        self, tokens, *, publish_incomplete_page=False
    ) -> None:
        """
        Makes pages available to other requests. For details, reference the derived class in trie_attention_cache.py.
        """
        pass

    @abstractmethod
    def release_pages(self) -> None:
        """Releases the allocation's reference to pages."""
        pass

    @abstractmethod
    def extend_allocation(self, tokens, *, extra_token_slots=0) -> None:
        """
        Extends the allocation to include additional tokens. For details, reference the derived class in trie_attention_cache.py.
        """
        pass

<<<<<<< HEAD
    async def write_back_pages(
        self, device: sf.ScopedDevice, token_ids: List[int]
    ) -> None:
        """
        Writes back the pages to the mooncake. This is a no-op in the base class.
        Derived classes may implement this to handle device-specific logic.
        """
        ...

    async def update_pages(self, device: sf.ScopedDevice, token_ids: List[int]) -> bool:
        """
        Updates the pages in the cache. This is a no-op in the base class.
        Derived classes may implement this to handle device-specific logic.
        Returns True if the pages were updated, False otherwise.
        """
        return True

=======
>>>>>>> 76eefe04

class BasePagedAttentionCacheAllocation(PageAllocation):
    """Represents a page allocation in the cache."""

    def __init__(self, pages: Iterable[PageInfo], cache: "BasePagedAttentionCache"):
        self._pages = tuple(pages)
        self._cache = cache
        self._is_released = False

    @property
    def pages(self) -> List[PageInfo]:
        return list(self._pages)

    def publish_pages_for_tokens(
        self, tokens, *, publish_incomplete_page=False
    ) -> None:
        pass

    def release_pages(self) -> None:
        if self._is_released:
            logger.warning("Releasing already-released allocation")
            return
        self._cache.free_pages(self._pages)
        self._is_released = True

    def extend_allocation(self, tokens, *, extra_token_slots=0) -> None:
        # assert old tokens are a prefix of incoming tokens
        # if we don't have enough pages to hold the tokens, we need to allocate more pages
        token_count = len(tokens) + extra_token_slots
        pages_needed = math.ceil(token_count / self._cache.tokens_per_page)
        if pages_needed > len(self._pages):
            new_pages = self._cache.page_pool.acquire_free_pages(
                pages_needed - len(self._pages)
            )
            if new_pages is None:
                raise CacheAllocationFailure()
            if self._cache.use_ref_counts:
                self._cache.increment_pages(new_pages)

            self._pages += tuple(new_pages)

    def __rerp__(self) -> str:
        return f"BasePagedAttentionCacheAllocation(pages={self._pages}, cache={self._cache})"


class BasePagedAttentionCache:
    """
    Manages lifecycle of pages (using PageInfo as handles).


    Page States:
        Caching - Page can be read by multiple threads
            - Also maintains a reference count
        Writing - Page is being modified by a single owner thread

    Transitions:
        Caching -> Writing: When acquiring an unreferenced LRU leaf page for writing
        Writing -> Caching: When writing is complete and page is released

    Thread Safety:
        - Multiple readers allowed in ReadableCaching state
        - Single writer exclusive access in Writing state
        - Reference counting prevents eviction of in-use pages
    """

    def __init__(
        self,
        page_pool: PagePool,
        tokens_per_page: int,
        use_ref_counts: bool = True,
    ):
        self.page_pool = page_pool
        self.tokens_per_page = tokens_per_page

        # Reference counting
        self.use_ref_counts = use_ref_counts
        self.ref_counts: None | List[int] = (
            None
            if not use_ref_counts
            else [0 for _ in range(len(self.page_pool.attn_page_entries))]
        )
        self._ref_count_lock: None | threading.Lock = (
            None if not use_ref_counts else threading.Lock()
        )

    def acquire_pages_for_tokens(
        self, tokens: List[int], extra_token_slots: int = 1
    ) -> PageAllocation:
        """
        Given a list of tokens, return a list of pages and a start position to continue generation from.

        Parameters:
        - tokens: all the known tokens for this generation request
        - extra_token_slots: number of kvcache slots needed in addition to the ones needed to hold the given tokens.

        In the base implementation, this will just allocate all new pages, but in shared-kv implementations, we will fetch cached pages if applicable.

        The pages are returned in order.

        No token at idx < n_cached_token should be written to. TODO: consider enforcing this.
        """
        token_count = len(tokens)
        pages_needed = math.ceil(token_count / self.tokens_per_page)
        pages = self.page_pool.acquire_free_pages(pages_needed)

        if pages is None:
            raise CacheAllocationFailure()

        if self.use_ref_counts:
            self.increment_pages(pages)

        return BasePagedAttentionCacheAllocation(pages, cache=self)

    def increment_pages(self, pages: List[PageInfo]):
        if not self.use_ref_counts:
            raise RuntimeError(
                "BaseAttentionCache must have use_ref_counts enabled to increment/decrement reference counts."
            )

        with self._ref_count_lock:
            for page in pages:
                self.ref_counts[page.index] += 1

    def decrement_pages(
        self, pages: List[PageInfo], return_empty_pages: bool = False
    ) -> None | List[PageInfo]:
        if not self.use_ref_counts:
            raise RuntimeError(
                "BaseAttentionCache must have use_ref_counts enabled to increment/decrement reference counts."
            )

        with self._ref_count_lock:
            if return_empty_pages:
                empty_pages = []
            for page in pages:
                self.ref_counts[page.index] -= 1
                if return_empty_pages and self.ref_counts[page.index] <= 0:
                    empty_pages.append(page)

        return empty_pages if return_empty_pages else None

    def free_pages(self, pages: List[PageInfo]):
        if not self.use_ref_counts:
            self.page_pool.free_pages(pages)
            return

        pages_to_free = self.decrement_pages(
            pages,
            return_empty_pages=True,
        )
        self.page_pool.free_pages(pages_to_free)

    def fork_pages(self, pages: List[PageInfo]) -> List[PageInfo]:
        new_pages = pages.copy()
        last_page = new_pages.pop(-1)
        new_page = self.page_pool.copy_page(last_page)
        if new_page is None:
            raise CacheAllocationFailure()

        new_pages.append(new_page)
        self.increment_pages(new_pages)
        return BasePagedAttentionCacheAllocation(new_pages, cache=self)<|MERGE_RESOLUTION|>--- conflicted
+++ resolved
@@ -56,7 +56,6 @@
         """
         pass
 
-<<<<<<< HEAD
     async def write_back_pages(
         self, device: sf.ScopedDevice, token_ids: List[int]
     ) -> None:
@@ -74,8 +73,6 @@
         """
         return True
 
-=======
->>>>>>> 76eefe04
 
 class BasePagedAttentionCacheAllocation(PageAllocation):
     """Represents a page allocation in the cache."""
