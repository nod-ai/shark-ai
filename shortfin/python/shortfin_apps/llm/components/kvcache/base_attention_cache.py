# Copyright 2024 Advanced Micro Devices, Inc.
#
# Licensed under the Apache License v2.0 with LLVM Exceptions.
# See https://llvm.org/LICENSE.txt for license information.
# SPDX-License-Identifier: Apache-2.0 WITH LLVM-exception

"""
Base class for kv caches.
"""

from abc import ABC, abstractmethod
from dataclasses import dataclass
import logging
import math
import threading
from typing import List, Iterable

from .page_pool import PageInfo, PagePool
import shortfin as sf


logger = logging.getLogger(__name__)


# exception for when cache allocation failed
class CacheAllocationFailure(Exception):
    pass


class PageAllocation(ABC):
    """Abstract base class for page allocations in the cache."""

    @property
    @abstractmethod
    def pages(self) -> List[PageInfo]:
        """Returns the list of pages that were allocated."""
        pass

    @abstractmethod
    def publish_pages_for_tokens(
        self, tokens, *, publish_incomplete_page=False
    ) -> None:
        """
        Makes pages available to other requests. For details, reference the derived class in trie_attention_cache.py.
        """
        pass

    @abstractmethod
    def release_pages(self) -> None:
        """Releases the allocation's reference to pages."""
        pass

    @abstractmethod
    def extend_allocation(self, tokens, *, extra_token_slots=0) -> None:
        """
        Extends the allocation to include additional tokens. For details, reference the derived class in trie_attention_cache.py.
        """
        pass

    async def write_back_pages(
        self, device: sf.ScopedDevice, token_ids: List[int]
    ) -> None:
        """
        Writes back the pages to the mooncake. This is a no-op in the base class.
        Derived classes may implement this to handle device-specific logic.
        """
        ...

    async def update_pages(self, device: sf.ScopedDevice, token_ids: List[int]) -> bool:
        """
        Updates the pages in the cache. This is a no-op in the base class.
        Derived classes may implement this to handle device-specific logic.
        Returns True if the pages were updated, False otherwise.
        """
<<<<<<< HEAD
        return True
=======
        return False
>>>>>>> 849fb434


class BasePagedAttentionCacheAllocation(PageAllocation):
    """Represents a page allocation in the cache."""

    def __init__(self, pages: Iterable[PageInfo], cache: "BasePagedAttentionCache"):
        self._pages = tuple(pages)
        self._cache = cache
        self._is_released = False

    @property
    def pages(self) -> List[PageInfo]:
        return list(self._pages)

    def publish_pages_for_tokens(
        self, tokens, *, publish_incomplete_page=False
    ) -> None:
        pass

    def release_pages(self) -> None:
        if self._is_released:
            logger.warning("Releasing already-released allocation")
            return
        self._cache.free_pages(self._pages)
        self._is_released = True

    def extend_allocation(self, tokens, *, extra_token_slots=0) -> None:
        # assert old tokens are a prefix of incoming tokens
        # if we don't have enough pages to hold the tokens, we need to allocate more pages
        token_count = len(tokens) + extra_token_slots
        pages_needed = math.ceil(token_count / self._cache.tokens_per_page)
        if pages_needed > len(self._pages):
            new_pages = self._cache.page_pool.acquire_free_pages(
                pages_needed - len(self._pages)
            )
            if new_pages is None:
                raise CacheAllocationFailure()
            if self._cache.use_ref_counts:
                self._cache.increment_pages(new_pages)

            self._pages += tuple(new_pages)

    def __rerp__(self) -> str:
        return f"BasePagedAttentionCacheAllocation(pages={self._pages}, cache={self._cache})"


class BasePagedAttentionCache:
    """
    Manages lifecycle of pages (using PageInfo as handles).


    Page States:
        Caching - Page can be read by multiple threads
            - Also maintains a reference count
        Writing - Page is being modified by a single owner thread

    Transitions:
        Caching -> Writing: When acquiring an unreferenced LRU leaf page for writing
        Writing -> Caching: When writing is complete and page is released

    Thread Safety:
        - Multiple readers allowed in ReadableCaching state
        - Single writer exclusive access in Writing state
        - Reference counting prevents eviction of in-use pages
    """

    def __init__(
        self,
        page_pool: PagePool,
        tokens_per_page: int,
        use_ref_counts: bool = True,
    ):
        self.page_pool = page_pool
        self.tokens_per_page = tokens_per_page

        # Reference counting
        self.use_ref_counts = use_ref_counts
        self.ref_counts: None | List[int] = (
            None
            if not use_ref_counts
            else [0 for _ in range(len(self.page_pool.attn_page_entries))]
        )
        self._ref_count_lock: None | threading.Lock = (
            None if not use_ref_counts else threading.Lock()
        )

    def acquire_pages_for_tokens(
        self, tokens: List[int], extra_token_slots: int = 1
    ) -> PageAllocation:
        """
        Given a list of tokens, return a list of pages and a start position to continue generation from.

        Parameters:
        - tokens: all the known tokens for this generation request
        - extra_token_slots: number of kvcache slots needed in addition to the ones needed to hold the given tokens.

        In the base implementation, this will just allocate all new pages, but in shared-kv implementations, we will fetch cached pages if applicable.

        The pages are returned in order.

        No token at idx < n_cached_token should be written to. TODO: consider enforcing this.
        """
        token_count = len(tokens)
        pages_needed = math.ceil(token_count / self.tokens_per_page)
        pages = self.page_pool.acquire_free_pages(pages_needed)

        if pages is None:
            raise CacheAllocationFailure()

        if self.use_ref_counts:
            self.increment_pages(pages)

        return BasePagedAttentionCacheAllocation(pages, cache=self)

    def increment_pages(self, pages: List[PageInfo]):
        if not self.use_ref_counts:
            raise RuntimeError(
                "BaseAttentionCache must have use_ref_counts enabled to increment/decrement reference counts."
            )

        with self._ref_count_lock:
            for page in pages:
                self.ref_counts[page.index] += 1

    def decrement_pages(
        self, pages: List[PageInfo], return_empty_pages: bool = False
    ) -> None | List[PageInfo]:
        if not self.use_ref_counts:
            raise RuntimeError(
                "BaseAttentionCache must have use_ref_counts enabled to increment/decrement reference counts."
            )

        with self._ref_count_lock:
            if return_empty_pages:
                empty_pages = []
            for page in pages:
                self.ref_counts[page.index] -= 1
                if return_empty_pages and self.ref_counts[page.index] <= 0:
                    empty_pages.append(page)

        return empty_pages if return_empty_pages else None

    def free_pages(self, pages: List[PageInfo]):
        if not self.use_ref_counts:
            self.page_pool.free_pages(pages)
            return

        pages_to_free = self.decrement_pages(
            pages,
            return_empty_pages=True,
        )
        self.page_pool.free_pages(pages_to_free)

    def fork_pages(self, pages: List[PageInfo]) -> List[PageInfo]:
        new_pages = pages.copy()
        last_page = new_pages.pop(-1)
        new_page = self.page_pool.copy_page(last_page)
        if new_page is None:
            raise CacheAllocationFailure()

        new_pages.append(new_page)
        self.increment_pages(new_pages)
        return BasePagedAttentionCacheAllocation(new_pages, cache=self)<|MERGE_RESOLUTION|>--- conflicted
+++ resolved
@@ -72,11 +72,7 @@
         Derived classes may implement this to handle device-specific logic.
         Returns True if the pages were updated, False otherwise.
         """
-<<<<<<< HEAD
-        return True
-=======
         return False
->>>>>>> 849fb434
 
 
 class BasePagedAttentionCacheAllocation(PageAllocation):
