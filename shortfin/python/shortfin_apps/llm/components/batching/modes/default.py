--- conflicted
+++ resolved
@@ -45,29 +45,8 @@
 
 
 class PrefillTaskResponder(LlmTaskResponder):
-<<<<<<< HEAD
-    def __init__(self, scheduler: Scheduler):
-        self._scheduler = scheduler
-        self._exec_requests: Dict[str, LlmInferenceExecRequest] = {}
-
-    def add_request(self, exec_request: LlmInferenceExecRequest):
-        self._exec_requests[exec_request.instance_id] = exec_request
-
-    def _remove_request(self, instance_id: str):
-        if instance_id in self._exec_requests:
-            del self._exec_requests[instance_id]
-
-    def _get_requests_from_task(
-        self, llm_task: LlmTask
-    ) -> List[LlmInferenceExecRequest]:
-        return [
-            self._exec_requests[task_input.instance_id]
-            for task_input in llm_task._task_input
-        ]
-=======
     def __init__(self):
         super().__init__()
->>>>>>> 7887c0be
 
     def set_success(
         self,
@@ -122,29 +101,8 @@
 
 
 class DecodeTaskResponder(LlmTaskResponder):
-<<<<<<< HEAD
-    def __init__(self, scheduler: Scheduler) -> None:
-        self._scheduler = scheduler
-        self._exec_requests: Dict[str, LlmInferenceExecRequest] = {}
-
-    def add_request(self, exec_request: LlmInferenceExecRequest):
-        self._exec_requests[exec_request.instance_id] = exec_request
-
-    def _remove_request(self, instance_id: str):
-        if instance_id in self._exec_requests:
-            del self._exec_requests[instance_id]
-
-    def _get_requests_from_task(
-        self, llm_task: LlmTask
-    ) -> List[LlmInferenceExecRequest]:
-        return [
-            self._exec_requests[task_input.instance_id]
-            for task_input in llm_task._task_input
-        ]
-=======
     def __init__(self):
         super().__init__()
->>>>>>> 7887c0be
 
     def set_success(
         self,
