--- conflicted
+++ resolved
@@ -97,14 +97,9 @@
             req.result_indices = index_item
 
         for req in exec_requests:
-<<<<<<< HEAD
             if self._scheduler.is_completed(req.orig_instance_id):
                 req.done.set_success()
-                self._remove_request(req.orig_instance_id)
-=======
-            req.done.set_success()
-            self._remove_request(req.instance_id)
->>>>>>> a745aaee
+                self._remove_request(req.instance_id)
 
     def set_failure(self, llm_task: LlmTask):
         logger.error(
@@ -160,14 +155,9 @@
             req.result_indices = index_item
 
         for req in exec_requests:
-<<<<<<< HEAD
             if self._scheduler.is_completed(req.orig_instance_id):
                 req.done.set_success()
-                self._remove_request(req.orig_instance_id)
-=======
-            req.done.set_success()
-            self._remove_request(req.instance_id)
->>>>>>> a745aaee
+                self._remove_request(req.instance_id)
 
     def set_failure(self, llm_task: LlmTask):
         logger.error(
