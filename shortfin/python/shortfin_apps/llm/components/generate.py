--- conflicted
+++ resolved
@@ -172,25 +172,7 @@
         )
         return False
 
-<<<<<<< HEAD
-    def _return_error_response(
-        self,
-        status_code: int,
-        error_message: str,
-        code: ResponseErrorCodes,
-        extra_fields: dict,
-    ):
-        error_response = JSONResponse(
-            status_code=status_code,
-            content={"error": error_message, "code": code.value, **extra_fields},
-        )
-        self.responder.send_response(error_response)
-        self.responder.ensure_response()
-
     def get_decode_configs(self) -> Tuple[List[DecodeConfig], int]:
-=======
-    def _pre_processing_sampling_params(self) -> Tuple[List[DecodeConfig], int]:
->>>>>>> aaab773a
         """Calculate the total number of beams requested in the generation request."""
         gen_req = self.gen_req
         decode_configs = []
@@ -214,15 +196,9 @@
 
         # Try to add request to queue
         # TODO(@zphoenixrises): Add load testing and integration tests for this.
-<<<<<<< HEAD
         if not self.service.queue_manager.add_to_queue(decode_configs):
-            self._return_error_response(
-                status.HTTP_503_SERVICE_UNAVAILABLE,
-=======
-        added_to_queue = self.service.queue_manager.add_to_queue(total_requested_beams)
         if not added_to_queue:
             self.responder.send_error(
->>>>>>> aaab773a
                 error_message="Server queue is full. Please try again later.",
                 code=ResponderErrorCodes.QUEUE_FULL,
                 extra_fields={
