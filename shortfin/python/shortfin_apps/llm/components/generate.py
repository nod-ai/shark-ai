--- conflicted
+++ resolved
@@ -301,11 +301,7 @@
                 )
 
                 input_tokens = input_tokens if is_pretokenized else input_tokens.ids
-<<<<<<< HEAD
-                if True:
-=======
                 if self.service.server_params.use_new_decoder:
->>>>>>> fbb9902d
                     gen_process = NewGenerateItemProcess(
                         prefill_batcher=self.service.prefill_batcher,
                         decode_batcher=self.service.decode_batcher,
