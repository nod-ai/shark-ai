# Copyright 2024 Advanced Micro Devices, Inc.
#
# Licensed under the Apache License v2.0 with LLVM Exceptions.
# See https://llvm.org/LICENSE.txt for license information.
# SPDX-License-Identifier: Apache-2.0 WITH LLVM-exception

import asyncio
import dataclasses
import io
import json
import logging

from copy import deepcopy
from typing import List, Tuple

import shortfin as sf
import shortfin.array as sfnp

# TODO: Have a generic "Responder" interface vs just the concrete impl.
from shortfin.interop.fastapi import RequestStatusTracker
from shortfin.support.responder import AbstractResponder, ResponderErrorCodes

from .config_struct import DecodeConfig
from .io_struct import (
    GenerateReqInput,
    GeneratedResponse,
    GenerateReqOutput,
    PromptResponse,
)
from .messages import LlmInferenceExecRequest, InferencePhase
from .service import LlmGenerateService
from .token_selection_strategy import (
    TokenSelector,
    TokenSelectionStrategyConfig,
    build_token_selector,
    build_token_selector_config,
    is_multi_response,
)
from .tokenizer import Encoding

logger = logging.getLogger(__name__)


class GenerateItemProcess(sf.Process):
    """Process instantiated for each generation sequence.

    This process breaks the sequence into individual inference and sampling
    steps, submitting them to the batcher and marshaling incremental/final
    results.
    """

    def __init__(
        self,
        *,
        gen_req: GenerateReqInput,
        client,
        prefill_batcher,
        decode_batcher,
        page_cache,
        rid: int,
        input_text: str,
        input_token_ids: list[int],
        decode_config: DecodeConfig,
        status_tracker: RequestStatusTracker,
        fiber: sf.Fiber,
    ):
        super().__init__(fiber=fiber)
        self.client = client
        self.gen_req = gen_req
        self.rid = rid
        self.input_text = input_text
        self.input_token_ids = input_token_ids
        self.result_token_ids: list[int] = []
        self.decode_config = decode_config
        self.cache = page_cache
        self.token_selector_config: TokenSelectionStrategyConfig = (
            build_token_selector_config(
                decode_config,
                prefill_batcher=prefill_batcher,
                decode_batcher=decode_batcher,
                results_callback=self.results_callback,
            )
        )
        self.token_selector: TokenSelector = build_token_selector(
            self.token_selector_config,
        )
        self._status_tracker = status_tracker

    async def run(self):
        exec_req = LlmInferenceExecRequest(
            phase=InferencePhase.PREFILL,
            input_token_ids=self.input_token_ids,
            rid=self.gen_req.rid,
            status_tracker=self._status_tracker,
        )
        exec_req._cache = self.cache
        try:
            # Prefill result.
            await self.token_selector.prefill(exec_req)

            # Decode loop.
            await self.token_selector.decode(exec_req)
        finally:
            exec_req.free_cache_pages()

    def results_callback(self, result: list[list[int]]):
        self.result_token_ids = result


class ClientGenerateBatchProcess(sf.Process):
    """Process instantiated for handling a batch from a client.

    This takes care of several responsibilities:

    * Tokenization / Detokenization
    * Splitting the batch into GenerateItemProcesses
    * Streaming responses
    * Final responses
    """

    __slots__ = [
        "complete_infeed",
        "decode_batcher",
        "gen_req",
        "prefill_batcher",
        "responder",
        "tokenizer",
        "decode_config",
        "service",
    ]

    def __init__(
        self,
        service: LlmGenerateService,
        gen_req: GenerateReqInput,
        responder: AbstractResponder,
        fiber: sf.Fiber,
    ):
        super().__init__(fiber=fiber)
        self.service = service
        self.gen_req = gen_req
        self.responder = responder
        self.tokenizer = service.tokenizer
        self.prefill_batcher = service.prefill_batcher
        self.decode_batcher = service.decode_batcher
        self.complete_infeed = self.system.create_queue()

    def _check_topk_params(
        self, exported_topk: int | None, requested_topk: int | None
    ) -> bool:
        if (
            # Argmax
            requested_topk is None
            # CPU-based `beam_search, top_k, and/or top_p`
            or exported_topk is None
            # GPU-based `beam_search, top_k, and/or top_p`
            or exported_topk >= requested_topk
        ):
            return True

        logger.error(
            f"Requested top-k of {requested_topk} larger than exported top-k of {exported_topk}"
        )
        return False

    def get_decode_configs(self) -> List[DecodeConfig]:
        """Calculate the total number of beams requested in the generation request."""
        gen_req = self.gen_req
        decode_configs = []

        sampling_params = (
            [gen_req.sampling_params] if gen_req.is_single else gen_req.sampling_params
        )
        for sampling_param in sampling_params:
            decode_config = deepcopy(self.service.server_params.decode_config)
            decode_config.eos_token_id = self.tokenizer.eos_token_id
            decode_config.update_from_sampling_params(sampling_param)
            decode_configs.append(decode_config)

        return decode_configs

    async def run(self):
        logger.debug("Started ClientBatchGenerateProcess: %r", self)

        indices = []
        decode_configs = self.get_decode_configs()

        # Try to add request to queue
        # TODO(@zphoenixrises): Add load testing and integration tests for this.
        run_request = self.service.queue_manager.add_to_queue(decode_configs)
        if not run_request:
            self.responder.send_error(
                error_message="Server queue is full. Please try again later.",
                code=ResponderErrorCodes.QUEUE_FULL,
                extra_fields={
                    "current_size": self.service.queue_manager.current_queue_size,
                    "max_size": self.service.max_queue_size,
                },
            )
            return

        try:
            streaming = self.gen_req.stream
            self.responder.start_response()
            if streaming:
                self.responder.stream_start()

            # Launch all individual generate processes and wait for them to finish.
            gen_processes = []
            input_ids = self.gen_req.input_ids
            is_pretokenized = input_ids is not None
            # TODO: We should send this to an executor and await the results.
            if is_pretokenized:
                input_batch = [input_ids] if self.gen_req.is_single else input_ids
            else:
                input_batch = self.tokenize()

            for index, input_tokens in enumerate(input_batch):
                decode_config = decode_configs[index]

                exported_topk = self.service.model_params.top_k
                requested_topk = (
                    max(decode_config.num_beams, exported_topk or 1)
                    if decode_config.use_beam_search
                    else decode_config.top_k
                )
                if not self._check_topk_params(
                    exported_topk,
                    requested_topk,
                ):
                    self.responder.send_error(
                        error_message="Requested top-k larger than exported top-k",
                        code=ResponderErrorCodes.INVALID_REQUEST_ARGS,
                        extra_fields={
                            "exported_topk": exported_topk,
                            "requested_topk": requested_topk,
                        },
                    )
                    return

                idx, fiber = await self.service.main_fiber_pool.get()
                indices.append(idx)

                input_text = (
                    self.gen_req.text[index]
                    if not is_pretokenized and not self.gen_req.is_single
                    else self.gen_req.text
                )

                rid = (
                    self.gen_req.rid
                    if self.gen_req.is_single
                    else self.gen_req.rid[idx]
                )

                gen_process = GenerateItemProcess(
                    client=self,
                    prefill_batcher=self.service.prefill_batcher,
                    decode_batcher=self.service.decode_batcher,
                    page_cache=self.service.page_cache,
                    gen_req=self.gen_req,
                    rid=rid,
                    input_text=input_text,
                    input_token_ids=input_tokens
                    if is_pretokenized
                    else input_tokens.ids,
                    decode_config=decode_config,
                    status_tracker=self.responder.get_status_tracker(),
                    fiber=fiber,
                )
                gen_processes.append(gen_process)
                gen_process.launch()

            await asyncio.gather(*gen_processes)
            if not self.responder.is_disconnected():
                self.generate_response(gen_processes, streaming)
        finally:
            self.service.main_fiber_pool.return_fiber(indices)
            self.responder.ensure_response()
            self.service.queue_manager.remove_from_queue(run_request)

    def generate_response(
        self,
        gen_processes: List[GenerateItemProcess],
        streaming: bool,
    ):
        if streaming:
            logger.debug("Responding to streaming batch")
            self.responder.stream_part(b"data: [DONE]\n\n")
            self.responder.stream_part(None)
            return

        logging.debug("Responding to one shot batch")
        result_tokens = [p.result_token_ids for p in gen_processes]
        if self.gen_req.return_input_ids:
            if self.gen_req.is_single:
                result_tokens = result_tokens[0]
            out = io.BytesIO()
            out.write(bytes(json.dumps(result_tokens), "utf-8"))
            self.responder.send_response(out.getvalue())
            return

        response_map = {p.input_text: [] for p in gen_processes}

        for p in gen_processes:
            decoded = self.tokenizer.decode(p.result_token_ids)
            rs = [GeneratedResponse(d) for d in decoded]
            response_map[p.input_text] += rs

        responses = []
        for k in response_map:
            r = PromptResponse(prompt=k, responses=response_map[k])
            r = dataclasses.asdict(r)
            responses.append(r)

        response = GenerateReqOutput(responses=responses)
        response = dataclasses.asdict(response)
        response = json.dumps(response)
        out = io.BytesIO()
        out.write(response.encode())
        self.responder.send_response(out.getvalue())

<<<<<<< HEAD
=======
    def stream_results(self, gen_process: GenerateItemProcess):
        if not self.gen_req.stream:
            return
        out = io.BytesIO()
        result_tokens = gen_process.result_token_ids[
            gen_process.streamed_tokens_index :
        ]
        rid = gen_process.rid
        if not self.gen_req.return_input_ids:
            (result_text,) = self.tokenizer.decode([result_tokens])
            out.write(f"data({rid}): ".encode())
            out.write(result_text.encode())
            out.write(b"\n\n")
        else:
            out.write(f"data({rid}): ".encode())
            out.write(str(result_tokens[0]).encode())
            out.write(b"\n\n")
        self.responder.stream_part(out.getvalue())
        gen_process.streamed_tokens_index += len(result_tokens)

>>>>>>> 6e8487b3
    def tokenize(self) -> list[Encoding]:
        gen_req = self.gen_req
        if gen_req.text is not None:
            if self.gen_req.is_single:
                texts = [self.gen_req.text]
                logger.debug("Encoding single request")
            else:
                texts = self.gen_req.text
                logger.debug("Encoding batch of %d", len(texts))
            encodings = self.tokenizer.encode(texts)
            logger.debug("Generated encodings: %r", encodings)
            return encodings
        else:
            raise ValueError("Cannot tokenize 'None' value")<|MERGE_RESOLUTION|>--- conflicted
+++ resolved
@@ -320,29 +320,6 @@
         out.write(response.encode())
         self.responder.send_response(out.getvalue())
 
-<<<<<<< HEAD
-=======
-    def stream_results(self, gen_process: GenerateItemProcess):
-        if not self.gen_req.stream:
-            return
-        out = io.BytesIO()
-        result_tokens = gen_process.result_token_ids[
-            gen_process.streamed_tokens_index :
-        ]
-        rid = gen_process.rid
-        if not self.gen_req.return_input_ids:
-            (result_text,) = self.tokenizer.decode([result_tokens])
-            out.write(f"data({rid}): ".encode())
-            out.write(result_text.encode())
-            out.write(b"\n\n")
-        else:
-            out.write(f"data({rid}): ".encode())
-            out.write(str(result_tokens[0]).encode())
-            out.write(b"\n\n")
-        self.responder.stream_part(out.getvalue())
-        gen_process.streamed_tokens_index += len(result_tokens)
-
->>>>>>> 6e8487b3
     def tokenize(self) -> list[Encoding]:
         gen_req = self.gen_req
         if gen_req.text is not None:
