# Copyright 2024 Advanced Micro Devices, Inc.
#
# Licensed under the Apache License v2.0 with LLVM Exceptions.
# See https://llvm.org/LICENSE.txt for license information.
# SPDX-License-Identifier: Apache-2.0 WITH LLVM-exception

import asyncio
import dataclasses
import io
import json
import logging

from copy import deepcopy
from typing import List, Tuple

import shortfin as sf
import threading

# TODO: Have a generic "Responder" interface vs just the concrete impl.
from shortfin.support.responder import AbstractResponder, ResponderErrorCodes

from .config_struct import DecodeConfig
from .io_struct import (
    GenerateReqInput,
    GeneratedResponse,
    GenerateReqOutput,
    PromptResponse,
)
from .messages import LlmInferenceExecRequest, InferencePhase
from .service import LlmGenerateService
from .token_selection_strategy import (
    TokenSelector,
    TokenSelectionStrategyConfig,
    build_token_selector,
    build_token_selector_config,
    is_multi_response,
)
from .tokenizer import Encoding

logger = logging.getLogger(__name__)


class GenerateItemProcess(sf.Process):
    """Process instantiated for each generation sequence.

    This process breaks the sequence into individual inference and sampling
    steps, submitting them to the batcher and marshaling incremental/final
    results.
    """

    def __init__(
        self,
        *,
        gen_req: GenerateReqInput,
        client,
        prefill_batcher,
        decode_batcher,
        page_cache,
        rid: int,
        input_text: str,
        input_token_ids: list[int],
        decode_config: DecodeConfig,
        fiber: sf.Fiber,
    ):
        super().__init__(fiber=fiber)
        self.client = client
        self.gen_req = gen_req
        self.rid = rid
        self.input_text = input_text
        self.input_token_ids = input_token_ids
        self.result_token_ids: list[int] = []
        self.decode_config = decode_config
        self.cache = page_cache
        self.token_selector_config: TokenSelectionStrategyConfig = (
            build_token_selector_config(
                decode_config,
                prefill_batcher=prefill_batcher,
                decode_batcher=decode_batcher,
                results_callback=self.results_callback,
            )
        )
        self.token_selector: TokenSelector = build_token_selector(
            self.token_selector_config,
        )
<<<<<<< HEAD
        self.is_multi_response = is_multi_response(self.decode_config)
        self.streamed_tokens_index = 0

    def cancel(self):
        self.token_selector.cancel()
=======
        self._status_tracker = status_tracker
>>>>>>> 49774ea2

    async def run(self):
        exec_req = LlmInferenceExecRequest(
            phase=InferencePhase.PREFILL,
            input_token_ids=self.input_token_ids,
            rid=self.gen_req.rid,
        )
        exec_req._cache = self.cache
        try:
            # Prefill result.
            await self.token_selector.prefill(exec_req)
            # Decode loop.
            await self.token_selector.decode(exec_req)
        finally:
            exec_req.free_cache_pages()

    def results_callback(self, result: list[list[int]]):
        self.result_token_ids = result


class ClientGenerateBatchProcess(sf.Process):
    """Process instantiated for handling a batch from a client.

    This takes care of several responsibilities:

    * Tokenization / Detokenization
    * Splitting the batch into GenerateItemProcesses
    * Streaming responses
    * Final responses
    """

    __slots__ = [
        "active_processes",
        "cancelled",
        "complete_infeed",
        "decode_batcher",
        "gen_req",
        "lock",
        "prefill_batcher",
        "responder",
        "tokenizer",
        "decode_config",
        "service",
    ]

    def __init__(
        self,
        service: LlmGenerateService,
        gen_req: GenerateReqInput,
        responder: AbstractResponder,
        fiber: sf.Fiber,
    ):
        super().__init__(fiber=fiber)
        self.service = service
        self.gen_req = gen_req
        self.responder = responder
        self.tokenizer = service.tokenizer
        self.prefill_batcher = service.prefill_batcher
        self.decode_batcher = service.decode_batcher
        self.complete_infeed = self.system.create_queue()
        self.active_processes = []
        self.cancelled = False
        self.lock = threading.Lock()

    def cancel(self):
        with self.lock as _:
            self.cancelled = True
            for process in self.active_processes:
                process.cancel()

    def _check_topk_params(
        self, exported_topk: int | None, requested_topk: int | None
    ) -> bool:
        if (
            # Argmax
            requested_topk is None
            # CPU-based `beam_search, top_k, and/or top_p`
            or exported_topk is None
            # GPU-based `beam_search, top_k, and/or top_p`
            or exported_topk >= requested_topk
        ):
            return True

        logger.error(
            f"Requested top-k of {requested_topk} larger than exported top-k of {exported_topk}"
        )
        return False

    def get_decode_configs(self) -> List[DecodeConfig]:
        """Calculate the total number of beams requested in the generation request."""
        gen_req = self.gen_req
        decode_configs = []

        sampling_params = (
            [gen_req.sampling_params] if gen_req.is_single else gen_req.sampling_params
        )
        for sampling_param in sampling_params:
            decode_config = deepcopy(self.service.server_params.decode_config)
            decode_config.eos_token_id = self.tokenizer.eos_token_id
            decode_config.update_from_sampling_params(sampling_param)
            decode_configs.append(decode_config)

        return decode_configs

    async def run(self):
        logger.debug("Started ClientBatchGenerateProcess: %r", self)

        indices = []
        decode_configs = self.get_decode_configs()

        # Try to add request to queue
        # TODO(@zphoenixrises): Add load testing and integration tests for this.
        run_request = self.service.queue_manager.add_to_queue(decode_configs)
        if not run_request:
            self.responder.send_error(
                error_message="Server queue is full. Please try again later.",
                code=ResponderErrorCodes.QUEUE_FULL,
                extra_fields={
                    "current_size": self.service.queue_manager.current_queue_size,
                    "max_size": self.service.max_queue_size,
                },
            )
            return

        try:
            streaming = self.gen_req.stream
            self.responder.start_response()
            if streaming:
                self.responder.stream_start()

            # Launch all individual generate processes and wait for them to finish.
            gen_processes = []
            input_ids = self.gen_req.input_ids
            is_pretokenized = input_ids is not None
            # TODO: We should send this to an executor and await the results.
            if is_pretokenized:
                input_batch = [input_ids] if self.gen_req.is_single else input_ids
            else:
                input_batch = self.tokenize()

            for index, input_tokens in enumerate(input_batch):
                decode_config = decode_configs[index]

                exported_topk = self.service.model_params.top_k
                requested_topk = (
                    max(decode_config.num_beams, exported_topk or 1)
                    if decode_config.use_beam_search
                    else decode_config.top_k
                )
                if not self._check_topk_params(
                    exported_topk,
                    requested_topk,
                ):
                    self.responder.send_error(
                        error_message="Requested top-k larger than exported top-k",
                        code=ResponderErrorCodes.INVALID_REQUEST_ARGS,
                        extra_fields={
                            "exported_topk": exported_topk,
                            "requested_topk": requested_topk,
                        },
                    )
                    return

                idx, fiber = await self.service.main_fiber_pool.get()
                indices.append(idx)

                input_text = (
                    self.gen_req.text[index]
                    if not is_pretokenized and not self.gen_req.is_single
                    else self.gen_req.text
                )

                rid = (
                    self.gen_req.rid
                    if self.gen_req.is_single
                    else self.gen_req.rid[idx]
                )

                gen_process = GenerateItemProcess(
                    client=self,
                    prefill_batcher=self.service.prefill_batcher,
                    decode_batcher=self.service.decode_batcher,
                    page_cache=self.service.page_cache,
                    gen_req=self.gen_req,
                    rid=rid,
                    input_text=input_text,
                    input_token_ids=input_tokens
                    if is_pretokenized
                    else input_tokens.ids,
                    decode_config=decode_config,
                    fiber=fiber,
                )
                gen_processes.append(gen_process)
                gen_process.launch()

            # Track the active processes and cancel as necessary:
            with self.lock as _:
                if self.cancelled:
                    for p in gen_processes:
                        p.cancel()
                self.active_processes = gen_processes

            await asyncio.gather(*gen_processes)
            if self.cancelled:
                self.responder.send_error(
                    error_message="Request cancelled",
                    code=ResponderErrorCodes.CANCELLED,
                    extra_fields={},
                )
            else:
                self.generate_response(gen_processes, streaming)
        finally:
            self.service.main_fiber_pool.return_fiber(indices)
            self.responder.ensure_response()
            self.service.queue_manager.remove_from_queue(run_request)

    def generate_response(
        self,
        gen_processes: List[GenerateItemProcess],
        streaming: bool,
    ):
        if streaming:
            logger.debug("Responding to streaming batch")
            self.responder.stream_part(b"data: [DONE]\n\n")
            self.responder.stream_part(None)
            return

        logging.debug("Responding to one shot batch")
        result_tokens = [p.result_token_ids for p in gen_processes]
        if self.gen_req.return_input_ids:
            if self.gen_req.is_single:
                result_tokens = result_tokens[0]
            out = io.BytesIO()
            out.write(bytes(json.dumps(result_tokens), "utf-8"))
            self.responder.send_response(out.getvalue())
            return

        response_map = {p.input_text: [] for p in gen_processes}

        for p in gen_processes:
            decoded = self.tokenizer.decode(p.result_token_ids)
            rs = [GeneratedResponse(d) for d in decoded]
            response_map[p.input_text] += rs

        responses = []
        for k in response_map:
            r = PromptResponse(prompt=k, responses=response_map[k])
            r = dataclasses.asdict(r)
            responses.append(r)

        response = GenerateReqOutput(responses=responses)
        response = dataclasses.asdict(response)
        response = json.dumps(response)
        out = io.BytesIO()
        out.write(response.encode())
        self.responder.send_response(out.getvalue())

    def tokenize(self) -> list[Encoding]:
        gen_req = self.gen_req
        if gen_req.text is not None:
            if self.gen_req.is_single:
                texts = [self.gen_req.text]
                logger.debug("Encoding single request")
            else:
                texts = self.gen_req.text
                logger.debug("Encoding batch of %d", len(texts))
            encodings = self.tokenizer.encode(texts)
            logger.debug("Generated encodings: %r", encodings)
            return encodings
        else:
            raise ValueError("Cannot tokenize 'None' value")<|MERGE_RESOLUTION|>--- conflicted
+++ resolved
@@ -82,15 +82,9 @@
         self.token_selector: TokenSelector = build_token_selector(
             self.token_selector_config,
         )
-<<<<<<< HEAD
-        self.is_multi_response = is_multi_response(self.decode_config)
-        self.streamed_tokens_index = 0
 
     def cancel(self):
         self.token_selector.cancel()
-=======
-        self._status_tracker = status_tracker
->>>>>>> 49774ea2
 
     async def run(self):
         exec_req = LlmInferenceExecRequest(
