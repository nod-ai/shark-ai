--- conflicted
+++ resolved
@@ -200,7 +200,7 @@
                     else self.gen_req.text
                 )
 
-                input_token_ids = input_tokens if is_pretokenized else input_tokens.ids
+                input_tokens = input_tokens if is_pretokenized else input_tokens.ids
 
                 idx, fiber = await self.service.main_fiber_pool.get()
                 indices.append(idx)
@@ -210,8 +210,6 @@
                     if self.gen_req.is_single
                     else self.gen_req.rid[index]
                 )
-
-                input_tokens = input_tokens if is_pretokenized else input_tokens.ids
 
                 gen_process = GenerateItemProcess(
                     prefill_batcher=self.service.prefill_batcher,
@@ -219,11 +217,7 @@
                     page_cache=self.service.page_cache,
                     rid=rid,
                     input_text=input_text,
-<<<<<<< HEAD
-                    input_token_ids=input_token_ids,
-=======
                     input_token_ids=input_tokens,
->>>>>>> 8f174672
                     decode_config=decode_config,
                     fiber=fiber,
                 )
