# Copyright 2024 Advanced Micro Devices, Inc.
#
# Licensed under the Apache License v2.0 with LLVM Exceptions.
# See https://llvm.org/LICENSE.txt for license information.
# SPDX-License-Identifier: Apache-2.0 WITH LLVM-exception

import logging
import shortfin as sf


from .batcher import PrefillBatcherProcess, DecodeBatcherProcess
from .config_struct import ModelParams, ServerParams
from .kvcache.base_attention_cache import (
    BasePagedAttentionCache,
)
from .kvcache.trie_attention_cache import TriePagedAttentionCache
from .kvcache.page_pool import PagePoolConfig, PagePool
from .manager import LlmSystemManager
from .service_debug_dumper import SERVICE_DEBUG_DUMPER
from .tokenizer import Tokenizer
from .token_selection_strategy import is_multi_response

from ...utils import GenerateService
from .request_queue_manager import RequestQueueManager
from .fiber_pool import FiberPool
import threading
import time

logger = logging.getLogger(__name__)

class LlmGenerateService(GenerateService):
    """Top level service interface for generating text against a model."""

    inference_program: sf.Program
    prefill_functions: dict[int, sf.ProgramFunction]
    decode_functions: dict[int, sf.ProgramFunction]

    def __init__(
        self,
        *,
        name: str,
        sysman: LlmSystemManager,
        tokenizer: Tokenizer,
        model_params: ModelParams,
        server_params: ServerParams,
        program_isolation: str = "per_call",
    ):
        super().__init__(sysman)
        self.name = name
        self.tokenizer = tokenizer

        self.model_params = model_params
        self.server_params = server_params

        self.set_isolation(program_isolation)
        self._initialize_worker_and_fiber()
        self._initialize_page_cache()
        self.queue_manager = RequestQueueManager(model_params=self.model_params)

<<<<<<< HEAD

    def _initialize_max_queue_size(self):
        """Initialize request and response queues"""
        if self.model_params.decode_batch_sizes:
            self.max_queue_size = max(self.model_params.decode_batch_sizes)
            logger.debug(f"Max queue size: {self.max_queue_size}")
=======
        self.main_fiber_pool = FiberPool(
            self.sysman, self.queue_manager.get_max_queue_size(), resizable=True
        )
>>>>>>> 631fc404

    def _initialize_worker_and_fiber(self):
        self.main_worker = self.sysman.ls.create_worker(f"{self.name}-inference-main-0")
        self.main_fiber = self.sysman.ls.create_fiber(self.main_worker)

        self.prefill_worker = self.sysman.ls.create_worker(
            f"{self.name}-inference-prefill-0"
        )
        self.prefill_fiber = self.sysman.ls.create_fiber(self.prefill_worker)

        self.decode_worker = self.sysman.ls.create_worker(
            f"{self.name}-inference-decode-0"
        )
        self.decode_fiber = self.sysman.ls.create_fiber(self.decode_worker)

        self.devices = self.prefill_fiber.devices_dict.values()

    def _initialize_page_cache(self):
        """Initialize page pool and attention cache."""
        page_pool_config = PagePoolConfig(
            dtype=self.model_params.paged_kv_cache.kv_cache_dtype,
            alloc_page_count=self.model_params.paged_kv_cache.device_block_count,
            paged_kv_block_size_elements=self.model_params.paged_kv_block_size_elements,
            paged_kv_block_size_elements_per_device=self.model_params.paged_kv_cache.paged_kv_block_size_elements_per_device,
        )
        page_pool = PagePool(devices=self.devices, config=page_pool_config)

        if self.server_params.prefix_sharing_algorithm == "trie":
            self.page_cache = TriePagedAttentionCache(
                page_pool=page_pool,
                tokens_per_page=self.model_params.paged_kv_cache.block_seq_stride,
            )
        elif self.server_params.prefix_sharing_algorithm == "none":
            self.page_cache = BasePagedAttentionCache(
                page_pool=page_pool,
                tokens_per_page=self.model_params.paged_kv_cache.block_seq_stride,
            )
        else:
            raise ValueError(
                f"Unknown prefix_sharing_algorithm {self.server_params.prefix_sharing_algorithm}. Currently only supporting 'trie' and 'none'."
            )

    def start(self):
        component_modules = self.initialize_program_modules("main")
        #time.sleep(0.1)
        self.inference_program = self.create_program(
            modules=component_modules, devices=self.sysman.ls.devices
        )
        #time.sleep(0.1) 

        self.initialize_function_references()
        #time.sleep(0.1)
        
        self.prefill_batcher = PrefillBatcherProcess(
            self.prefill_fiber,
            self.page_cache,
            self.model_params,
            self.prefill_functions,
            self.prog_isolation,
        )

        self.decode_batcher = DecodeBatcherProcess(
            self.decode_fiber,
            self.page_cache,
            self.model_params,
            self.decode_functions,
            self.prog_isolation,
        )
        
        self.prefill_batcher.launch()
        self.decode_batcher.launch()
        

    def shutdown(self):
        super().shutdown()
        self.prefill_batcher.shutdown()
        self.decode_batcher.shutdown()
        self.page_cache.shutdown()

    def initialize_function_references(self):
        self.prefill_functions = {}
        for bs in self.model_params.prefill_batch_sizes:
            self.prefill_functions[bs] = self.inference_program[
                f"{self.model_params.module_name}.prefill_bs{bs}"
            ]
        # Resolve decode entrypoints.
        self.decode_functions = {}
        for bs in self.model_params.decode_batch_sizes:
            self.decode_functions[bs] = self.inference_program[
                f"{self.model_params.module_name}.decode_bs{bs}"
            ]

    def __repr__(self):
        return (
            f"ServiceManager(\n"
            f"  model_params={self.model_params}\n"
            f"  server_params={self.server_params}\n"
            f"  inference_modules={self.inference_modules}\n"
            f"  page_cache={self.page_cache}\n"
            f")"
        )<|MERGE_RESOLUTION|>--- conflicted
+++ resolved
@@ -57,18 +57,9 @@
         self._initialize_page_cache()
         self.queue_manager = RequestQueueManager(model_params=self.model_params)
 
-<<<<<<< HEAD
-
-    def _initialize_max_queue_size(self):
-        """Initialize request and response queues"""
-        if self.model_params.decode_batch_sizes:
-            self.max_queue_size = max(self.model_params.decode_batch_sizes)
-            logger.debug(f"Max queue size: {self.max_queue_size}")
-=======
         self.main_fiber_pool = FiberPool(
             self.sysman, self.queue_manager.get_max_queue_size(), resizable=True
         )
->>>>>>> 631fc404
 
     def _initialize_worker_and_fiber(self):
         self.main_worker = self.sysman.ls.create_worker(f"{self.name}-inference-main-0")
