--- conflicted
+++ resolved
@@ -564,15 +564,8 @@
 
             else:
                 req.result_logits = logits_item
-<<<<<<< HEAD
-            req.done.set_success()
-=======
 
         await device0
         del logits
         for req in self.exec_requests:
-            req.done.set_success()
-
-        if self.program_isolation == sf.ProgramIsolation.PER_FIBER:
-            self.fiber_pool.return_fiber(self.fiber)
->>>>>>> 6ab2aca9
+            req.done.set_success()