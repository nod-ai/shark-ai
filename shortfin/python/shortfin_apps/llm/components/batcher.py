--- conflicted
+++ resolved
@@ -275,16 +275,11 @@
         self.page_tables = page_tables
         self.functions = functions
         self.program_isolation = program_isolation
-<<<<<<< HEAD
         self.device0 = fiber.device(0)
         self.bs = 0
         self.bsl = 0
 
     async def get_args(self):
-=======
-
-    async def get_args(self, bs, device0):
->>>>>>> d3664ed9
         ...
 
     async def get_results(
@@ -310,12 +305,8 @@
             else:
                 raise RuntimeError(f"No available entry point for bs {req_bs}")
 
-<<<<<<< HEAD
             self.bs = bs
-            args, req_count = await self.get_args(device0)
-=======
-            args, req_count = await self.get_args(bs, device0)
->>>>>>> d3664ed9
+            args, req_count = await self.get_args()
 
             logger.debug(
                 "INVOKE %r: %s",
@@ -395,11 +386,7 @@
         )
         self.host_cache = host_cache
 
-<<<<<<< HEAD
     async def get_args(self):
-=======
-    async def get_args(self, bs, device0):
->>>>>>> d3664ed9
         seq_stride = self.seq_stride
 
         # Compute block sequence length as maximum sequence length, rounded
@@ -417,7 +404,6 @@
         # TODO: Better support in shortfin for h2d. The best way to do it is
         # device dependent.
         int_dtype = sfnp.int64
-<<<<<<< HEAD
         tokens = sfnp.device_array.for_device(self.device0, [self.bs, self.bsl], int_dtype)
         seq_lens = sfnp.device_array.for_device(self.device0, [self.bs], int_dtype)
         seq_block_ids = sfnp.device_array.for_device(
@@ -432,17 +418,6 @@
         tokens_host = tokens_host_cache[tokens_key]
 
         for i in range(self.bs):
-=======
-        tokens = sfnp.device_array.for_device(device0, [bs, bsl], int_dtype)
-        seq_lens = sfnp.device_array.for_device(device0, [bs], int_dtype)
-        seq_block_ids = sfnp.device_array.for_device(
-            device0, [bs, block_count], int_dtype
-        )
-
-        # Populate tokens.
-        tokens_host = tokens.for_transfer()
-        for i in range(bs):
->>>>>>> d3664ed9
             with tokens_host.view(i).map(discard=True) as m:
                 m.fill(0)
                 if i < req_count:
@@ -450,32 +425,23 @@
         tokens_host.copy_to(tokens)
 
         # Populate seq_lens
-<<<<<<< HEAD
         seq_lens_host_cache = self.host_cache[1]
         if self.bs not in seq_lens_host_cache:
             seq_lens_host_cache[self.bs] = seq_lens.for_transfer()
         seq_lens_host = seq_lens_host_cache[self.bs]
 
-=======
-        seq_lens_host = seq_lens.for_transfer()
->>>>>>> d3664ed9
         with seq_lens_host.map(discard=True) as m:
             m.fill(1)
             m.items = [len(req.input_token_ids) for req in self.exec_requests]
         seq_lens_host.copy_to(seq_lens)
 
         # Populate cache pages.
-<<<<<<< HEAD
         seq_block_ids_key = (self.bs, block_count)
         seq_block_ids_host_cache = self.host_cache[2]
         if seq_block_ids_key not in seq_block_ids_host_cache:
             seq_block_ids_host_cache[seq_block_ids_key] = seq_block_ids.for_transfer()
         seq_block_ids_host = seq_block_ids_host_cache[seq_block_ids_key]
         for i in range(self.bs):
-=======
-        seq_block_ids_host = seq_block_ids.for_transfer()
-        for i in range(bs):
->>>>>>> d3664ed9
             with seq_block_ids_host.view(i).map(discard=True) as m:
                 m.fill(0)
                 if i < req_count:
@@ -574,11 +540,7 @@
         )
         self.host_cache = host_cache
 
-<<<<<<< HEAD
     async def get_args(self):
-=======
-    async def get_args(self, bs, device0):
->>>>>>> d3664ed9
         # Compute block sequence length as maximum sequence length, rounded
         # up to the seq_stride.
         seq_stride = self.seq_stride
@@ -592,7 +554,6 @@
         # TODO: Better support in shortfin for h2d. The best way to do it is
         # device dependent.
         int_dtype = sfnp.int64
-<<<<<<< HEAD
         tokens = sfnp.device_array.for_device(self.device0, [self.bs, 1], int_dtype)
         start_positions = sfnp.device_array.for_device(self.device0, [self.bs], int_dtype)
         seq_lens = sfnp.device_array.for_device(self.device0, [self.bs], int_dtype)
@@ -621,20 +582,6 @@
         if seq_block_ids_key not in seq_block_ids_host_cache:
             seq_block_ids_host_cache[seq_block_ids_key] = seq_block_ids.for_transfer()
         seq_block_ids_host = seq_block_ids_host_cache[seq_block_ids_key]
-=======
-        tokens = sfnp.device_array.for_device(device0, [bs, 1], int_dtype)
-        start_positions = sfnp.device_array.for_device(device0, [bs], int_dtype)
-        seq_lens = sfnp.device_array.for_device(device0, [bs], int_dtype)
-        seq_block_ids = sfnp.device_array.for_device(
-            device0, [bs, block_count], int_dtype
-        )
-
-        # Setup host buffers for transfer:
-        tokens_host = tokens.for_transfer()
-        seq_lens_host = seq_lens.for_transfer()
-        start_positions_host = start_positions.for_transfer()
-        seq_block_ids_host = seq_block_ids.for_transfer()
->>>>>>> d3664ed9
 
         # Populate tokens.
         with tokens_host.map(discard=True) as m:
