--- conflicted
+++ resolved
@@ -92,24 +92,11 @@
         await super().board_flights()
 
     async def board_flights(self):
-<<<<<<< HEAD
-        waiting_count = len(self.pending)
-        if waiting_count == 0:
-            self.strobes = 0
-            return
-        target_size = min(self._current_workitems, self.ideal_batch_size)
-        if waiting_count < target_size:
-            logger.debug("Pending workitems to be enqueued")
-            return
-        if waiting_count < self.ideal_batch_size and self.strobes < 2:
-            logger.debug("Waiting a bit longer to fill flight")
-=======
         # TODO: Add lock on self.pending
         pending = self.pending
         self.pending = set()
 
         if len(pending) == 0:
->>>>>>> df35dc69
             return
 
         # Determine the requested requests these jobs are for
