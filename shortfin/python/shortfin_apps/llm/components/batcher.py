--- conflicted
+++ resolved
@@ -551,19 +551,6 @@
                 logits_item = logits.view(i, slice(0, sl))
             else:
                 logits_item = logits.view(i, sl - 1)
-<<<<<<< HEAD
             req.result_logits = logits_item
             req.invocation_fiber = self.fiber
-            req.done.set_success()
-
-        if self.program_isolation == sf.ProgramIsolation.PER_FIBER:
-            self.fiber_pool.return_fiber(self.fiber)
-=======
-            if req.return_host_array:
-                req.result_logits = logits_item.for_transfer()
-                req.result_logits.copy_from(logits_item)
-                await device0
-            else:
-                req.result_logits = logits_item
-            req.done.set_success()
->>>>>>> 01c6588b
+            req.done.set_success()