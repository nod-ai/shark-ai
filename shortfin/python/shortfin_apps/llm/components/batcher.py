--- conflicted
+++ resolved
@@ -506,16 +506,10 @@
         # device dependent.
         array_cache = self.array_cache
         int_dtype = sfnp.int64
-<<<<<<< HEAD
-        tokens = cache.allocate([bs, bsl], int_dtype)
-        seq_lens = cache.allocate([bs], int_dtype)
-        seq_block_ids = cache.allocate([bs, block_count], int_dtype)
-=======
         tokens = array_cache.allocate([bs, bsl], int_dtype)
         seq_lens = array_cache.allocate([bs], int_dtype)
         seq_block_ids = array_cache.allocate([bs, block_count], int_dtype)
 
->>>>>>> 18368d5b
         # Populate tokens.
         for i in range(bs):
             with tokens.host.view(i).map(discard=True) as m:
