--- conflicted
+++ resolved
@@ -11,10 +11,7 @@
 import sys
 import time
 import numpy as np
-<<<<<<< HEAD
-=======
-
->>>>>>> 8ceb3ada
+
 
 # Import first as it does dep checking and reporting.
 from pathlib import Path
@@ -26,13 +23,9 @@
 from .components.io_struct import GenerateReqInput, SamplingParams
 from .components.lifecycle import ShortfinLlmLifecycleManager
 from .server import add_service_args
-<<<<<<< HEAD
-from loguru import logger
-=======
 
 
 logger = logging.getLogger(__name__)
->>>>>>> 8ceb3ada
 
 
 def add_input_args(parser):
@@ -42,20 +35,13 @@
     group.add_argument("--prompt_file")
     group.add_argument("--input_token_length", type=int)
 
-<<<<<<< HEAD
-=======
-def add_cli_args(parser: argparse.ArgumentParser):
->>>>>>> 8ceb3ada
 
 def add_cli_args(parser: argparse.ArgumentParser):
     parser.add_argument("--stream", action="store_true", help="Stream the response")
     parser.add_argument(
-<<<<<<< HEAD
         "--log_tokens", action="store_true", help="Log tokens to stdout"
     )
     parser.add_argument(
-=======
->>>>>>> 8ceb3ada
         "--benchmark",
         action="store_true",
         help="Perform a benchmarking run for throughput",
@@ -84,8 +70,6 @@
         required=False,
         help="Top K value to use for `offline` generation.",
     )
-<<<<<<< HEAD
-=======
     parser.add_argument(
         "--top_p",
         type=float,
@@ -98,7 +82,6 @@
         default=1,
         help="Number of workers to use when running in `offline` mode.",
     )
->>>>>>> 8ceb3ada
 
 
 def parse_args(argv):
@@ -106,7 +89,6 @@
     add_service_args(parser)
     add_input_args(parser)
     add_cli_args(parser)
-<<<<<<< HEAD
     args = parser.parse_args(argv)
     if args.benchmark and args.benchmark_tasks is None:
         raise ValueError(
@@ -123,16 +105,6 @@
             prompts = [args.prompt] * args.benchmark_tasks
         else:
             prompts = [args.prompt]
-=======
-    return parser.parse_args(argv)
-
-
-def process_inputs(args):
-
-    if args.prompt:
-        if args.benchmark and args.benchmark_tasks is not None:
-            prompts = [args.prompt] * args.benchmark_tasks
->>>>>>> 8ceb3ada
         return prompts
 
     return json.load(open(args.prompt_file, "r"))
@@ -141,13 +113,8 @@
 class Timer:
     def __init__(self, name: str):
         self._name = name
-<<<<<<< HEAD
-        self._start = None
-        self._end = None
-=======
         self._start: Optional[float] = None
         self._end: Optional[float] = None
->>>>>>> 8ceb3ada
 
     def start(self):
         self._start = time.perf_counter()
@@ -166,21 +133,16 @@
 
 
 class CliResponder(AbstractResponder):
-<<<<<<< HEAD
+    _idx: int = 0
+
     def __init__(self, log_tokens: bool = False):
-=======
-    _idx: int = 0
-
-    def __init__(self):
->>>>>>> 8ceb3ada
         super().__init__()
         self._loop = asyncio.get_running_loop()
         self.response = asyncio.Future(loop=self._loop)
         self.responded = False
         self.idx = self._get_idx()
         self.name = f"CliResponder-{self.idx}"
-<<<<<<< HEAD
-        self.timer = Timer(self.name)
+        self._timer = Timer(self.name)
         self.token_times = []
         self._streaming_queue: asyncio.Queue | None = None
         self._streamed_content = []
@@ -188,21 +150,11 @@
 
     @classmethod
     def _get_idx(cls):
-        if not hasattr(cls, "_idx"):
-            cls._idx = 0
         cls._idx += 1
         return cls._idx
-=======
-        self._timer = Timer(self.name)
-
-    @classmethod
-    def _get_idx(cls):
-        cls._idx += 1
-        return cls._idx
 
     def elapsed(self):
         return self._timer.elapsed()
->>>>>>> 8ceb3ada
 
     def start_response(self):
         self._timer.start()
@@ -300,11 +252,11 @@
         def __init__(self, prompt):
             self.prompt = prompt
             self.responder: Optional[CliResponder] = None
-<<<<<<< HEAD
+            self.result: Optional[str] = None
 
         def runtime(self):
             if self.responder is not None:
-                return self.responder.timer.elapsed()
+                return self.responder.elapsed()
             return 0
 
         def ttft(self):
@@ -317,13 +269,6 @@
                 return (
                     self.responder.token_times[-1] - self.responder.token_times[0]
                 ) / len(self.responder.token_times)
-=======
-            self.result: Optional[str] = None
-
-        def runtime(self):
-            if self.responder is not None:
-                return self.responder.elapsed()
->>>>>>> 8ceb3ada
             return 0
 
     logger.info(f"Setting up a tasklist of {len(prompts)} items")
@@ -335,11 +280,7 @@
     async def worker(name, queue, fiber):
         while True:
             task: Task = await queue.get()
-<<<<<<< HEAD
             responder = CliResponder(log_tokens=args.log_tokens)
-=======
-            responder = CliResponder()
->>>>>>> 8ceb3ada
             gen_req = GenerateReqInput(
                 text=task.prompt, sampling_params=sampling_params, stream=args.stream
             )
@@ -383,7 +324,6 @@
         print(
             f"Latencies: av: {np.mean(latencies)}, min: {np.min(latencies)}, max: {np.max(latencies)}, median: {np.median(latencies)}, sd: {np.std(latencies)}"
         )
-<<<<<<< HEAD
         if args.stream:
             ttft = [s.ttft() for s in tasks]
             tpot = [s.tpot() for s in tasks]
@@ -393,8 +333,6 @@
             print(
                 f"TPOT: av: {np.mean(tpot)}, min: {np.min(tpot)}, max: {np.max(tpot)}, median: {np.median(tpot)}, sd: {np.std(tpot)}"
             )
-=======
->>>>>>> 8ceb3ada
 
     logger.info(f"Shutting down service")
     service.shutdown()
