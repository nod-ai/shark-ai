--- conflicted
+++ resolved
@@ -186,26 +186,6 @@
         params = [
             f"     {key} : {value}" for key, value in self.inference_parameters.items()
         ]
-<<<<<<< HEAD
-        mod_string = '\n'.join(modules)
-        params_string = '\n'.join(params)
-        return (
-            f"ServiceManager(" +
-            "\n  INFERENCE DEVICES : \n" +
-            f"     {self.sysman.ls.devices}\n" +
-            "\n  MODEL PARAMS : \n" +
-            f"{self.model_params}" +
-            "\n  SERVICE PARAMS : \n" +
-            f"     fibers per device : {self.fibers_per_device}" +
-            "\n" +
-            f"    program isolation mode : {self.prog_isolation}" +
-            "\n" +
-            "\n  INFERENCE MODULES : \n" +
-            mod_string +
-            "\n  INFERENCE PARAMETERS : \n" +
-            params_string +
-            ")"
-=======
         # For python 3.11 since we can't have \ in the f"" expression.
         new_line = "\n"
         return (
@@ -222,7 +202,6 @@
             f"\n  INFERENCE PARAMETERS : \n"
             f"{new_line.join(params)}\n"
             f")"
->>>>>>> 7bd32538
         )
 
 
