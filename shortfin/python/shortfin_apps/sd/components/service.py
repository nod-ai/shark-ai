--- conflicted
+++ resolved
@@ -20,11 +20,7 @@
 from ...utils import GenerateService, BatcherProcess
 
 from .config_struct import ModelParams
-<<<<<<< HEAD
 from .manager import SDXLSystemManager
-=======
-from .manager import SystemManager
->>>>>>> c5cc2054
 from .messages import InferenceExecRequest, InferencePhase
 from .tokenizer import Tokenizer
 from .metrics import measure, log_duration_str
@@ -35,12 +31,6 @@
 class SDXLGenerateService(GenerateService):
     """Top level service interface for image generation."""
 
-<<<<<<< HEAD
-    inference_programs: dict[int, dict[str, sf.Program]]
-    inference_functions: dict[int, dict[str, sf.ProgramFunction]]
-
-=======
->>>>>>> c5cc2054
     def __init__(
         self,
         *,
@@ -54,25 +44,13 @@
         show_progress: bool = False,
         trace_execution: bool = False,
     ):
-<<<<<<< HEAD
-        super().__init__(sysman)
-=======
         super().__init__(sysman, fibers_per_device, workers_per_device)
->>>>>>> c5cc2054
         self.name = name
         self.tokenizers = tokenizers
         self.model_params = model_params
         self.trace_execution = trace_execution
         self.show_progress = show_progress
 
-<<<<<<< HEAD
-        # Set up fiber configuration
-        self.workers_per_device = workers_per_device
-        self.fibers_per_device = fibers_per_device
-        self.validate_fiber_configuration()
-
-=======
->>>>>>> c5cc2054
         # Finish initialization
         self.set_isolation(prog_isolation)
         self.initialize_workers_and_fibers()
