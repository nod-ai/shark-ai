--- conflicted
+++ resolved
@@ -19,13 +19,8 @@
 from ...utils import GenerateService, BatcherProcess
 
 from .config_struct import ModelParams
-<<<<<<< HEAD
 from .manager import SDXLSystemManager
-from .messages import InferenceExecRequest, InferencePhase
-=======
-from .manager import SystemManager
 from .messages import SDXLInferenceExecRequest, InferencePhase
->>>>>>> c6478b41
 from .tokenizer import Tokenizer
 from .metrics import measure, log_duration_str
 
