# Copyright 2024 Advanced Micro Devices, Inc.
#
# Licensed under the Apache License v2.0 with LLVM Exceptions.
# See https://llvm.org/LICENSE.txt for license information.
# SPDX-License-Identifier: Apache-2.0 WITH LLVM-exception

cmake_minimum_required(VERSION 3.29)

if(CMAKE_SOURCE_DIR STREQUAL CMAKE_BINARY_DIR)
  message(
    FATAL_ERROR
      "Do not build in-source. Please remove CMakeCache.txt and the CMakeFiles/ directory. Then build out-of-source."
  )
endif()

# Get version number from file
file(READ ${CMAKE_CURRENT_SOURCE_DIR}/version.json VERSION_JSON_STRING)
string(JSON PACKAGE_VERSION GET ${VERSION_JSON_STRING} package-version)
string(REGEX MATCH "(0|[1-9][0-9]*)(\.(0|[1-9][0-9]*))*" BASE_VERSION ${PACKAGE_VERSION})

project(
  "libshortfin"
  VERSION ${BASE_VERSION}
  LANGUAGES C CXX)

include(CMakeDependentOption)

set(SOVERSION 1)

set(CMAKE_C_STANDARD 11)
set(CMAKE_CXX_STANDARD 20)
# https://discourse.cmake.org/t/cmake-3-28-cmake-cxx-compiler-clang-scan-deps-notfound-not-found/9244/3
set(CMAKE_CXX_SCAN_FOR_MODULES 0)
set(CMAKE_EXPORT_COMPILE_COMMANDS 1)

# Problems with linking libfmt without PIC.
# Turn on PIC on non windows targets.
if(NOT WIN32)
  set(CMAKE_POSITION_INDEPENDENT_CODE ON)
endif()

# For unicode support Windows libfmt requires compiling with /utf-8.
add_compile_options("$<$<C_COMPILER_ID:MSVC>:/utf-8>")
add_compile_options("$<$<CXX_COMPILER_ID:MSVC>:/utf-8>")

# Version pins for dependencies.
# Prefer to keep the IREE git tag synced with the Python package version in the
# requirements-iree-pinned.txt file. At a minimum, the compiler from those
# packages must be compatible with the runtime at this source ref.
<<<<<<< HEAD
set(SHORTFIN_IREE_GIT_TAG "iree-3.3.0rc20250219")
=======
set(SHORTFIN_IREE_GIT_TAG "iree-3.3.0rc20250215")
>>>>>>> a692e4be


# build options
option(SHORTFIN_BUILD_PYTHON_BINDINGS "Builds Python Bindings" OFF)
option(SHORTFIN_BUILD_TESTS "Builds C++ tests" ON)
option(SHORTFIN_BUNDLE_DEPS "Download dependencies instead of using system libraries" ON)
option(SHORTFIN_ENABLE_TRACING "Enable runtime tracing for iree and shortfin" OFF)
option(SHORTFIN_ENABLE_LTO "Enables LTO if supported" ON)
option(SHORTFIN_ENABLE_TOKENIZERS "Enables integration of native tokenizers library" OFF)

set(SHORTFIN_IREE_SOURCE_DIR "" CACHE FILEPATH "Path to IREE source")

# Options for building static or dynamic libraries.
# Default to dynamic linking, unless on Windows.
# TODO(#211): Unify the defaults once Windows dynamic linking issues are fixed.
set(SHORTFIN_BUILD_STATIC_DEFAULT OFF)
set(SHORTFIN_BUILD_DYNAMIC_DEFAULT ON)
if(WIN32)
  set(SHORTFIN_BUILD_STATIC_DEFAULT ON)
  set(SHORTFIN_BUILD_DYNAMIC_DEFAULT OFF)
endif()
option(SHORTFIN_BUILD_STATIC "Builds static libraries" ${SHORTFIN_BUILD_STATIC_DEFAULT})
option(SHORTFIN_BUILD_DYNAMIC "Builds dynamic libraries" ${SHORTFIN_BUILD_DYNAMIC_DEFAULT})
cmake_dependent_option(SHORTFIN_LINK_DYNAMIC "Links internal binaries against static libshortfin.a" ON "SHORTFIN_BUILD_DYNAMIC" OFF)
if(NOT SHORTFIN_BUILD_STATIC AND NOT SHORTFIN_BUILD_DYNAMIC)
  message(FATAL_ERROR "One of SHORTFIN_BUILD_STATIC or SHORTFIN_BUILD_DYNAMIC must be ON")
endif()
message(STATUS "Shortfin build static = ${SHORTFIN_BUILD_STATIC}, dynamic = ${SHORTFIN_BUILD_DYNAMIC}")
if(SHORTFIN_LINK_DYNAMIC)
  message(STATUS "Dynamic linking to shortfin")
  set(SHORTFIN_LINK_LIBRARY_NAME "shortfin")
else()
  message(STATUS "Static linking to shortfin-static")
  set(SHORTFIN_LINK_LIBRARY_NAME "shortfin-static")
endif()

# Includes.
list(APPEND CMAKE_MODULE_PATH
  ${CMAKE_CURRENT_LIST_DIR}/build_tools/cmake/
)
include(shortfin_library)
include(shortfin_testing)
include(CheckCXXCompilerFlag)
include(FetchContent)

################################################################################
# Toolchain features
################################################################################

if(SHORTFIN_ENABLE_LTO)
  include(CheckIPOSupported)
  check_ipo_supported(RESULT SHORTFIN_LTO_SUPPORTED OUTPUT SHORTFIN_LTO_ERROR)
  if(CMAKE_BUILD_TYPE STREQUAL "Debug")
    message(STATUS "Not enabling LTO for debug build")
  elseif(SHORTFIN_LTO_SUPPORTED)
    message(STATUS "Shortfin LTO Enabled")
    set(CMAKE_INTERPROCEDURAL_OPTIMIZATION TRUE)
  else()
    message(WARNING "Could not enable LTO (not supported): ${SHORTFIN_LTO_ERROR}")
  endif()
endif()

# Enabling ASAN. Note that this will work best if building in a completely
# bundled fashion and with an ASAN rigged CPython. Otherwise, various LD_PRELOAD
# hacks are needed. This is merely a develope convenience: people are more
# than welcome to set flags themselves.
option(SHORTFIN_ENABLE_ASAN "Enable ASAN" OFF)
if(SHORTFIN_ENABLE_ASAN)
  add_compile_options(-fsanitize=address)
  add_link_options(-fsanitize=address)
  add_compile_definitions(IREE_SANITIZER_ADDRESS)
endif()

option(SHORTFIN_ENABLE_TSAN "Enable TSAN" OFF)
if(SHORTFIN_ENABLE_TSAN)
  add_compile_options(-fsanitize=thread)
  add_link_options(-fsanitize=thread)
  add_compile_definitions(IREE_SANITIZER_THREAD)
endif()

# Thread safety annotations: Enabled if the compiler supports it.
check_cxx_compiler_flag("-Wthread-safety" SHORTFIN_HAS_THREAD_SAFETY_ANNOTATIONS)
if(SHORTFIN_HAS_THREAD_SAFETY)
  add_compile_options(-Wthread-safety)
  add_compile_definitions(SHORTFIN_HAS_THREAD_SAFETY_ANNOTATIONS)
endif()

option(SHORTFIN_SYSTEMS_AMDGPU "Builds for AMD GPU systems" ON)
message(STATUS "shortfin supported systems:")
if(SHORTFIN_SYSTEMS_AMDGPU)
  message(STATUS "  - AMD GPU")
endif()
message(STATUS "  - Host")

################################################################################
# Bundled Dependencies
# These dependencies are either bundled or used via installed packages based
# on the SHORTFIN_BUNDLE_DEPS option.
################################################################################

if(SHORTFIN_BUNDLE_DEPS)
  ## fmt
  FetchContent_Declare(
    fmt
    GIT_REPOSITORY https://github.com/fmtlib/fmt.git
    GIT_TAG        0c9fce2ffefecfdce794e1859584e25877b7b592 # 11.0.2 (sync with spdlog)
  )

  ## spdlog
  # We build fmt from source instead, because we also use fmt.
  set(SPDLOG_FMT_EXTERNAL ON)
  FetchContent_Declare(
    spdlog
    GIT_REPOSITORY https://github.com/gabime/spdlog.git
    GIT_TAG        8e5613379f5140fefb0b60412fbf1f5406e7c7f8 # v1.15.0
  )

  ## xsimd: required for bf16
  FetchContent_Declare(
    xsimd
    GIT_REPOSITORY https://github.com/xtensor-stack/xsimd.git
    GIT_TAG        148fa1328c674ab2ee1d03b1460204671ae82a8b # v13.1.0
  )

  ## xtl: required for xtensor
  FetchContent_Declare(
    xtl
    GIT_REPOSITORY https://github.com/xtensor-stack/xtl.git
    GIT_TAG        a7c1c5444dfc57f76620391af4c94785ff82c8d6 # v0.7.7
  )

  ## xtensor
  FetchContent_Declare(
    xtensor
    GIT_REPOSITORY https://github.com/xtensor-stack/xtensor.git
    GIT_TAG        3634f2ded19e0cf38208c8b86cea9e1d7c8e397d # v0.25.0
  )

  # In order to bundle libraries without conflict, we have to tweak settings.
  shortfin_push_bundled_lib_options()
  # Enable spdlog shared library options so we can export it.
  set(CMAKE_CXX_FLAGS "${CMAKE_CXX_FLAGS} -DSPDLOG_SHARED_LIB -Dspdlog_EXPORTS")
  message(STATUS "Fetching bundled projects")
  list(APPEND CMAKE_MESSAGE_INDENT "  ")
  FetchContent_MakeAvailable(fmt spdlog xsimd xtl xtensor)
  shortfin_pop_bundled_lib_options()
  list(POP_BACK CMAKE_MESSAGE_INDENT)
else()
  find_package(spdlog)
  find_package(xtensor)
endif()

################################################################################
# IREE Dependency
# This is always a source dependency on the IREE runtime.
################################################################################

# Set IREE build flags.
# We currently rely on IREE to have visible symbols in order to re-export
# its API for further use.
# TODO: Turn this back on and use explicit visibility control in the IREE
# runtime and linker scripts.
set(IREE_VISIBILITY_HIDDEN OFF)
set(IREE_BUILD_COMPILER OFF)
set(IREE_BUILD_TESTS OFF)
set(IREE_BUILD_SAMPLES OFF)
# Disable missing submodules error because we are only building the runtime.
set(IREE_ERROR_ON_MISSING_SUBMODULES OFF)
# Only enable local_sync/local_task/hip drivers for now.
set(IREE_HAL_DRIVER_DEFAULTS OFF)
set(IREE_HAL_DRIVER_LOCAL_SYNC ON)
set(IREE_HAL_DRIVER_LOCAL_TASK ON)
if(SHORTFIN_SYSTEMS_AMDGPU)
  set(IREE_HAL_DRIVER_HIP ON)
endif()
if (SHORTFIN_ENABLE_TRACING)
  set(IREE_ENABLE_RUNTIME_TRACING ON)
  # When using shared libraries there are some issues that need to be
  # explored more on static initialization order. Something is getting
  # initialized and is emitting tracy events before tracy objects are
  # initialized. This can point to some shared library overloading allocation
  # functions and making them emit tracy events, which are further used in
  # some static allocation. See https://github.com/wolfpld/tracy/issues/196
  # for a similar issue and discussion. Using the workaround suggested in
  # that issue for now. Note that this does not happen when using static
  # libraries.
  set(TRACY_DELAYED_INIT ON CACHE BOOL "Enable delayed init for tracy")
endif()

# In order to bundle libraries without conflict, we have to tweak settings.
shortfin_push_bundled_lib_options()
if(SHORTFIN_IREE_SOURCE_DIR)
  message(STATUS "Using existing IREE sources: ${SHORTFIN_IREE_SOURCE_DIR}")
  add_subdirectory(${SHORTFIN_IREE_SOURCE_DIR} shortfin_iree SYSTEM EXCLUDE_FROM_ALL)
else()
  message(STATUS "Fetching IREE sources from tag ${SHORTFIN_IREE_GIT_TAG}")

  # TODO: We shouldn't have to pull googletest when we are not building tests.
  #       This needs to be fixed with IREE.
  set(IREE_SUBMODULES "third_party/benchmark third_party/cpuinfo third_party/flatcc third_party/hip-build-deps third_party/googletest")
  if (SHORTFIN_ENABLE_TRACING)
    set(IREE_SUBMODULES "${IREE_SUBMODULES} third_party/tracy")
  endif()
  FetchContent_Declare(
    shortfin_iree
    GIT_REPOSITORY https://github.com/iree-org/iree.git
    GIT_TAG "${SHORTFIN_IREE_GIT_TAG}"
    GIT_SUBMODULES ${IREE_SUBMODULES}
    GIT_SHALLOW TRUE
    SYSTEM
    EXCLUDE_FROM_ALL
  )
  FetchContent_GetProperties(shortfin_iree)
  if(NOT shortfin_iree_POPULATED)
    FetchContent_MakeAvailable(shortfin_iree)
  endif()
endif()
shortfin_pop_bundled_lib_options()

################################################################################
# Tokenizer Library
################################################################################

function(shortfin_check_tokenizers)
  # Make sure that rust/cargo is installed and usable.
  # Consider switching this to a cached variable once the tokenizers_cpp project
  # will accept an override vs running whatever is on the path. For now, just
  # verify the path is sane as that is what will get used.
  find_program(SHORTFIN_CARGO_PATH NAMES cargo NO_CACHE)
  if(NOT SHORTFIN_CARGO_PATH)
    message(SEND_ERROR
      "Building with -DSHORTFIN_ENABLE_TOKENIZERS=ON requires cargo (Rust's build tool). "
      "Please follow Rust documentation to install. On Ubuntu, this can typically be accomplished with:\n"
      "  sudo apt install rustup && rustup default stable\n"
      "See https://www.rust-lang.org/tools/install"
    )
  endif()

  # Make sure cargo is functional.
  execute_process(
    COMMAND ${SHORTFIN_CARGO_PATH}
    RESULT_VARIABLE _CARGO_RESULT
    OUTPUT_VARIABLE _CARGO_OUT
    ERROR_VARIABLE _CARGO_ERR
  )
  if(NOT "${_CARGO_RESULT}" STREQUAL "0")
    message(SEND_ERROR
      "Building with -DSHORTFIN_ENABLE_TOKENIZERS=ON requires cargo (Rust's build tool) "
      "to be configured properly. It was found (${SHORTFIN_CARGO_PATH}) but returned an "
      "error. Output below:\n"
      "${_CARGO_OUT}\n"
      "${_CARGO_ERR}"
    )
  endif()
endfunction()

if(SHORTFIN_ENABLE_TOKENIZERS)
  # TODO: submit a patch to tokenizers_cpp to allow explicit configuration of the
  # cargo location and pass that vs relying on environmental alignment.
  shortfin_check_tokenizers()

  shortfin_push_bundled_lib_options()
  set(CMAKE_C_VISIBILITY_PRESET "hidden")
  set(CMAKE_CXX_VISIBILITY_PRESET "hidden")
  set(CMAKE_VISIBILITY_INLINES_HIDDEN ON)
  set(MLC_ENABLE_SENTENCEPIECE_TOKENIZER OFF)

  FetchContent_Declare(
    tokenizers_cpp  # From CMake project() declaration
    GIT_REPOSITORY https://github.com/mlc-ai/tokenizers-cpp.git
    GIT_TAG 4bb753377680e249345b54c6b10e6d0674c8af03 # 2024 Nov 15
    EXCLUDE_FROM_ALL
  )
  message(STATUS "Fetching tokenizers_cpp")
  FetchContent_MakeAvailable(tokenizers_cpp)
  shortfin_pop_bundled_lib_options()
endif()

################################################################################
# Tests
################################################################################

if(SHORTFIN_BUILD_TESTS)
  if (NOT SHORTFIN_BUNDLE_DEPS AND NOT SHORTFIN_IREE_SOURCE_DIR)
    # For now we use gtest shipped alongside with IREE.
    FetchContent_Declare(
      googletest
      URL https://github.com/google/googletest/archive/03597a01ee50ed33e9dfd640b249b4be3799d395.zip
    )
    # For Windows: Prevent overriding the parent project's compiler/linker settings
    set(gtest_force_shared_crt ON CACHE BOOL "" FORCE)
    FetchContent_MakeAvailable(googletest)
  endif()
  include(GoogleTest)
  enable_testing()
  add_custom_target(shortfin_testdata_deps)
endif()

add_subdirectory(src)

if(SHORTFIN_BUILD_PYTHON_BINDINGS)
  find_package(Python 3.8 COMPONENTS Interpreter Development.Module REQUIRED)
  add_subdirectory(python)
  set(SHORTFIN_PYTHON_CPP_PREBUILT "TRUE") # See setup.py.
  configure_file(setup.py setup.py @ONLY)
  configure_file(pyproject.toml pyproject.toml COPYONLY)
endif()<|MERGE_RESOLUTION|>--- conflicted
+++ resolved
@@ -47,11 +47,7 @@
 # Prefer to keep the IREE git tag synced with the Python package version in the
 # requirements-iree-pinned.txt file. At a minimum, the compiler from those
 # packages must be compatible with the runtime at this source ref.
-<<<<<<< HEAD
-set(SHORTFIN_IREE_GIT_TAG "iree-3.3.0rc20250219")
-=======
 set(SHORTFIN_IREE_GIT_TAG "iree-3.3.0rc20250215")
->>>>>>> a692e4be
 
 
 # build options
