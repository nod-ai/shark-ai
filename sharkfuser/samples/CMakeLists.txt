--- conflicted
+++ resolved
@@ -18,11 +18,8 @@
     convolution/conv_fprop_with_relu_and_bias.cpp
     convolution/conv_wgrad_nhwc_krsc_grouped.cpp
     convolution/conv_wgrad_nhwc_krsc.cpp
-<<<<<<< HEAD
-=======
     convolution/conv_dgrad_nhwc_krsc_grouped.cpp
     convolution/conv_dgrad_nhwc_krsc.cpp
->>>>>>> 7ac5ac6e
   DEPS
     libfusilli
     libutils
