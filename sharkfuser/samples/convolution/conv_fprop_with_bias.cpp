--- conflicted
+++ resolved
@@ -113,11 +113,7 @@
       };
 
   // Execute graph once.
-<<<<<<< HEAD
-  REQUIRE(isOk(graph->execute(handle, variantPack)));
-=======
-  FUSILLI_REQUIRE_OK(graph->execute(variantPack));
->>>>>>> 0f9b1843
+  FUSILLI_REQUIRE_OK(graph->execute(handle, variantPack));
 
   // Read output buffers.
   std::vector<half> result;
@@ -128,15 +124,8 @@
   // Execute graph a few times.
   constexpr size_t numIters = 1;
   for (size_t i = 0; i < numIters; i++)
-<<<<<<< HEAD
-    REQUIRE(isOk(graph->execute(handle, variantPack)));
-=======
-    FUSILLI_REQUIRE_OK(graph->execute(variantPack));
->>>>>>> 0f9b1843
-
-  // Repeat output buffer checks.
+    FUSILLI_REQUIRE_OK(graph->execute(handle, variantPack));
   result.clear();
-  FUSILLI_REQUIRE_OK(yBuf->read(handle, result));
   for (auto val : result)
     REQUIRE(val == half(129.0f));
 }