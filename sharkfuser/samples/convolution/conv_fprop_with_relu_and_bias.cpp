--- conflicted
+++ resolved
@@ -118,11 +118,7 @@
       };
 
   // Execute graph once.
-<<<<<<< HEAD
-  REQUIRE(isOk(graph->execute(handle, variantPack)));
-=======
-  FUSILLI_REQUIRE_OK(graph->execute(variantPack));
->>>>>>> 0f9b1843
+  FUSILLI_REQUIRE_OK(graph->execute(handle, variantPack));
 
   // Read output buffers.
   std::vector<half> result;
@@ -133,11 +129,7 @@
   // Execute graph a few times.
   constexpr size_t numIters = 1;
   for (size_t i = 0; i < numIters; i++)
-<<<<<<< HEAD
-    REQUIRE(isOk(graph->execute(handle, variantPack)));
-=======
-    FUSILLI_REQUIRE_OK(graph->execute(variantPack));
->>>>>>> 0f9b1843
+    FUSILLI_REQUIRE_OK(graph->execute(handle, variantPack));
 
   // Repeat output buffer checks.
   result.clear();
