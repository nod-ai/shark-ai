--- conflicted
+++ resolved
@@ -57,16 +57,12 @@
   auto y = g.convFProp(x, w, attr);
 
   // Fails because y is underspecified (shape/stride inference unimplemented)
-<<<<<<< HEAD
   auto status = g.validate();
-  REQUIRE(status.isFailure());
-  REQUIRE(status.getCode() == error_code_t::NotImplemented);
+  REQUIRE(status.isError());
+  REQUIRE(status.getCode() == ErrorCode::NotImplemented);
   REQUIRE(status.getMessage() ==
           "ConvFProp node shape inference not implemented yet; please "
           "specify output tensor dimensions");
-=======
-  REQUIRE(g.validate().isError());
->>>>>>> 13c6013a
 
   // Specify y's shape and strides
   y->setDim({1, 8, 8, 4}).setStride({256, 32, 4, 1});
