--- conflicted
+++ resolved
@@ -54,13 +54,9 @@
       FUSILI_CHECK_ERROR(output->validate());
     }
 
-<<<<<<< HEAD
     FUSILI_LOG_LABEL_ENDL("INFO: Graph validation completed successfully");
     isValidated_ = true;
-    return {error_code_t::OK, ""};
-=======
     return ok();
->>>>>>> 13c6013a
   }
 
   std::string emitAsm() {
@@ -125,41 +121,35 @@
     return tensor;
   }
 
-<<<<<<< HEAD
-  error_t preValidateNode() const override final {
+  ErrorObject preValidateNode() const override final {
     // Validate input/output names are unique (requirement for SSA).
     std::unordered_set<std::string> usedSymbols;
     for (const auto &t : fullGraphInputs_) {
       FUSILI_RETURN_ERROR_IF(
           usedSymbols.find(t->getName()) != usedSymbols.end(),
-          error_code_t::InvalidAttribute,
+          ErrorCode::InvalidAttribute,
           "Tensor with name '" + t->getName() + "' already exists");
       usedSymbols.insert(t->getName());
     }
     for (const auto &t : fullGraphOutputs_) {
       FUSILI_RETURN_ERROR_IF(
           usedSymbols.find(t->getName()) != usedSymbols.end(),
-          error_code_t::InvalidAttribute,
+          ErrorCode::InvalidAttribute,
           "Tensor with name '" + t->getName() + "' already exists");
       usedSymbols.insert(t->getName());
     }
-    return {error_code_t::OK, ""};
-  }
-
-  error_t inferPropertiesNode() override final {
+    return ok();
+  }
+
+  ErrorObject inferPropertiesNode() override final {
     // Populate sorted inputs / outputs after graph is fully constructed
     // and pre-validated (to ensure no symbol conflict).
     fullGraphInputsSorted_.insert(fullGraphInputs_.begin(),
                                   fullGraphInputs_.end());
     fullGraphOutputsSorted_.insert(fullGraphOutputs_.begin(),
                                    fullGraphOutputs_.end());
-    return {error_code_t::OK, ""};
-  }
-=======
-  ErrorObject preValidateNode() const override final { return ok(); }
-
-  ErrorObject inferPropertiesNode() override final { return ok(); }
->>>>>>> 13c6013a
+    return ok();
+  }
 
   ErrorObject postValidateNode() const override final { return ok(); }
 
