// Copyright 2025 Advanced Micro Devices, Inc.
//
// Licensed under the Apache License v2.0 with LLVM Exceptions.
// See https://llvm.org/LICENSE.txt for license information.
// SPDX-License-Identifier: Apache-2.0 WITH LLVM-exception

//===----------------------------------------------------------------------===//
//
// This file contains the `TensorAttr` class definition for all compile-time
// constant metadata pertaining to tensors.
//
//===----------------------------------------------------------------------===//

#ifndef FUSILI_ATTRIBUTES_TENSOR_ATTRIBUTES_H
#define FUSILI_ATTRIBUTES_TENSOR_ATTRIBUTES_H

#include "fusili/context.h"
#include "fusili/logging.h"
#include "fusili/types.h"

#include <algorithm>
#include <cstdint>
#include <memory>
#include <optional>
#include <string>
#include <variant>
#include <vector>

namespace fusili {

class TensorAttr {
public:
  using scalar_t = std::variant<int64_t, int32_t, float, double>;

<<<<<<< HEAD
  error_t validate() const {
    FUSILI_LOG_LABEL_ENDL("INFO: Validating tensor '" << name_ << "'");

    FUSILI_RETURN_ERROR_IF(dim_.empty(), error_code_t::AttributeNotSet,
                           "Tensor '" + name_ + "' dims not set");

    FUSILI_RETURN_ERROR_IF(stride_.empty(), error_code_t::AttributeNotSet,
=======
  ErrorObject validate() const {
    FUSILI_RETURN_ERROR_IF(dim_.empty(), ErrorCode::AttributeNotSet,
                           "Tensor '" + name_ + "' dims not set");
    FUSILI_RETURN_ERROR_IF(stride_.empty(), ErrorCode::AttributeNotSet,
>>>>>>> 13c6013a
                           "Tensor '" + name_ + "' strides not set");

    FUSILI_RETURN_ERROR_IF(
        dim_.size() != stride_.size(), ErrorCode::InvalidAttribute,
        "Tensor '" + name_ +
            "' uses dim and stride of different dimensionality");

    FUSILI_RETURN_ERROR_IF(dataType_ == DataType::NotSet,
                           error_code_t::AttributeNotSet,
                           "Tensor '" + name_ + "' data type not set");

    FUSILI_RETURN_ERROR_IF(
        isVirtual_ && isScalar_, ErrorCode::InvalidAttribute,
        "Tensor '" + name_ +
            "' cannot be both virtual (intermediate) and a scalar constant");

    FUSILI_RETURN_ERROR_IF(
        scalarValue_.has_value() && !isScalar_, ErrorCode::InvalidAttribute,
        "Tensor '" + name_ +
            "' has a scalar value set but is not marked as a scalar");

    FUSILI_RETURN_ERROR_IF(
        !scalarValue_.has_value() && isScalar_, ErrorCode::InvalidAttribute,
        "Tensor '" + name_ +
            "' is marked as a scalar but does not have a scalar value set");

    // Check for contiguity (inner dim stride is 1, monotonic)
    FUSILI_RETURN_ERROR_IF(
        !(std::is_sorted(stride_.begin(), stride_.end(),
                         std::greater<int64_t>()) &&
          stride_.back() == 1),
        ErrorCode::NotImplemented,
        "Tensor '" + name_ +
            "' is not contiguous as defined by its stride; please specify a "
            "stride {A, B, ... Z} where A > B > ... Z and Z == 1. "
            "This will be supported in a future release");

    return ok();
  }

  TensorAttr() = default;

  // Constructors for scalar values
  explicit TensorAttr(float value) {
    scalarValue_ = value;
    isScalar_ = true;
    dim_ = stride_ = {1};
    dataType_ = DataType::Float;
  }

  explicit TensorAttr(double value) {
    scalarValue_ = value;
    isScalar_ = true;
    dim_ = stride_ = {1};
    dataType_ = DataType::Double;
  }

  explicit TensorAttr(int32_t value) {
    scalarValue_ = value;
    isScalar_ = true;
    dim_ = stride_ = {1};
    dataType_ = DataType::Int32;
  }

  explicit TensorAttr(int64_t value) {
    scalarValue_ = value;
    isScalar_ = true;
    dim_ = stride_ = {1};
    dataType_ = DataType::Int64;
  }

  // Fill datatypes from overall context when not set
  TensorAttr &fillFromContext(const Context &context) {
    if (getDataType() == DataType::NotSet) {
      if (isVirtual()) {
        setDataType(context.getIntermediateDataType());
      } else {
        setDataType(context.getIODataType());
      }
    }
    return *this;
  }

  // MLIR assembly emitter helper methods
  std::string getValueTensorTypeAsm() const;
  std::string getMlirSSAValueNameAsm() const;

  // Setters
  TensorAttr &setName(const std::string &value) {
    name_ = value;
    return *this;
  }

  TensorAttr &setDataType(DataType value) {
    dataType_ = value;
    return *this;
  }

  TensorAttr &setDim(const std::vector<int64_t> &value) {
    dim_ = value;
    return *this;
  }

  TensorAttr &setStride(const std::vector<int64_t> &value) {
    stride_ = value;
    return *this;
  }

  TensorAttr &setIsVirtual(bool value) {
    isVirtual_ = value;
    return *this;
  }

  TensorAttr &setOutput(bool value) { return setIsVirtual(!value); }

  TensorAttr &setIsScalar(bool value) {
    isScalar_ = value;
    return *this;
  }

  // Getters
  const std::string &getName() const { return name_; }

  DataType getDataType() const { return dataType_; }

  const std::vector<int64_t> &getDim() const { return dim_; }

  const std::vector<int64_t> &getStride() const { return stride_; }

  int64_t getVolume() const {
    int64_t volume = 1;
    for (const auto &d : dim_) {
      volume *= d;
    }
    return volume;
  }

  bool isVirtual() const { return isVirtual_; }

  bool isScalar() const { return isScalar_; }

  std::optional<scalar_t> getScalarValue() const { return scalarValue_; }

private:
  std::string name_;
  DataType dataType_ = DataType::NotSet;
  std::vector<int64_t> dim_ = {};
  std::vector<int64_t> stride_ = {};

  // Intermediate tensors that are not inputs/outputs are virtual
  // and not stored/read as they appear internal to the kernel.
  // They also don't need their shapes and sizes specified.
  bool isVirtual_ = false;

  // To represent scalar constants either obtained through
  // constant folding, or passed in as scalars during execution
  bool isScalar_ = false;
  std::optional<scalar_t> scalarValue_ = std::nullopt;
};

// Sorting function for deterministic lookups on TensorAttr containers
// (`std::set`) ensuring iteration orders are deterministic. It sorts
// by name.
struct TensorAttrSortByName {
  bool operator()(const std::shared_ptr<TensorAttr> &a,
                  const std::shared_ptr<TensorAttr> &b) const {
    return a->getName() < b->getName();
  }
};

} // namespace fusili

#endif // FUSILI_ATTRIBUTES_TENSOR_ATTRIBUTES_H<|MERGE_RESOLUTION|>--- conflicted
+++ resolved
@@ -32,20 +32,13 @@
 public:
   using scalar_t = std::variant<int64_t, int32_t, float, double>;
 
-<<<<<<< HEAD
-  error_t validate() const {
+  ErrorObject validate() const {
     FUSILI_LOG_LABEL_ENDL("INFO: Validating tensor '" << name_ << "'");
 
-    FUSILI_RETURN_ERROR_IF(dim_.empty(), error_code_t::AttributeNotSet,
-                           "Tensor '" + name_ + "' dims not set");
-
-    FUSILI_RETURN_ERROR_IF(stride_.empty(), error_code_t::AttributeNotSet,
-=======
-  ErrorObject validate() const {
     FUSILI_RETURN_ERROR_IF(dim_.empty(), ErrorCode::AttributeNotSet,
                            "Tensor '" + name_ + "' dims not set");
+
     FUSILI_RETURN_ERROR_IF(stride_.empty(), ErrorCode::AttributeNotSet,
->>>>>>> 13c6013a
                            "Tensor '" + name_ + "' strides not set");
 
     FUSILI_RETURN_ERROR_IF(
@@ -54,7 +47,7 @@
             "' uses dim and stride of different dimensionality");
 
     FUSILI_RETURN_ERROR_IF(dataType_ == DataType::NotSet,
-                           error_code_t::AttributeNotSet,
+                           ErrorCode::AttributeNotSet,
                            "Tensor '" + name_ + "' data type not set");
 
     FUSILI_RETURN_ERROR_IF(
