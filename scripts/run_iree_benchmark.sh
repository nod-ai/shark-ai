--- conflicted
+++ resolved
@@ -146,11 +146,8 @@
       --input=@/shark-dev/70b/decode_args_bs4_128_stride_32/cs_f16.npy \
       --benchmark_repetitions=3 \
       --benchmark_out_format=json \
-<<<<<<< HEAD
       --benchmark_out=${BENCHMARK_DIR}/llama-70B-FP16_decode_bs4_128.json
-=======
-      --benchmark_out=$BENCHMARK_DIR/${MODEL}_decode_bs${DECODE_BS}.json
->>>>>>> 0b7bfe0a
+
 
     echo "llama-70B-FP16 prefill_bs4 ISL: 2048"
     iree-benchmark-module \
@@ -165,11 +162,8 @@
           --input=@/shark-dev/70b/prefill_args_bs4_2048_stride_32/cs_f16.npy \
           --benchmark_repetitions=3 \
           --benchmark_out_format=json \
-<<<<<<< HEAD
           --benchmark_out=${BENCHMARK_DIR}/llama-70B-FP16_prefill_bs4_2048.json
-=======
-          --benchmark_out=$BENCHMARK_DIR/${MODEL}_prefill_bs${PREFILL_BS}.json
->>>>>>> 0b7bfe0a
+
 
     echo "llama-70B-FP16 decode_bs4 ISL: 2048"
     iree-benchmark-module \
@@ -185,11 +179,8 @@
       --input=@/shark-dev/70b/decode_args_bs4_2048_stride_32/cs_f16.npy \
       --benchmark_repetitions=3 \
       --benchmark_out_format=json \
-<<<<<<< HEAD
       --benchmark_out=${BENCHMARK_DIR}/llama-70B-FP16_decode_bs4_2048.json
-=======
-      --benchmark_out=$BENCHMARK_DIR/${MODEL}_decode_bs${DECODE_BS}.json
->>>>>>> 0b7bfe0a
+
 
 elif [[ $MODEL == "llama-8B-FP16" ]]; then
 
@@ -206,11 +197,7 @@
           --input=@/shark-dev/data/llama3.1/weights/8b/prefill_args_bs4_128_stride_32/cs_f16.npy \
           --benchmark_repetitions=3 \
           --benchmark_out_format=json \
-<<<<<<< HEAD
           --benchmark_out=${BENCHMARK_DIR}/llama-8B-FP16_prefill_bs4_128.json
-=======
-          --benchmark_out=$BENCHMARK_DIR/${MODEL}_prefill_bs${PREFILL_BS}.json
->>>>>>> 0b7bfe0a
 
     echo "llama-8B-FP16  decode_bs4 ISL: 128"
     iree-benchmark-module \
@@ -226,11 +213,7 @@
       --input=@/shark-dev/data/llama3.1/weights/8b/decode_args_bs4_128_stride_32/cs_f16.npy \
       --benchmark_repetitions=3 \
       --benchmark_out_format=json \
-<<<<<<< HEAD
       --benchmark_out=${BENCHMARK_DIR}/llama-8B-FP16_decode_bs4_128.json
-=======
-      --benchmark_out=$BENCHMARK_DIR/${MODEL}_decode_bs${DECODE_BS}.json
->>>>>>> 0b7bfe0a
 
     echo "llama-8B-FP16 prefill_bs4 ISL: 2048"
     iree-benchmark-module \
@@ -245,11 +228,7 @@
           --input=@/shark-dev/8b/prefill_args_bs4_2048_stride_32/cs_f16.npy \
           --benchmark_repetitions=3 \
           --benchmark_out_format=json \
-<<<<<<< HEAD
           --benchmark_out=${BENCHMARK_DIR}/llama-8B-FP16_prefill_bs4_2048.json
-=======
-          --benchmark_out=$BENCHMARK_DIR/${MODEL}_prefill_bs${PREFILL_BS}.json
->>>>>>> 0b7bfe0a
 
     echo "llama-8B-FP16 decode_bs4 ISL: 2048"
     iree-benchmark-module \
@@ -265,11 +244,7 @@
       --input=@/shark-dev/8b/decode_args_bs4_2048_stride_32/cs_f16.npy \
       --benchmark_repetitions=3 \
       --benchmark_out_format=json \
-<<<<<<< HEAD
       --benchmark_out=${BENCHMARK_DIR}/llama-8B-FP16_decode_bs4_2048.json
-=======
-      --benchmark_out=$BENCHMARK_DIR/${MODEL}_decode_bs${DECODE_BS}.json
->>>>>>> 0b7bfe0a
 
 elif [[ $MODEL == "llama-405B-FP16-tp8" ]]; then
     set_tp8_parameters
@@ -307,11 +282,7 @@
         --input=@/shark-dev/405b/prefill_args_bs4_128_stride_32_tp8/cs_f16_shard_7.npy \
         --benchmark_repetitions=3 \
         --benchmark_out_format=json \
-<<<<<<< HEAD
         --benchmark_out=${BENCHMARK_DIR}/llama-405B-FP16-tp8_prefill_bs4_128.json
-=======
-        --benchmark_out=$BENCHMARK_DIR/${MODEL}_prefill_bs${PREFILL_BS}.json
->>>>>>> 0b7bfe0a
 
     echo "llama-405B-FP16-tp8 decode_bs4 ISL: 128"
     iree-benchmark-module --hip_use_streams=true \
@@ -348,11 +319,7 @@
         --input=@/shark-dev/405b/decode_args_bs4_128_stride_32_tp8/cs_f16_shard_7.npy \
         --benchmark_repetitions=3 \
         --benchmark_out_format=json \
-<<<<<<< HEAD
         --benchmark_out=${BENCHMARK_DIR}/llama-405B-FP16-tp8_decode_bs4_128.json
-=======
-        --benchmark_out=$BENCHMARK_DIR/${MODEL}_decode_bs${DECODE_BS}.json
->>>>>>> 0b7bfe0a
 
     echo "llama-405B-FP16-tp8 prefill_bs4 ISL: 2048"
     iree-benchmark-module --hip_use_streams=true \
@@ -388,11 +355,7 @@
         --input=@/shark-dev/405b/prefill_args_bs4_2048_stride_32_tp8/cs_f16_shard_7.npy \
         --benchmark_repetitions=3 \
         --benchmark_out_format=json \
-<<<<<<< HEAD
         --benchmark_out=${BENCHMARK_DIR}/llama-405B-FP16-tp8_prefill_bs4_2048.json
-=======
-        --benchmark_out=$BENCHMARK_DIR/${MODEL}_prefill_bs${PREFILL_BS}.json
->>>>>>> 0b7bfe0a
 
     echo "llama-405B-FP16-tp8 decode_bs4 ISL: 2048"
     iree-benchmark-module --hip_use_streams=true \
@@ -429,11 +392,7 @@
         --input=@/shark-dev/405b/decode_args_bs4_2048_stride_32_tp8/cs_f16_shard_7.npy \
         --benchmark_repetitions=3 \
         --benchmark_out_format=json \
-<<<<<<< HEAD
         --benchmark_out=${BENCHMARK_DIR}/llama-405B-FP16-tp8_decode_bs4_2048.json
-=======
-        --benchmark_out=$BENCHMARK_DIR/${MODEL}_decode_bs${DECODE_BS}.json
->>>>>>> 0b7bfe0a
 
 elif [[ $MODEL == "llama-70B-FP16-tp8" ]]; then
     set_tp8_parameters
@@ -471,11 +430,7 @@
         --input=@/shark-dev/70b/prefill_args_bs4_128_stride_32_tp8/cs_f16_shard_7.npy \
         --benchmark_repetitions=3 \
         --benchmark_out_format=json \
-<<<<<<< HEAD
         --benchmark_out=${BENCHMARK_DIR}/llama-70B-FP16-tp8_prefill_bs4_128.json
-=======
-        --benchmark_out=$BENCHMARK_DIR/${MODEL}_prefill_bs${PREFILL_BS}.json
->>>>>>> 0b7bfe0a
 
     echo "llama-70B-FP16-tp8 decode_bs4 ISL: 128"
     iree-benchmark-module --hip_use_streams=true \
@@ -512,11 +467,7 @@
         --input=@/shark-dev/70b/decode_args_bs4_128_stride_32_tp8/cs_f16_shard_7.npy \
         --benchmark_repetitions=3 \
         --benchmark_out_format=json \
-<<<<<<< HEAD
         --benchmark_out=${BENCHMARK_DIR}/llama-70B-FP16-tp8_decode_bs4_128.json
-=======
-        --benchmark_out=$BENCHMARK_DIR/${MODEL}_decode_bs${DECODE_BS}.json
->>>>>>> 0b7bfe0a
 
     echo "llama-70B-FP16-tp8 prefill_bs4 ISL: 2048"
     iree-benchmark-module --hip_use_streams=true \
@@ -552,11 +503,7 @@
         --input=@/shark-dev/70b/prefill_args_bs4_2048_stride_32_tp8/cs_f16_shard_7.npy \
         --benchmark_repetitions=3 \
         --benchmark_out_format=json \
-<<<<<<< HEAD
         --benchmark_out=${BENCHMARK_DIR}/llama-70B-FP16-tp8_prefill_bs4_2048.json
-=======
-        --benchmark_out=$BENCHMARK_DIR/${MODEL}_prefill_bs${PREFILL_BS}.json
->>>>>>> 0b7bfe0a
 
     echo "llama-70B-FP16-tp8 decode_bs4 ISL: 2048"
     iree-benchmark-module --hip_use_streams=true \
@@ -593,11 +540,7 @@
         --input=@/shark-dev/70b/decode_args_bs4_2048_stride_32_tp8/cs_f16_shard_7.npy \
         --benchmark_repetitions=3 \
         --benchmark_out_format=json \
-<<<<<<< HEAD
         --benchmark_out=${BENCHMARK_DIR}/llama-70B-FP16-tp8_decode_bs4_2048.json
-=======
-        --benchmark_out=$BENCHMARK_DIR/${MODEL}_decode_bs${DECODE_BS}.json
->>>>>>> 0b7bfe0a
 
 elif [[ $MODEL == "mistral-nemo-instruct-fp8" ]]; then
     echo "Running prefill BS1 ISL: 1024"
