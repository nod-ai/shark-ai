# Copyright 2024 Advanced Micro Devices, Inc
#
# Licensed under the Apache License v2.0 with LLVM Exceptions. See
# https://llvm.org/LICENSE.txt for license information. SPDX-License-Identifier:
# Apache-2.0 WITH LLVM-exception

add_subdirectory(shortfin)

# Common definitions exported from both static and dynamic libraries.
add_library(_shortfin_defs INTERFACE)
target_include_directories(
  _shortfin_defs INTERFACE $<BUILD_INTERFACE:${CMAKE_CURRENT_SOURCE_DIR}>
                           $<BUILD_INTERFACE:${CMAKE_CURRENT_BINARY_DIR}>)


set(_INIT_INTERNAL_DEPS)
if(SHORTFIN_SYSTEMS_AMDGPU)
  list(APPEND _INIT_INTERNAL_DEPS shortfin_systems_amdgpu)
endif()

shortfin_public_library(
  NAME
    shortfin
  COMPONENTS
    shortfin_array
    shortfin_local
    shortfin_support
    shortfin_systems_host
<<<<<<< HEAD
)

set_target_properties(shortfin PROPERTIES VERSION ${PROJECT_VERSION_MAJOR}.${PROJECT_VERSION_MINOR} SOVERSION ${SOVERSION})
=======
    ${_INIT_INTERNAL_DEPS}
)
>>>>>>> cbf739c0
<|MERGE_RESOLUTION|>--- conflicted
+++ resolved
@@ -26,11 +26,7 @@
     shortfin_local
     shortfin_support
     shortfin_systems_host
-<<<<<<< HEAD
+    ${_INIT_INTERNAL_DEPS}
 )
 
-set_target_properties(shortfin PROPERTIES VERSION ${PROJECT_VERSION_MAJOR}.${PROJECT_VERSION_MINOR} SOVERSION ${SOVERSION})
-=======
-    ${_INIT_INTERNAL_DEPS}
-)
->>>>>>> cbf739c0
+set_target_properties(shortfin PROPERTIES VERSION ${PROJECT_VERSION_MAJOR}.${PROJECT_VERSION_MINOR} SOVERSION ${SOVERSION})