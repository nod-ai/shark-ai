# Copyright 2024 Advanced Micro Devices, Inc.
#
# Licensed under the Apache License v2.0 with LLVM Exceptions.
# See https://llvm.org/LICENSE.txt for license information.
# SPDX-License-Identifier: Apache-2.0 WITH LLVM-exception

"""
Usage: python -m pytest common_test.py
"""

import pytest
from sharktuner import common
<<<<<<< HEAD
import time
from dataclasses import dataclass
=======
>>>>>>> b7c6ee93

from iree.compiler import ir  # type: ignore
from iree.compiler.dialects import iree_gpu  # type: ignore
from iree.compiler.dialects import iree_codegen  # type: ignore
from iree.compiler.dialects import transform  # type: ignore
from iree.compiler.dialects import _builtin_ops_gen  # type: ignore

from sharktuner.test_utils import tuner_ctx


def test_get_shaped_type_element_bitwidth(tuner_ctx: common.TunerContext) -> None:
    assert common.ShapedType([1024, 2048], tuner_ctx.type.i8).bitwidth == 8
    assert common.ShapedType([2048], tuner_ctx.type.i32).bitwidth == 32
    assert common.ShapedType([2048, 512, 384], tuner_ctx.type.f8E4M3FNUZ).bitwidth == 8
    assert common.ShapedType([1, 1], tuner_ctx.type.f16).bitwidth == 16


def test_get_shaped_type_to_str(tuner_ctx: common.TunerContext) -> None:
    assert str(common.ShapedType([1024, 2048], tuner_ctx.type.i8)) == "1024x2048xi8"
    assert str(common.ShapedType([1024], tuner_ctx.type.f32)) == "1024xf32"
    assert str(common.ShapedType([1, 2, 3], tuner_ctx.type.f16)) == "1x2x3xf16"
    assert str(common.ShapedType([-1, 2, 3], tuner_ctx.type.f16)) == "?x2x3xf16"


def test_gpu_pipeline_options(tuner_ctx: common.TunerContext) -> None:
    options = iree_gpu.PipelineOptionsAttr.get()
    assert str(options) == "#iree_gpu.pipeline_options<>"

    options = iree_gpu.PipelineOptionsAttr.get(prefetch_shared_memory=True)
    assert str(options) == "#iree_gpu.pipeline_options<prefetch_shared_memory = true>"

    options = iree_gpu.PipelineOptionsAttr.get(
        prefetch_shared_memory=True, no_reduce_shared_memory_bank_conflicts=False
    )
    assert (
        str(options)
        == "#iree_gpu.pipeline_options<prefetch_shared_memory = true, no_reduce_shared_memory_bank_conflicts = false>"
    )

    options = iree_gpu.PipelineOptionsAttr.get(
        reorder_workgroups_strategy=iree_gpu.ReorderWorkgroupsStrategyAttr.get(
            iree_gpu.ReorderWorkgroupsStrategy.Transpose
        )
    )
    assert (
        str(options)
        == "#iree_gpu.pipeline_options<reorder_workgroups_strategy = <Transpose>>"
    )


def test_get_map_result_dim_positions(tuner_ctx: common.TunerContext) -> None:
    dim0 = ir.AffineDimExpr.get(0)
    dim1 = ir.AffineDimExpr.get(1)
    dim2 = ir.AffineDimExpr.get(2)

    # Valid projected permutation: (d0, d1, d2) -> (d0, d2).
    valid_map = ir.AffineMap.get(3, 0, [dim0, dim2])
    result = common.get_map_result_dim_positions(valid_map)
    assert result == [0, 2], f"Expected [0, 2], got {result}"

    # Not a projected permutation: (d0, d1, d2) -> (d0 + d1).
    sum_expr = dim0 + dim1
    invalid_map = ir.AffineMap.get(3, 0, [sum_expr])
    result = common.get_map_result_dim_positions(invalid_map)
    assert result is None, "Expected None for non-projected permutation"


def test_get_pipeline_config(tuner_ctx: common.TunerContext) -> None:
    mma_intrinsic = iree_gpu.MMAIntrinsic.MFMA_F32_16x16x16_F16
    mma_attr = iree_gpu.MMAAttr.get(mma_intrinsic)
    lowering_config = common.get_lowering_config(
        tuner_ctx=tuner_ctx,
        mma_kind=mma_attr,
        workgroup=[4, 8, 0],
        reduction=[0, 0, 16],
        subgroup_basis=[[1, 1, 1], [0, 1, 2]],
    )
    pipeline_attr = iree_codegen.DispatchLoweringPassPipelineAttr.get(
        iree_codegen.DispatchLoweringPassPipeline.LLVMGPUVectorDistribute
    )
    pipeline_options = iree_gpu.PipelineOptionsAttr.get()
    config_dict = common.get_translation_info_config(pipeline_options, 2)
    translation_info = iree_codegen.TranslationInfoAttr.get(
        pipeline_attr, None, [16, 16, 1], 32, config_dict
    )
    compilation_info = iree_codegen.CompilationInfoAttr.get(
        lowering_config, translation_info
    )
    config1_str: str = str(
        compilation_info.translation_info.configuration[common.LLVM_FUNC_ATTRS_KEY]
    )
    assert config1_str == '{"amdgpu-waves-per-eu" = "2"}'

    pipeline_options = iree_gpu.PipelineOptionsAttr.get(prefetch_shared_memory=True)
    config_dict = common.get_translation_info_config(pipeline_options, 4)
    translation_info = iree_codegen.TranslationInfoAttr.get(
        pipeline_attr, None, [16, 16, 1], 32, config_dict
    )
    compilation_info = iree_codegen.CompilationInfoAttr.get(
        lowering_config, translation_info
    )
    config2_str: str = str(compilation_info.translation_info.configuration)
    assert (
        config2_str
        == '{gpu_pipeline_options = #iree_gpu.pipeline_options<prefetch_shared_memory = true>, llvm_func_attrs = {"amdgpu-waves-per-eu" = "4"}}'
    )


def test_get_compatible_mfma_intrinsics(tuner_ctx: common.TunerContext) -> None:
    all_intrinsics = [
        iree_gpu.MMAIntrinsic.MFMA_F32_16x16x16_F16,
        iree_gpu.MMAIntrinsic.MFMA_F32_32x32x8_F16,
        iree_gpu.MMAIntrinsic.MFMA_I32_16x16x32_I8,
        iree_gpu.MMAIntrinsic.MFMA_I32_32x32x16_I8,
    ]

    lhs = common.ShapedType([2048, 1280], tuner_ctx.type.f16)
    rhs = common.ShapedType([1280, 1280], tuner_ctx.type.f16)
    res = common.ShapedType([2048, 1280], tuner_ctx.type.f32)
    assert common.get_compatible_mfma_intrinsics(lhs, rhs, res, all_intrinsics) == [
        iree_gpu.MMAIntrinsic.MFMA_F32_16x16x16_F16,
        iree_gpu.MMAIntrinsic.MFMA_F32_32x32x8_F16,
    ]

    lhs = common.ShapedType([2048, 1280], tuner_ctx.type.i8)
    rhs = common.ShapedType([1280, 1280], tuner_ctx.type.i8)
    res = common.ShapedType([2048, 1280], tuner_ctx.type.i32)
    assert common.get_compatible_mfma_intrinsics(lhs, rhs, res, all_intrinsics) == [
        iree_gpu.MMAIntrinsic.MFMA_I32_16x16x32_I8,
        iree_gpu.MMAIntrinsic.MFMA_I32_32x32x16_I8,
    ]

    lhs = common.ShapedType([64, 968, 640], tuner_ctx.type.f32)
    rhs = common.ShapedType([64, 640, 320], tuner_ctx.type.f32)
    res = common.ShapedType([64, 968, 320], tuner_ctx.type.f32)
    assert common.get_compatible_mfma_intrinsics(lhs, rhs, res, all_intrinsics) == []


def test_get_lowering_config(tuner_ctx: common.TunerContext) -> None:
    lowering_config = common.get_lowering_config(
        tuner_ctx=tuner_ctx,
        workgroup=[4, 8, 0],
        reduction=[0, 0, 16],
        subgroup_basis=[[1, 1, 1], [0, 1, 2]],
    )

    assert (
        str(lowering_config)
        == "#iree_gpu.lowering_config<{reduction = [0, 0, 16], subgroup_basis = [[1, 1, 1], [0, 1, 2]], workgroup = [4, 8, 0]}>"
    )

    pipeline_attr = iree_codegen.DispatchLoweringPassPipelineAttr.get(
        iree_codegen.DispatchLoweringPassPipeline.LLVMGPUVectorDistribute
    )
    pipeline_options = iree_gpu.PipelineOptionsAttr.get()
    config_dict = common.get_translation_info_config(pipeline_options, 2)
    translation_info = iree_codegen.TranslationInfoAttr.get(
        pipeline_attr, None, [16, 16, 1], 32, config_dict
    )
    compilation_info = iree_codegen.CompilationInfoAttr.get(
        lowering_config, translation_info
    )

    assert compilation_info.lowering_config.mma_kind is None
    assert compilation_info.lowering_config.subgroup_basis == ([1, 1, 1], [0, 1, 2])


def test_combine_tuning_specs(tuner_ctx: common.TunerContext) -> None:
    context = tuner_ctx.mlir_ctx
    first_module_str = """
        module @inner_module_a
            attributes { transform.with_named_sequence } {
        }
    """

    second_module_str = """
        module @inner_module_b
            attributes { transform.with_named_sequence } {
        }
    """

    first_ir_module = ir.Module.parse(first_module_str, context)
    second_ir_module = ir.Module.parse(second_module_str, context)

    module = common.combine_tuning_specs(tuner_ctx, [first_ir_module, second_ir_module])
    assert module
    assert "transform.with_named_sequence" in module.operation.attributes

    inner_ops = list(module.body.operations)
    assert all(
        isinstance(op, _builtin_ops_gen.ModuleOp) for op in inner_ops
    ), "Not all ops are builtin.module"
    assert len(inner_ops) == 2, f"Expected 2 inner modules, got {len(inner_ops)}"
    assert (
        inner_ops[0].sym_name.value == "inner_module_a"
    ), f"Expected 'inner_module_a', got '{inner_ops[0].sym_name.value}'"
    assert (
        inner_ops[1].sym_name.value == "inner_module_b"
    ), f"Expected 'inner_module_b', got '{inner_ops[1].sym_name.value}'"


def test_link_tuning_specs(tuner_ctx: common.TunerContext) -> None:
    context = tuner_ctx.mlir_ctx
    module_str = """
        module @inner_module_a
            attributes { transform.with_named_sequence, iree_codegen.tuning_spec_with_default_entrypoint } {
            transform.named_sequence @match(%arg: !transform.any_op {transform.readonly}) -> (!transform.any_op) {
                transform.yield %arg : !transform.any_op
            }

            transform.named_sequence @apply_op_config(%op: !transform.any_op {transform.readonly}) {
                transform.yield
            }

            transform.named_sequence @__kernel_config(%arg0: !transform.any_op {transform.consumed})
            -> (!transform.any_op) attributes { iree_codegen.tuning_spec_entrypoint } {
                %res = transform.foreach_match in %arg0 @match -> @apply_op_config
                    : (!transform.any_op) -> (!transform.any_op)
                transform.yield %res : !transform.any_op
            }
        }
    """

    ir_module = ir.Module.parse(module_str, context)
    linked_module = common.link_tuning_specs(tuner_ctx, [ir_module])
    assert (
        linked_module is ir_module
    ), "Expected single input module to be returned without modification"

    first_ir_module = ir.Module.parse(module_str, context)
    second_ir_module = ir.Module.parse(module_str, context)
    second_ir_module.operation.attributes["sym_name"] = ir.StringAttr.get(
        "inner_module_b"
    )
    linked_module = common.link_tuning_specs(
        tuner_ctx, [first_ir_module, second_ir_module]
    )
    assert linked_module

    assert "transform.with_named_sequence" in linked_module.operation.attributes
    assert (
        "iree_codegen.tuning_spec_with_default_entrypoint"
        in linked_module.operation.attributes
    )

    inner_ops = list(linked_module.body.operations)
    # Check that inner modules have been merged into the top-level module and no inner modules remain.
    assert all(
        not isinstance(op, _builtin_ops_gen.ModuleOp) for op in inner_ops
    ), "Unexpected inner builtin.module ops found"

    named_sequences = []
    kernel_config_op = None
    for op in linked_module.body.operations:
        if isinstance(op, transform.NamedSequenceOp):
            sym_name_attr = op.sym_name
            assert sym_name_attr is not None
            named_sequences.append(sym_name_attr.value)
            if sym_name_attr.value == "__kernel_config":
                kernel_config_op = op

    assert kernel_config_op is not None, "Missing @__kernel_config"


def test_link_tuning_specs_raises_error(tuner_ctx: common.TunerContext) -> None:
    context = tuner_ctx.mlir_ctx
    module_str = """
        module @inner_module_a
            attributes { transform.with_named_sequence } {
        }
    """

    module = ir.Module.parse(module_str, context)
    module.operation.attributes[
        "iree_codegen.tuning_spec_with_default_entrypoint"
    ] = ir.UnitAttr.get()
    with pytest.raises(RuntimeError) as exc_info:
        common.link_tuning_specs(tuner_ctx, [module, module])
        # iree-opt should fail due to missing named sequence @__kernel_config entrypoint required
        # by the `iree_codegen.tuning_spec_with_default_entrypoint` attribute.
        assert "iree-opt failed" in str(exc_info.value)


def test_get_matcher_names_from_td_spec(tuner_ctx: common.TunerContext) -> None:
    context = tuner_ctx.mlir_ctx
    module_str = """
        module attributes { transform.with_named_sequence } {
            transform.named_sequence @apply_op_config(%arg0: !transform.any_op {transform.readonly}) {
                transform.yield
            }

            transform.named_sequence @match_foo(%arg0: !transform.any_op {transform.readonly}) -> (!transform.any_op) {
                transform.yield %arg0 : !transform.any_op
            }

            transform.named_sequence @match_bar(%arg0: !transform.any_op {transform.readonly}) -> (!transform.any_op) {
                transform.yield %arg0 : !transform.any_op
            }

            transform.named_sequence @__kernel_config(%arg0: !transform.any_op ) -> !transform.any_op
                attributes { iree_codegen.tuning_spec_entrypoint } {
                %0 = transform.foreach_match in %arg0
                    @match_foo -> @apply_op_config,
                    @match_bar -> @apply_op_config : (!transform.any_op) -> !transform.any_op
                transform.yield %0 : !transform.any_op
            }
        }
    """

    module = ir.Module.parse(module_str, context)
    matcher_names = common.get_matcher_names_from_td_spec(module)

    assert matcher_names == {"match_foo", "match_bar"}

    module_str = """
        module attributes { transform.with_named_sequence } {
            transform.named_sequence @__kernel_config(%arg0: !transform.any_op) -> !transform.any_op
                attributes { iree_codegen.tuning_spec_entrypoint } {
                transform.yield %arg0 : !transform.any_op
            }
        }
    """
    module = ir.Module.parse(module_str, context)
    matcher_names = common.get_matcher_names_from_td_spec(module)
    assert matcher_names == set()


def test_get_matcher_overlap_info(tuner_ctx: common.TunerContext) -> None:
    starter = {"match_a", "match_b", "match_c"}
    current = {"match_b", "match_d"}

    overlapping, unique = common.get_matcher_overlap_info(starter, current)

    assert overlapping == {"match_b"}
    assert unique == {"match_a", "match_c"}

    starter = {"match_x", "match_y"}
    current = {"match_a", "match_b"}
    overlapping, unique = common.get_matcher_overlap_info(starter, current)
    assert overlapping == set()
    assert unique == {"match_x", "match_y"}

    starter = {"match_a", "match_b"}
    current = {"match_a", "match_b", "match_c"}
    overlapping, unique = common.get_matcher_overlap_info(starter, current)
    assert overlapping == {"match_a", "match_b"}
    assert unique == set()


def test_determine_td_specs_to_link(
    tuner_ctx: common.TunerContext, caplog: pytest.LogCaptureFixture
) -> None:
    context = tuner_ctx.mlir_ctx
    module_str = """
        module attributes { transform.with_named_sequence } {
            transform.named_sequence @apply_op_config(%arg0: !transform.any_op {transform.readonly}) {
                transform.yield
            }

            transform.named_sequence @match_foo(%arg0: !transform.any_op {transform.readonly}) -> (!transform.any_op) {
                transform.yield %arg0 : !transform.any_op
            }

            transform.named_sequence @match_bar(%arg0: !transform.any_op {transform.readonly}) -> (!transform.any_op) {
                transform.yield %arg0 : !transform.any_op
            }

            transform.named_sequence @__kernel_config(%arg0: !transform.any_op ) -> !transform.any_op
                attributes { iree_codegen.tuning_spec_entrypoint } {
                %0 = transform.foreach_match in %arg0
                    @match_foo -> @apply_op_config,
                    @match_bar -> @apply_op_config : (!transform.any_op) -> !transform.any_op
                transform.yield %0 : !transform.any_op
            }
        }
    """
    starter_td_spec = ir.Module.parse(module_str, context)
    current_td_spec = ir.Module.parse(module_str, context)

    td_specs_to_link = common.determine_td_specs_to_link(
        [current_td_spec, starter_td_spec],
        log_duplicates=True,
    )

    assert td_specs_to_link == [current_td_spec]
    assert "match_foo" in caplog.text
    assert "match_bar" in caplog.text
    assert "already been tuned in the starter" in caplog.text

    caplog.clear()
    module_str = """
        module attributes { transform.with_named_sequence } {
            transform.named_sequence @apply_op_config(%arg0: !transform.any_op {transform.readonly}) {
                transform.yield
            }

            transform.named_sequence @match_baz(%arg0: !transform.any_op {transform.readonly}) -> (!transform.any_op) {
                transform.yield %arg0 : !transform.any_op
            }

            transform.named_sequence @__kernel_config(%arg0: !transform.any_op ) -> !transform.any_op
                attributes { iree_codegen.tuning_spec_entrypoint } {
                %0 = transform.foreach_match in %arg0
                    @match_baz -> @apply_op_config : (!transform.any_op) -> !transform.any_op
                transform.yield %0 : !transform.any_op
            }
        }
    """
    current_td_spec = ir.Module.parse(module_str, context)
    td_specs_to_link = common.determine_td_specs_to_link(
        [starter_td_spec, current_td_spec],
        log_duplicates=True,
    )

    assert td_specs_to_link == [starter_td_spec, current_td_spec]
    assert "match_baz" not in caplog.text
    assert "already been tuned" not in caplog.text


def test_time_budget():
    time_budget = common.TimeBudget.for_minutes(-5)
    assert time_budget == None
    time_budget = common.TimeBudget.for_minutes(0)
    assert time_budget == None

    base = 1.234
    time_budget = common.TimeBudget.for_minutes(
        minutes=0.1, now=base
    )  # Set a 6s timer from timestamp `base`.
    assert time_budget != None
    assert time_budget.remaining(base) > 1
    assert time_budget.expired(base) == False

    assert time_budget.remaining(base + 3) > 2
    assert time_budget.expired(base + 3) == False
    assert time_budget.remaining(base + 6) == 0
    assert time_budget.expired(base + 6) == True


def test_get_knob():
    @dataclass
    class TestKnob(common.KnobAssignment):
        tile_m: int = 64
        wg_x: int = 32
        Tag: bool = True

    test_knob = TestKnob()
    assert test_knob.get_knobs() == {"tile_m": 64, "wg_x": 32, "Tag": True}<|MERGE_RESOLUTION|>--- conflicted
+++ resolved
@@ -10,11 +10,8 @@
 
 import pytest
 from sharktuner import common
-<<<<<<< HEAD
 import time
 from dataclasses import dataclass
-=======
->>>>>>> b7c6ee93
 
 from iree.compiler import ir  # type: ignore
 from iree.compiler.dialects import iree_gpu  # type: ignore
