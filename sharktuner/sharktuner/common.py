# Copyright 2024 Advanced Micro Devices, Inc.
#
# Licensed under the Apache License v2.0 with LLVM Exceptions.
# See https://llvm.org/LICENSE.txt for license information.
# SPDX-License-Identifier: Apache-2.0 WITH LLVM-exception

<<<<<<< HEAD

=======
import logging
>>>>>>> b7c6ee93
from collections.abc import Sequence
from dataclasses import dataclass, field, asdict
from enum import Enum
from types import TracebackType
from typing import Optional, Any, Literal
from abc import ABC, abstractmethod
import os
import time
import z3  # type: ignore
import logging
import subprocess
import tempfile

from iree.compiler import ir  # type: ignore
from iree.compiler.dialects import iree_gpu  # type: ignore
from iree.compiler.dialects import transform  # type: ignore
import iree.compiler as ireec  # type: ignore
from iree.compiler._mlir_libs._mlir import ir  # type: ignore


class CommonTypes:
    def __init__(self, ctx: ir.Context):
        assert ctx
        self.i1 = ir.IntegerType.get_signless(1, ctx)
        self.i8 = ir.IntegerType.get_signless(8, ctx)
        self.i16 = ir.IntegerType.get_signless(16, ctx)
        self.i32 = ir.IntegerType.get_signless(32, ctx)
        self.i64 = ir.IntegerType.get_signless(64, ctx)

        self.f8E4M3FNUZ = ir.Float8E4M3FNUZType.get(ctx)
        self.f8E5M2FNUZ = ir.Float8E5M2FNUZType.get(ctx)
        self.f16 = ir.F16Type.get(ctx)
        self.f32 = ir.F32Type.get(ctx)

        self.bf16 = ir.BF16Type.get(ctx)

    def getI64(self, value: int) -> ir.IntegerAttr:
        return ir.IntegerAttr.get(self.i64, value)

    def getI64ArrayAttr(self, values: list[int]) -> ir.ArrayAttr:
        return ir.ArrayAttr.get([self.getI64(x) for x in values])


class TunerContext:
    def __init__(self, logger: Optional[logging.Logger] = None):
        self.mlir_ctx: ir.Context = ir.Context()
        self.logger: logging.Logger = logger or logging.getLogger("tune")
        self.type: CommonTypes = CommonTypes(self.mlir_ctx)

    def __enter__(self) -> "TunerContext":
        self.mlir_ctx.__enter__()
        return self

    def __exit__(
        self,
        exc_type: type[BaseException] | None,
        exc_value: BaseException | None,
        traceback: TracebackType | None,
    ) -> bool:
        return self.mlir_ctx.__exit__(exc_type, exc_value, traceback)


@dataclass
class TimeBudget:
    """Wall-clock deadline helper based on time.monotonic()."""

    deadline: Optional[float] = None  # Absolute monotonic time (seconds).

    @classmethod
    def for_minutes(cls, minutes: Optional[float], now: Optional[float] = None):
        """Create a budget that lasts 'minutes' from a given 'now' (monotonic seconds)."""
        if minutes is None or minutes <= 0:
            return None
        if now is None:
            now = time.monotonic()
        return cls(now + (minutes * 60.0))

    def expired(self, current_time: Optional[float] = None) -> bool:
        if current_time is None:
            current_time = time.monotonic()
        return self.deadline is not None and current_time >= self.deadline

    def remaining(self, current_time: Optional[float] = None) -> Optional[float]:
        if current_time is None:
            current_time = time.monotonic()
        if self.deadline is None:
            return None
        return max(0.0, self.deadline - current_time)


@dataclass
class KnobAssignment(ABC):
    """A KnobAssignment is a record of tuning parameters values from constraint_generator"""

    def get_knobs(self) -> dict:
        """Return a dict of all knob parameters and their assigned values."""
        return asdict(self)


@dataclass
class TuningConfiguration:
    """
    A TuningConfiguration contains an attribute that will be set on an op as a
    result of running a tuning spec, along with its name. For example, a common
    tuning configuration would have "compilation_info" as its name, and an
    `iree_codegen.CompilationInfoAttr` as the configuration.

    Example:
        TuningConfiguration(name="compilation_info", configuration=CompilationInfoAttr(...))
    """

    name: str
    configuration: ir.Attribute
    knob_assignment: Optional[KnobAssignment] = None


class DispatchKind(Enum):
    conv = 0
    contraction = 1
    attention = 2


@dataclass
class ShapedType:
    shape: list[int]
    element_type: ir.IntegerType | ir.FloatType

    def rank(self) -> int:
        return len(self.shape)

    @property
    def bitwidth(self) -> int:
        return self.element_type.width

    def __str__(self) -> str:
        dim_to_str = lambda dim: str(dim) if dim != -1 else "?"
        return "x".join(map(dim_to_str, self.shape)) + "x" + str(self.element_type)


@dataclass
class ContractionSizes:
    """
    Represents the size of the iteration space along each contraction dimension.
    For example, the following is a simple batch mmt:
      linalg.generic ... indexing_maps = [
          affine_map<(b, m, n, k) -> (b, m, k)>,
          affine_map<(b, m, n, k) -> (b, n, k)>,
          affine_map<(b, m, n, k) -> (b, m, n)>,
        ] ...
        ins(%lhs: tensor<4x8x32xf16>, %rhs: tensor<4x16x32xf16>)
        outs(%acc: tensor<4x8x16xf16>)
    The ContractionSizes would be:
      M = [8]
      N = [16]
      K = [32]
      B = [4]
    """

    M: list[int]
    N: list[int]
    K: list[int]
    B: list[int] = field(default_factory=list)


@dataclass
class ContractionDimensions:
    """
    Stores which dimensions of the iteration space belong to M, N, K, or Batch.
    For example, the following is a simple batch mmt:
    linalg.generic ... indexing_maps = [
        affine_map<(b, m, n, k) -> (b, m, k)>,
        affine_map<(b, m, n, k) -> (b, n, k)>,
        affine_map<(b, m, n, k) -> (b, m, n)>,
        ]
    The ContractionDimensions would be:
    M = [1]
    N = [2]
    K = [3]
    B = [0]
    """

    m: list[int]
    n: list[int]
    k: list[int]
    batch: list[int] = field(default_factory=list)


@dataclass
class MatmulShapeType:
    m: int
    n: int
    k: int
    lhs_type: ir.IntegerType | ir.FloatType
    rhs_type: ir.IntegerType | ir.FloatType
    acc_type: ir.IntegerType | ir.FloatType


@dataclass
class AttentionOpInfo:
    domain_rank: int
    batch_dims: list[int]
    m_dims: list[int]
    n_dims: list[int]
    k1_dims: list[int]
    k2_dims: list[int]


@dataclass
class LLVMGPUVectorDistributeContractionKnobs(KnobAssignment):
    # Z3 numeric selections.
    tile_m: int
    tile_n: int
    tile_k: int
    wg_x: int
    wg_y: int
    wg_z: int
    subgroup_m_cnt: int
    subgroup_n_cnt: int
    intrinsic_mn: int
    intrinsic_k: int
    subgroup_m: int
    subgroup_n: int
    subgroup_k: int


@dataclass
class ConvolutionKnobs(KnobAssignment):
    pass


@dataclass
class AttentionKnobs(KnobAssignment):
    pass


def get_map_result_dim_positions(map: ir.AffineMap) -> Optional[list[int]]:
    if not map.is_projected_permutation:
        return None

    return [ir.AffineDimExpr(expr).position for expr in map.results]


def get_compatible_mfma_intrinsics(
    lhs_type: ShapedType,
    rhs_type: ShapedType,
    res_type: ShapedType,
    mma_intrinsics: list[iree_gpu.MMAIntrinsic | iree_gpu.VirtualMMAIntrinsic],
) -> list[iree_gpu.MMAIntrinsic | iree_gpu.VirtualMMAIntrinsic]:
    def is_compatible(
        mma: iree_gpu.MMAIntrinsic | iree_gpu.VirtualMMAIntrinsic,
    ) -> bool:
        if isinstance(mma, iree_gpu.VirtualMMAIntrinsic):
            mma_attr = iree_gpu.VirtualMMAAttr.get(mma)
        else:
            mma_attr = iree_gpu.MMAAttr.get(mma)

        a_type, b_type, c_type = mma_attr.abc_element_types
        return (
            lhs_type.element_type == a_type
            and rhs_type.element_type == b_type
            and res_type.element_type == c_type
        )

    return list(filter(is_compatible, mma_intrinsics))


# The key name for GPUPipelineOptionsAttr in the translation info config dictionary.
GPU_PIPELINE_OPTIONS_KEY = "gpu_pipeline_options"
# The key name for llvm_func_attrs attribute in the translation info config dictionary.
LLVM_FUNC_ATTRS_KEY = "llvm_func_attrs"
# The Key name for the 'amdgpu-waves-per-eu' within the llvm_func_attrs attribute.
WAVES_PER_EU_KEY = "amdgpu-waves-per-eu"


def get_lowering_config(
    tuner_ctx: TunerContext,
    **kwargs: Any,
) -> iree_gpu.LoweringConfigAttr:
    lowering_config_dict: dict[str, Any] = {}
    for key, value in kwargs.items():
        # A local variable to hold the transformed value.
        promoted_value = value
        match key:
            case "workgroup" | "reduction" | "subgroup" | "promote_operands" | "padding":
                if isinstance(value, Sequence):
                    promoted_value = ir.ArrayAttr.get(
                        [tuner_ctx.type.getI64(x) for x in value]
                    )
                elif not isinstance(value, ir.ArrayAttr):
                    assert (
                        False
                    ), f"Unsupported type for key '{key}': {type(value).__name__}"
            case "subgroup_basis":
                if isinstance(value, list) and len(value) == 2:
                    counts, mapping = value
                    assert isinstance(counts, list) and isinstance(
                        mapping, list
                    ), f"subgroup_basis must contain two lists [counts, mapping]"
                    counts_attr = tuner_ctx.type.getI64ArrayAttr(counts)
                    mapping_attr = tuner_ctx.type.getI64ArrayAttr(mapping)
                    promoted_value = ir.ArrayAttr.get([counts_attr, mapping_attr])

                else:
                    assert (
                        False
                    ), f"Unsupported type for key '{key}': {type(value).__name__}"
            case "mma_kind":
                if not isinstance(value, (iree_gpu.MMAAttr, iree_gpu.VirtualMMAAttr)):
                    assert (
                        False
                    ), f"Unsupported type for key '{key}': {type(value).__name__}"
            case _:
                assert False, f"Unhandled key in lowering configuration: {key}"

        lowering_config_dict[key] = promoted_value
    lowering_config_attrs = ir.DictAttr.get(lowering_config_dict)
    return iree_gpu.LoweringConfigAttr.get(lowering_config_attrs)


# Generate a config dictionary used in translation_info attribute.
def get_translation_info_config(
    pipeline_options: iree_gpu.PipelineOptionsAttr, waves_per_eu: int
) -> ir.DictAttr:
    """
    Example IR
    translation_info = #iree_codegen.translation_info<
                    pipeline = LLVMGPUVectorDistribute workgroup_size = [512, 1, 1] subgroup_size = 64,
                    {gpu_pipeline_options = #iree_gpu.pipeline_options<...>,
                     llvm_func_attrs = {"amdgpu-waves-per-eu" = "3"}
                    }
                >
    """
    waves_per_eu_str = str(waves_per_eu)

    # Create the waves_per_eu dictionary attribute.
    waves_per_eu_dict = ir.DictAttr.get(
        {WAVES_PER_EU_KEY: ir.StringAttr.get(waves_per_eu_str)}
    )

    config_dict = ir.DictAttr.get(
        {
            GPU_PIPELINE_OPTIONS_KEY: pipeline_options,
            LLVM_FUNC_ATTRS_KEY: waves_per_eu_dict,
        }
    )

    return config_dict


def read_input_mlir(filename: str) -> list[str]:
    with open(filename, "r") as f:
        return f.readlines()


@dataclass
class MLIRTransformation:
    """Transformation of MLIR context"""

    template: list[str]
    modified: str
    embeddable: str


def combine_tuning_specs(
    tuner_ctx: TunerContext, td_specs: list[ir.Module]
) -> ir.Module:
    """
    Puts multiple input modules `td_specs` into a single top-level container module.
    This function does *not* attempt to merge or link `td_specs` across modules.
    """
    with tuner_ctx.mlir_ctx as ctx, ir.Location.unknown():
        top_module = ir.Module.create()
        top_module.operation.attributes[
            "transform.with_named_sequence"
        ] = ir.UnitAttr.get()

        for td_spec in td_specs:
            top_module.body.append(td_spec.operation.clone())
        return top_module


def link_tuning_specs(tuner_ctx: TunerContext, td_specs: list[ir.Module]) -> ir.Module:
    """
    Links multiple input modules (`td_specs`) into a single tuning specification module.
    First, the input modules are combined into a container module. Then, the external
    `iree-opt` tool is invoked with the `--iree-codegen-link-tuning-specs` pass to
    link or merge the individual tuning specs. When all input specs are marked with the
    default attribute `iree_codegen.tuning_spec_with_default_entrypoint`, they are merged
    into one tuning spec.
    """
    module = combine_tuning_specs(tuner_ctx, td_specs)
    iree_opt = ireec.binaries.find_tool("iree-opt")  # type: ignore
    assert iree_opt, "iree-opt tool not found"

    if len(td_specs) == 1:
        # avoid unnessary link overhead.
        return td_specs[0]

    with tempfile.TemporaryDirectory() as tmpdir:
        input_path = os.path.join(tmpdir, "tmp_input.mlir")
        output_path = os.path.join(tmpdir, "tmp_output.mlir")

        with open(input_path, "w") as f:
            f.write(str(module))

        result = subprocess.run(
            [
                iree_opt,
                "--iree-codegen-link-tuning-specs",
                input_path,
                "-o",
                output_path,
            ],
            capture_output=True,
            text=True,
        )

        if result.returncode != 0:
            raise RuntimeError(f"iree-opt failed: {result.stderr}")

        with open(output_path, "r") as f:
            output_mlir = f.read()
            return ir.Module.parse(output_mlir, tuner_ctx.mlir_ctx)


def get_matcher_names_from_td_spec(td_spec: ir.Module) -> set[str]:
    matcher_names = set()

    for op in td_spec.body.operations:
        if not isinstance(op, transform.NamedSequenceOp):
            continue
        if op.sym_name.value != "__kernel_config":
            continue

        for inner_op in op.regions[0].blocks[0].operations:
            if isinstance(inner_op, transform.ForeachMatchOp):
                for matcher in inner_op.matchers:
                    matcher_names.add(matcher.value)

    return matcher_names


def get_matcher_overlap_info(
    starter_matchers: set[str], current_matchers: set[str]
) -> tuple[set[str], set[str]]:
    """
    Returns:
        - overlapping_matchers: matchers shared by starter and current
        - unique_starter_matchers: matchers only in the starter
    """
    overlapping_matchers = starter_matchers & current_matchers
    unique_starter_matchers = starter_matchers - current_matchers

    return overlapping_matchers, unique_starter_matchers


def determine_td_specs_to_link(
    td_specs: list[ir.Module],
    log_duplicates: bool = False,
) -> list[ir.Module]:
    """
    Determines which tuning specs should be linked based on matcher overlap.

    Args:
        td_specs: A list of 1 or 2 tuning spec modules. If two are provided, the first is
                the candidate spec and the second is the starter spec.
        log_duplicates: If True, logs a warning for overlapping matchers.

    Returns:
        A list of td specs to link (possibly excluding the starter spec).
    """

    assert 1 <= len(td_specs) <= 2, "Expected 1 or 2 td specs (current and starter)"

    if len(td_specs) == 1:
        # No starter td spec provided, nothing to merge.
        return td_specs

    current_td_spec, starter_td_spec = td_specs

    current_matchers = get_matcher_names_from_td_spec(current_td_spec)
    starter_matchers = get_matcher_names_from_td_spec(starter_td_spec)

    overlapping_matchers, unique_starter_matchers = get_matcher_overlap_info(
        starter_matchers, current_matchers
    )

    if log_duplicates and overlapping_matchers:
        logging.warning(
            f"Operations have already been tuned in the starter tuning spec: {sorted(overlapping_matchers)}"
        )

    if unique_starter_matchers:
        return td_specs

    # Starter spec is redundant, so skip merging it.
    return [current_td_spec]


def get_attention_decomposition_config(
    tuner_ctx: TunerContext,
    qk_lowering_config: iree_gpu.LoweringConfigAttr,
    pv_lowering_config: iree_gpu.LoweringConfigAttr,
) -> ir.DictAttr:
    """
    Constructs the decomposition config for an attention op, embedding
    separate lowering configs for QK and PV matmuls.
    """

    ctx = tuner_ctx.mlir_ctx
    qk_attrs_dict = {
        "attention_qk_matmul": ir.UnitAttr.get(ctx),
        "lowering_config": qk_lowering_config,
    }
    qk_attr_dict = ir.DictAttr.get(qk_attrs_dict, context=ctx)

    pv_attrs_dict = {
        "attention_pv_matmul": ir.UnitAttr.get(ctx),
        "lowering_config": pv_lowering_config,
    }
    pv_attr_dict = ir.DictAttr.get(pv_attrs_dict, context=ctx)

    decomposition_config_dict = {
        "qk_attrs": qk_attr_dict,
        "pv_attrs": pv_attr_dict,
    }

    return ir.DictAttr.get(decomposition_config_dict, context=ctx)<|MERGE_RESOLUTION|>--- conflicted
+++ resolved
@@ -4,11 +4,7 @@
 # See https://llvm.org/LICENSE.txt for license information.
 # SPDX-License-Identifier: Apache-2.0 WITH LLVM-exception
 
-<<<<<<< HEAD
-
-=======
 import logging
->>>>>>> b7c6ee93
 from collections.abc import Sequence
 from dataclasses import dataclass, field, asdict
 from enum import Enum
