--- conflicted
+++ resolved
@@ -32,11 +32,8 @@
             test_device: cpu
             python-version: 3.11
           - name: amdgpu_rocm_mi300_gfx942
-<<<<<<< HEAD
             runs-on: linux-mi300-1gpu-ossci
-=======
-            runs-on: linux-mi300-gpu-1
->>>>>>> 2c61420f
+
             test_device: gfx942
             python-version: 3.11
           # temporarily disable mi250 because the cluster is unsable & slow
@@ -95,4 +92,4 @@
       - name: Run LLM Integration Tests
         run: |
           source ${VENV_DIR}/bin/activate
-          pytest -v -s --test_device=${{ matrix.test_device }} app_tests/integration_tests/llm/shortfin/open_llama_3b_llm_server_test.py --log-cli-level=INFO+          pytest -v -s --test_device=${{ matrix.test_device }} app_tests/integration_tests/llm/shortfin/open_llama_3b_llm_server_test.py --log-cli-level=INFO
