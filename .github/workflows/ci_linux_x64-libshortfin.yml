# Copyright 2024 Advanced Micro Devices, Inc.
#
# Licensed under the Apache License v2.0 with LLVM Exceptions.
# See https://llvm.org/LICENSE.txt for license information.
# SPDX-License-Identifier: Apache-2.0 WITH LLVM-exception

name: CI - shortfin

on:
  workflow_dispatch:
  pull_request:
  push:
    branches:
      - main
    paths:
      - '.github/workflows/ci_linux_x64-libshortfin.yml'
      - 'shortfin/**'

permissions:
  contents: read

concurrency:
  # A PR number if a pull request and otherwise the commit hash. This cancels
  # queued and in-progress runs for the same PR (presubmit) or commit
  # (postsubmit). The workflow name is prepended to avoid conflicts between
  # different workflows.
  group: ${{ github.workflow }}-${{ github.event.number || github.sha }}
  cancel-in-progress: true

env:
  IREE_REPO_DIR: ${{ github.workspace }}/iree
  LIBSHORTFIN_DIR: ${{ github.workspace }}/shortfin/

jobs:
  build-and-test:
    name: Build and test
    runs-on: ubuntu-24.04

    steps:
    - name: Install dependencies
      run: |
        sudo apt update
        sudo apt install clang lld cmake ninja-build

    - name: Checkout repository
      uses: actions/checkout@692973e3d937129bcbf40652eb9f2f61becf3332 # v4.1.7
      with:
        submodules: false

    - name: Checkout IREE repo
      uses: actions/checkout@692973e3d937129bcbf40652eb9f2f61becf3332 # v4.1.7
      with:
        repository: iree-org/iree
        path: ${{ env.IREE_REPO_DIR }}
        submodules: false
        ref: candidate-20240904.1006

    - name: Initalize IREE submodules
      working-directory: ${{ env.IREE_REPO_DIR }}
      run : |
        git submodule update --init --depth 1 -- third_party/benchmark
        git submodule update --init --depth 1 -- third_party/cpuinfo/
        git submodule update --init --depth 1 -- third_party/flatcc
        git submodule update --init --depth 1 -- third_party/googletest
        git submodule update --init --depth 1 -- third_party/hip-build-deps/

    - name: Setup Python
      uses: actions/setup-python@39cd14951b08e74b54015e9e001cdefcf80e669f # v5.1.1
      with:
        python-version: "3.12"
        cache: "pip"
    - name: Install Python packages
      # TODO: Switch to `pip install -r requirements.txt -e shortfin/`.
      working-directory: ${{ env.LIBSHORTFIN_DIR }}
      run: |
        pip install -r requirements-tests.txt
        pip install -r requirements-iree-compiler.txt
        pip freeze

    - name: Build shortfin (full)
      working-directory: ${{ env.LIBSHORTFIN_DIR }}
      run: |
        mkdir build
        cmake -GNinja \
          -S. \
          -Bbuild \
          -DCMAKE_C_COMPILER=clang-18 \
          -DCMAKE_CXX_COMPILER=clang++-18 \
          -DCMAKE_LINKER_TYPE=LLD \
          -DSHORTFIN_BUNDLE_DEPS=ON \
<<<<<<< HEAD
          -DSHORTFIN_IREE_SOURCE_DIR=${{ env.IREE_REPO_DIR }} \
          -DSHORTFIN_BUILD_PYTHON_BINDINGS=ON \
          ..
=======
          -DSHORTFIN_IREE_SOURCE_DIR="${{ env.IREE_REPO_DIR }}" \
          -DSHORTFIN_BUILD_PYTHON_BINDINGS=ON
>>>>>>> a0d5d105
        cmake --build build --target all
        pip install -v -e build/

    - name: Test shortfin (full)
      working-directory: ${{ env.LIBSHORTFIN_DIR }}
      run: |
        ctest --timeout 30 --output-on-failure --test-dir build
        pytest -s

    - name: Build shortfin (host-only)
      working-directory: ${{ env.LIBSHORTFIN_DIR }}
      run: |
        mkdir build-host-only
        # In this configuration, also build static+dynamic in order to verify
        # that path structurally works.
        cmake -GNinja \
          -S. \
          -Bbuild-host-only \
          -DCMAKE_C_COMPILER=clang-18 \
          -DCMAKE_CXX_COMPILER=clang++-18 \
          -DCMAKE_LINKER_TYPE=LLD \
          -DSHORTFIN_IREE_SOURCE_DIR="${{ env.IREE_REPO_DIR }}" \
          -DSHORTFIN_BUILD_PYTHON_BINDINGS=ON \
          -DSHORTFIN_HAVE_AMDGPU=OFF \
          -DSHORTFIN_BUILD_STATIC=ON \
<<<<<<< HEAD
          -DSHORTFIN_BUILD_DYNAMIC=ON \
          ..
=======
          -DSHORTFIN_BUILD_DYNAMIC=ON
>>>>>>> a0d5d105
        cmake --build build-host-only --target all<|MERGE_RESOLUTION|>--- conflicted
+++ resolved
@@ -88,14 +88,8 @@
           -DCMAKE_CXX_COMPILER=clang++-18 \
           -DCMAKE_LINKER_TYPE=LLD \
           -DSHORTFIN_BUNDLE_DEPS=ON \
-<<<<<<< HEAD
-          -DSHORTFIN_IREE_SOURCE_DIR=${{ env.IREE_REPO_DIR }} \
-          -DSHORTFIN_BUILD_PYTHON_BINDINGS=ON \
-          ..
-=======
           -DSHORTFIN_IREE_SOURCE_DIR="${{ env.IREE_REPO_DIR }}" \
           -DSHORTFIN_BUILD_PYTHON_BINDINGS=ON
->>>>>>> a0d5d105
         cmake --build build --target all
         pip install -v -e build/
 
@@ -121,10 +115,5 @@
           -DSHORTFIN_BUILD_PYTHON_BINDINGS=ON \
           -DSHORTFIN_HAVE_AMDGPU=OFF \
           -DSHORTFIN_BUILD_STATIC=ON \
-<<<<<<< HEAD
-          -DSHORTFIN_BUILD_DYNAMIC=ON \
-          ..
-=======
           -DSHORTFIN_BUILD_DYNAMIC=ON
->>>>>>> a0d5d105
         cmake --build build-host-only --target all