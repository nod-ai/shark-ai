# Copyright 2024 Advanced Micro Devices, Inc.
#
# Licensed under the Apache License v2.0 with LLVM Exceptions.
# See https://llvm.org/LICENSE.txt for license information.
# SPDX-License-Identifier: Apache-2.0 WITH LLVM-exception

# =================================== README ===================================
# The `benchmark_sglang` job in this CI is mostly dependent on code outside
# of the `shark-ai` repo itself. By including it here, we are able to maintain
# an apples-to-apples comparison between shortfin and SGLang performance in a
# centralized location, as we place more effort in shortfin LLM performance, and
# WHILE WE WORK TOWARDS A BETTER ALTERNATIVE.

# We should not be generally repeating this pattern, and should never repeat
# this pattern outside of specifically benchmarking shortfin apps against
# external projects, as part of an organized and clearly defined effort.
# ==============================================================================

name: SGLang Llama Benchmarking Tests

on:
  workflow_dispatch:
  schedule:
    # Weekdays at 11:00 AM UTC = 03:00 AM PST / 04:00 AM PDT
    - cron: "0 11 * * 1-5"

concurrency:
  # A PR number if a pull request and otherwise the commit hash. This cancels
  # queued and in-progress runs for the same PR (presubmit) or commit
  # (postsubmit). The workflow name is prepended to avoid conflicts between
  # different workflows.
  group: ${{ github.workflow }}-${{ github.event.number || github.sha }}
  cancel-in-progress: true

jobs:
  benchmark_shortfin:
    if: ${{ github.repository_owner == 'nod-ai' || github.event_name != 'schedule' }}
    name: "SGLang Serving Benchmark With Shortfin"
    strategy:
      matrix:
        include:
          - name: amdgpu_rocm_mi300_gfx942
            runs-on: linux-mi300-1gpu-ossci-nod-ai
            test_device: gfx942
            python-version: 3.11
      fail-fast: false
<<<<<<< HEAD
    runs-on: linux-mi300-1gpu-ossci-nod-ai-test
=======
    runs-on: ${{ matrix.runs-on }}
>>>>>>> e356fb70
    defaults:
      run:
        shell: bash
    env:
      VENV_DIR: ${{ github.workspace }}/.venv
    steps:
      - name: Run rocminfo
        if: contains(matrix.test_device, 'gfx')
        run: rocminfo
      - name: "Checkout Code"
        uses: actions/checkout@11bd71901bbe5b1630ceea73d27597364c9af683 # v4.2.2

      - name: "Setting up Python"
        id: setup_python
        uses: actions/setup-python@a26af69be951a213d495a4c3e4e4022e16d87065 # v5.6.0
        with:
          python-version: ${{matrix.python-version}}
      - name: Create Python venv
        run: python -m venv ${VENV_DIR}

      - name: Install pip deps
        run: |
          source ${VENV_DIR}/bin/activate
          python -m pip install --no-compile --upgrade pip

          # Note: We install in three steps in order to satisfy requirements
          # from non default locations first.
          pip install --no-compile -r pytorch-cpu-requirements.txt

          # Use newest possible releases to be able to track commits that may
          # cause errors or performance changes.
          pip install -r requirements-iree-unpinned.txt

          pip install --no-compile \
            -r sharktank/requirements-tests.txt \
            -r shortfin/requirements-tests.txt \
            -e sharktank/ shortfin/

          # Install SGLang
          pip install "git+https://github.com/nod-ai/sglang.git#subdirectory=python"

          pip freeze

      - name: Login to huggingface
        continue-on-error: true
        run: |
          pip install -U "huggingface_hub[cli]"
          huggingface-cli login --token ${{ secrets.HF_TOKEN }}

      - name: Run Shortfin Benchmark Tests
        run: |
          source ${VENV_DIR}/bin/activate
          pytest -v --test_device=${{ matrix.test_device }} app_tests/benchmark_tests/llm/sglang_benchmarks/shortfin_benchmark_test.py --log-cli-level=INFO --html=shortfin_index.html --self-contained-html

      - name: Upload pytest report
        uses: actions/upload-artifact@ea165f8d65b6e75b540449e92b4886f43607fa02 # v4.6.2
        with:
          name: shortfin_benchmark
          path: shortfin_index.html

  benchmark_sglang:
    name: "SGLang Serving Benchmark With SGLang"
    strategy:
      matrix:
        version: [3.11]
      fail-fast: false
    runs-on: linux-mi300-1gpu-ossci-nod-ai-test
    defaults:
      run:
        shell: bash
    steps:
      - uses: actions/checkout@11bd71901bbe5b1630ceea73d27597364c9af683 # v4.2.2

      - name: "Setting up Python"
        id: setup_python
        uses: actions/setup-python@a26af69be951a213d495a4c3e4e4022e16d87065 # v5.6.0
        with:
          python-version: ${{matrix.version}}

      - name: Install deps
        run: |
          python -m pip install --no-compile --upgrade pip

          pip install "git+https://github.com/nod-ai/sglang.git#subdirectory=python"

          pip install pytest

          # Use newest possible releases to be able to track commits that may
          # cause errors or performance changes.
          pip install -r requirements-iree-unpinned.txt

          pip install --no-compile \
            -r sharktank/requirements-tests.txt \
            -r shortfin/requirements-tests.txt \
            -e sharktank/ shortfin/

          pip freeze

      - name: Set up Docker Buildx
        uses: docker/setup-buildx-action@b5ca514318bd6ebac0fb2aedd5d36ec1b5c232a2 # v3.10.0

      # Instruction for SGLang image sourced from here:
      #   https://sgl-project.github.io/start/install.html#method-3-using-docker
      # We have to run in a docker container due to their vLLM dependency.
      # From their pyproject.toml:
      #   HIP (Heterogeneous-computing Interface for Portability) for AMD
      #   => base docker rocm/vllm-dev:20241022, not from public vllm whl
      #   srt_hip = ["sglang[runtime_common]", "torch", "vllm==0.6.3.dev13"]
      - name: Pull SGLang Image (Had issues with sglang:v0.3.5.post2-rocm620)
        run: |
          docker pull lmsysorg/sglang:v0.3.5.post1-rocm620

      - name: Run SGLang Server
        run: |
          docker run --rm -d  \
            --name=sglang-server \
            --device=/dev/kfd \
            --device=/dev/dri \
            --ipc=host \
            --shm-size 16G \
            --group-add video \
            --cap-add=SYS_PTRACE \
            --security-opt seccomp=unconfined \
            -v $HOME/dockerx:/dockerx \
            -v /data:/data \
            -p 30000:30000 \
            -v ~/.cache/huggingface:/root/.cache/huggingface \
            --env HF_TOKEN=${{ secrets.HF_TOKEN }} \
            lmsysorg/sglang:v0.3.5.post1-rocm620 \
            python3 -m sglang.launch_server \
            --model-path meta-llama/Llama-3.1-8B-Instruct \
            --host 0.0.0.0 \
            --port 30000 \
            --tp 1 \
            --dtype float16 \
            --disable-cuda-graph

      - name: Run SGLang Benchmark Tests
        run: |
          pytest -v app_tests/benchmark_tests/llm/sglang_benchmarks/sglang_benchmark_test.py --port 30000 --log-cli-level=INFO --html=sglang_index.html --self-contained-html

      - name: Upload pytest report
        uses: actions/upload-artifact@ea165f8d65b6e75b540449e92b4886f43607fa02 # v4.6.2
        with:
          name: sglang_benchmark
          path: sglang_index.html

  # Ensure that the container is always cleaned up after job
  container_cleanup:
    needs: benchmark_sglang
    name: "Docker Cleanup"
    if: always()
    runs-on: linux-mi300-1gpu-ossci-nod-ai-test
    steps:
      - name: Stop sglang-server
        run: docker stop sglang-server || true # Stop container if it's running

  merge_and_upload_reports:
    name: "Merge and upload benchmark reports"
    needs: [benchmark_shortfin, benchmark_sglang]
    if: needs.benchmark_shortfin.result == 'success' || needs.benchmark_sglang.result == 'success'
    runs-on: ubuntu-24.04
    defaults:
      run:
        shell: bash
    steps:
      - name: "Setting up Python"
        id: setup_python
        uses: actions/setup-python@a26af69be951a213d495a4c3e4e4022e16d87065 # v5.6.0
        with:
          python-version: 3.11

      - name: Install pytest-html-merger
        run: pip install pytest-html-merger

      - name: Download shortfin report
        uses: actions/download-artifact@d3f86a106a0bac45b974a628896c90dbdf5c8093 # v4.3.0
        with:
          name: shortfin_benchmark
          path: reports
        continue-on-error: true

      - name: Download sglang report
        uses: actions/download-artifact@d3f86a106a0bac45b974a628896c90dbdf5c8093 # v4.3.0
        with:
          name: sglang_benchmark
          path: reports
        continue-on-error: true

      - name: Merge html reports
        run: |
          mkdir merged_reports
          pytest_html_merger -i reports -o merged_reports/index.html

      - name: Deploy to GitHub Pages
        uses: peaceiris/actions-gh-pages@4f9cc6602d3f66b9c108549d475ec49e8ef4d45e # v4.0.0
        with:
          github_token: ${{ secrets.SHARK_PLATFORM_GH_TOKEN }}
          publish_dir: merged_reports
          destination_dir: ./llm/sglang
          keep_files: true<|MERGE_RESOLUTION|>--- conflicted
+++ resolved
@@ -44,11 +44,7 @@
             test_device: gfx942
             python-version: 3.11
       fail-fast: false
-<<<<<<< HEAD
-    runs-on: linux-mi300-1gpu-ossci-nod-ai-test
-=======
     runs-on: ${{ matrix.runs-on }}
->>>>>>> e356fb70
     defaults:
       run:
         shell: bash
