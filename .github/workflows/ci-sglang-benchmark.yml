--- conflicted
+++ resolved
@@ -88,14 +88,10 @@
           # Install SGLang
           pip install "git+https://github.com/nod-ai/sglang.git#subdirectory=python"
 
-<<<<<<< HEAD
-      - name: Launch Shortfin Server
+      - name: Run Shortfin Benchmark Tests
         run: |
           source ${VENV_DIR}/bin/activate
-          pytest -v app_tests/benchmark_tests/llm/sglang_benchmarks/sglang_benchmark_test.py --log-cli-level=INFO --html=out/llm/sglang/index.html
-=======
-      - name: Run Shortfin Benchmark Tests
-        run: pytest -v app_tests/benchmark_tests/llm/sglang_benchmarks/shortfin_benchmark_test.py --log-cli-level=INFO --html=shortfin_index.html --self-contained-html
+          pytest -v app_tests/benchmark_tests/llm/sglang_benchmarks/shortfin_benchmark_test.py --log-cli-level=INFO --html=shortfin_index.html --self-contained-html
 
       - name: Upload pytest report
         uses: actions/upload-artifact@b4b15b8c7c6ac21ea08fcf65892d2ee8f75cf882
@@ -228,7 +224,6 @@
         run: |
           mkdir merged_reports
           pytest_html_merger -i reports -o merged_reports/index.html
->>>>>>> 4205771b
 
       - name: Deploy to GitHub Pages
         uses: peaceiris/actions-gh-pages@4f9cc6602d3f66b9c108549d475ec49e8ef4d45e # v4.0.0
