# Copyright 2024 Advanced Micro Devices, Inc.
#
# Licensed under the Apache License v2.0 with LLVM Exceptions.
# See https://llvm.org/LICENSE.txt for license information.
# SPDX-License-Identifier: Apache-2.0 WITH LLVM-exception

name: SGLang Llama Integration Tests

on:
  workflow_dispatch:
  schedule:
    # Run periodically, every 4 hours. This is ran periodically with the
    # intent of catching regressions early, and allowing for those
    # regressions to be easily triaged to a small subset of commits.
    - cron: '0 */4 * * *'

concurrency:
  # A PR number if a pull request and otherwise the commit hash. This cancels
  # queued and in-progress runs for the same PR (presubmit) or commit
  # (postsubmit). The workflow name is prepended to avoid conflicts between
  # different workflows.
  group: ${{ github.workflow }}-${{ github.event.number || github.sha }}
  cancel-in-progress: true

jobs:
  sglang_bench_serve:
    name: "SGLang Integration Tests"
    strategy:
      matrix:
        version: [3.11]
      fail-fast: false
    runs-on: mi300x-4
    defaults:
      run:
        shell: bash
    env:
      VENV_DIR: ${{ github.workspace }}/.venv
    steps:
      - uses: actions/checkout@11bd71901bbe5b1630ceea73d27597364c9af683 # v4.2.2

      - name: "Setting up Python"
        id: setup_python
        uses: actions/setup-python@0b93645e9fea7318ecaed2b359559ac225c90a2b # v5.3.0
        with:
          python-version: ${{matrix.version}}
      - name: Create Python venv
        run: python -m venv ${VENV_DIR}

      - name: Install pip deps
        run: |
          source ${VENV_DIR}/bin/activate
          python -m pip install --no-compile --upgrade pip
          # Note: We install in three steps in order to satisfy requirements
          # from non default locations first. Installing the PyTorch CPU
          # wheels saves multiple minutes and a lot of bandwidth on runner setup.
          pip install --no-compile -r pytorch-cpu-requirements.txt
          pip install --no-compile -r requirements.txt -e sharktank/ shortfin/

<<<<<<< HEAD
          # Update to the latest iree packages.
          pip install -f https://iree.dev/pip-release-links.html --upgrade --pre \
            iree-base-compiler iree-base-runtime --src deps \
            -e "git+https://github.com/iree-org/iree-turbine.git#egg=iree-turbine"
=======
          # Use newest possible releases to be able to track commits that may
          # cause errors.
          pip install -f https://iree.dev/pip-release-links.html --upgrade --pre \
            iree-base-compiler \
            iree-base-runtime \
            "numpy<2.0"
>>>>>>> 8ea135a8

          # Install SGLang and sentence_transformers
          pip install "git+https://github.com/nod-ai/sglang.git#subdirectory=python"
          pip install sentence_transformers

          pip freeze

      - name: Run Integration Tests
        run: |
          source ${VENV_DIR}/bin/activate
          pytest -v app_tests/integration_tests/llm/sglang --log-cli-level=INFO<|MERGE_RESOLUTION|>--- conflicted
+++ resolved
@@ -56,19 +56,10 @@
           pip install --no-compile -r pytorch-cpu-requirements.txt
           pip install --no-compile -r requirements.txt -e sharktank/ shortfin/
 
-<<<<<<< HEAD
           # Update to the latest iree packages.
           pip install -f https://iree.dev/pip-release-links.html --upgrade --pre \
             iree-base-compiler iree-base-runtime --src deps \
             -e "git+https://github.com/iree-org/iree-turbine.git#egg=iree-turbine"
-=======
-          # Use newest possible releases to be able to track commits that may
-          # cause errors.
-          pip install -f https://iree.dev/pip-release-links.html --upgrade --pre \
-            iree-base-compiler \
-            iree-base-runtime \
-            "numpy<2.0"
->>>>>>> 8ea135a8
 
           # Install SGLang and sentence_transformers
           pip install "git+https://github.com/nod-ai/sglang.git#subdirectory=python"
