# Copyright 2024 Advanced Micro Devices, Inc.
#
# Licensed under the Apache License v2.0 with LLVM Exceptions.
# See https://llvm.org/LICENSE.txt for license information.
# SPDX-License-Identifier: Apache-2.0 WITH LLVM-exception

name: Llama Benchmarking Tests

on:
  workflow_dispatch:
  schedule:
    # Weekdays at 4:00 AM UTC = 9:00 PM PST.
    - cron: "0 4 * * 1-5"

concurrency:
  # A PR number if a pull request and otherwise the commit hash. This cancels
  # queued and in-progress runs for the same PR (presubmit) or commit
  # (postsubmit). The workflow name is prepended to avoid conflicts between
  # different workflows.
  group: ${{ github.workflow }}-${{ github.event.number || github.sha }}
  cancel-in-progress: true

jobs:
  test_llama_large:
    if: ${{ github.repository_owner == 'nod-ai' || github.event_name != 'schedule' }}
    name: "Llama Benchmarking Tests"
    strategy:
      matrix:
        version: [3.11]
      fail-fast: false
    runs-on: llama-mi300x-1
    defaults:
      run:
        shell: bash
    env:
      VENV_DIR: ${{ github.workspace }}/.venv
    steps:
      - uses: actions/checkout@11bd71901bbe5b1630ceea73d27597364c9af683 # v4.2.2

      - name: Get Current Date
        id: date
        run: echo "::set-output name=date::$(date +'%Y-%m-%d')"

      - name: "Setting up Python"
        id: setup_python
        uses: actions/setup-python@0b93645e9fea7318ecaed2b359559ac225c90a2b # v5.3.0
        with:
          python-version: ${{matrix.version}}
      - name: Create Python venv
        run: python -m venv ${VENV_DIR}

      - name: Install pip deps
        run: |
          source ${VENV_DIR}/bin/activate
          python -m pip install --no-compile --upgrade pip
<<<<<<< HEAD
          pip install sharktank -f https://github.com/nod-ai/SHARK-Platform/releases/expanded_assets/dev-wheels --upgrade --pre
=======
          # Note: We install in three steps in order to satisfy requirements
          # from non default locations first. Installing the PyTorch CPU
          # wheels saves multiple minutes and a lot of bandwidth on runner setup.
          pip install --no-compile -r pytorch-cpu-requirements.txt
          pip install --no-compile -r requirements.txt -r sharktank/requirements-tests.txt -e sharktank/

          # Install latest iree-turbine.
          pip install --no-compile -f https://iree.dev/pip-release-links.html --src deps \
            -e "git+https://github.com/iree-org/iree-turbine.git#egg=iree-turbine"

          # Test with nightly releases, not what iree-turbine uses.
>>>>>>> 8ea135a8
          pip install -f https://iree.dev/pip-release-links.html --upgrade --pre \
            iree-base-compiler iree-base-runtime --src deps \
            -e "git+https://github.com/iree-org/iree-turbine.git#egg=iree-turbine"

          pip freeze

      - name: Run llama tests
        run: |
          source ${VENV_DIR}/bin/activate
          pytest sharktank/tests/models/llama/benchmark_amdgpu_test.py -v -s --run-nightly-llama-tests --iree-hip-target=gfx942 --iree-device=hip://7 --html=out/llm/llama/benchmark/index.html

      - name: Deploy to GitHub Pages
        uses: peaceiris/actions-gh-pages@4f9cc6602d3f66b9c108549d475ec49e8ef4d45e # v4.0.0
        with:
          github_token: ${{ secrets.SHARK_PLATFORM_GH_TOKEN }}
          publish_dir: ./out/llm/llama/benchmark
          destination_dir: ./llm/llama/benchmark
          keep_files: true

      - name: Upload llama executable files
        uses: actions/upload-artifact@b4b15b8c7c6ac21ea08fcf65892d2ee8f75cf882 # v4.4.3
        with:
          name: llama-files
          path: ${{ github.workspace }}/${{ steps.date.outputs.date }}<|MERGE_RESOLUTION|>--- conflicted
+++ resolved
@@ -53,21 +53,7 @@
         run: |
           source ${VENV_DIR}/bin/activate
           python -m pip install --no-compile --upgrade pip
-<<<<<<< HEAD
           pip install sharktank -f https://github.com/nod-ai/SHARK-Platform/releases/expanded_assets/dev-wheels --upgrade --pre
-=======
-          # Note: We install in three steps in order to satisfy requirements
-          # from non default locations first. Installing the PyTorch CPU
-          # wheels saves multiple minutes and a lot of bandwidth on runner setup.
-          pip install --no-compile -r pytorch-cpu-requirements.txt
-          pip install --no-compile -r requirements.txt -r sharktank/requirements-tests.txt -e sharktank/
-
-          # Install latest iree-turbine.
-          pip install --no-compile -f https://iree.dev/pip-release-links.html --src deps \
-            -e "git+https://github.com/iree-org/iree-turbine.git#egg=iree-turbine"
-
-          # Test with nightly releases, not what iree-turbine uses.
->>>>>>> 8ea135a8
           pip install -f https://iree.dev/pip-release-links.html --upgrade --pre \
             iree-base-compiler iree-base-runtime --src deps \
             -e "git+https://github.com/iree-org/iree-turbine.git#egg=iree-turbine"
