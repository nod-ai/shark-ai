# Copyright 2024 Advanced Micro Devices, Inc.
#
# Licensed under the Apache License v2.0 with LLVM Exceptions.
# See https://llvm.org/LICENSE.txt for license information.
# SPDX-License-Identifier: Apache-2.0 WITH LLVM-exception

name: CI - sharktank perplexity

on:
  workflow_dispatch:
  schedule:
    # Weekdays nightly at 07:00 UTC = 23:00 PST / 00:00 PDT.
    - cron: "0 7 * * 1-5"

concurrency:
  # A PR number if a pull request and otherwise the commit hash. This cancels
  # queued and in-progress runs for the same PR (presubmit) or commit
  # (postsubmit). The workflow name is prepended to avoid conflicts between
  # different workflows.
  group: ${{ github.workflow }}-${{ github.event.number || github.sha }}
  cancel-in-progress: true

jobs:
  test_perplexity_iree:
    if: ${{ github.repository_owner == 'nod-ai' || github.event_name != 'schedule' }}
    timeout-minutes: 1000
    name: "Perplexity-IREE"
    strategy:
      matrix:
        version: [3.11]
        runs-on: [llama-mi300x-3]
      fail-fast: false
    runs-on: ${{matrix.runs-on}}
    defaults:
      run:
        shell: bash
    env:
      VENV_DIR: ${{ github.workspace }}/.venv
    steps:
      - uses: actions/checkout@11bd71901bbe5b1630ceea73d27597364c9af683 # v4.2.2

      - name: "Setting up Python"
        id: setup_python
        uses: actions/setup-python@0b93645e9fea7318ecaed2b359559ac225c90a2b # v5.3.0
        with:
          python-version: ${{matrix.version}}
      - name: Create Python venv
        run: python -m venv ${VENV_DIR}

      - name: Install sharktank deps
        run: |
          source ${VENV_DIR}/bin/activate
          python -m pip install --no-compile --upgrade pip
<<<<<<< HEAD
          pip install sharktank -f https://github.com/nod-ai/SHARK-Platform/releases/expanded_assets/dev-wheels --upgrade --pre
          pip install -f https://iree.dev/pip-release-links.html --upgrade --pre \
            iree-base-compiler iree-base-runtime --src deps \
            -e "git+https://github.com/iree-org/iree-turbine.git#egg=iree-turbine"
=======

          # Note: We install in three steps in order to satisfy requirements
          # from non default locations first. Installing the PyTorch CPU
          # wheels saves multiple minutes and a lot of bandwidth on runner setup.
          pip install --no-compile -r pytorch-cpu-requirements.txt

          # Install nightly IREE packages.
          # We could also pin to a known working or stable version.
          pip install -f https://iree.dev/pip-release-links.html --pre --upgrade \
            iree-base-compiler \
            iree-base-runtime \
            iree-turbine
>>>>>>> eb1d4c3f

          pip install --no-compile -r requirements.txt -r sharktank/requirements-tests.txt -e sharktank/
          pip freeze

      - name: Run perplexity test with IREE
        run: |
          source ${VENV_DIR}/bin/activate
          pytest -n 8 -v -s sharktank/tests/evaluate/perplexity_iree_test.py --run-nightly-llama-tests --bs=100 --iree-device='hip://7' --iree-hip-target=gfx942 --iree-hal-target-backends=rocm --llama3-8b-f16-model-path=/data/llama3.1/8b/llama8b_f16.irpa --llama3-8b-tokenizer-path=/data/llama3.1/8b/tokenizer_config.json --html=out/llm/llama/perplexity/iree_perplexity/index.html

      - name: Deploy to GitHub Pages
        uses: peaceiris/actions-gh-pages@4f9cc6602d3f66b9c108549d475ec49e8ef4d45e # v4.0.0
        with:
          github_token: ${{ secrets.SHARK_PLATFORM_GH_TOKEN }}
          publish_dir: ./out/llm/llama/perplexity/iree_perplexity
          destination_dir: ./llm/llama/perplexity/iree_perplexity
          keep_files: true

  test_perplexity_torch:
    if: ${{ github.repository_owner == 'nod-ai' || github.event_name != 'schedule' }}
    timeout-minutes: 1000
    name: "Perplexity-Torch"
    strategy:
      matrix:
        version: [3.11]
        runs-on: [llama-mi300x-3]
      fail-fast: false
    runs-on: ${{matrix.runs-on}}
    defaults:
      run:
        shell: bash
    env:
      VENV_DIR: ${{ github.workspace }}/.venv
    steps:
      - uses: actions/checkout@11bd71901bbe5b1630ceea73d27597364c9af683 # v4.2.2

      - name: "Setting up Python"
        id: setup_python
        uses: actions/setup-python@0b93645e9fea7318ecaed2b359559ac225c90a2b # v5.3.0
        with:
          python-version: ${{matrix.version}}
      - name: Create Python venv
        run: python -m venv ${VENV_DIR}

      - name: Install sharktank deps
        run: |
          source ${VENV_DIR}/bin/activate
          python -m pip install --no-compile --upgrade pip
<<<<<<< HEAD
          pip install sharktank -f https://github.com/nod-ai/SHARK-Platform/releases/expanded_assets/dev-wheels --upgrade --pre
          pip install -f https://iree.dev/pip-release-links.html --upgrade --pre \
            iree-base-compiler iree-base-runtime --src deps \
            -e "git+https://github.com/iree-org/iree-turbine.git#egg=iree-turbine"
=======

          # Note: We install in three steps in order to satisfy requirements
          # from non default locations first. Installing the PyTorch CPU
          # wheels saves multiple minutes and a lot of bandwidth on runner setup.
          pip install --no-compile -r pytorch-cpu-requirements.txt

          # Install nightly iree-turbine.
          # We could also pin to a known working or stable version.
          pip install -f https://iree.dev/pip-release-links.html --pre --upgrade \
            iree-turbine

          pip install --no-compile -r requirements.txt -r sharktank/requirements-tests.txt -e sharktank/
>>>>>>> eb1d4c3f

      - name: Run perplexity test with Torch
        run: |
          source ${VENV_DIR}/bin/activate
          pytest -n 8 -v -s sharktank/tests/evaluate/perplexity_torch_test.py --longrun --llama3-8b-f16-model-path=/data/llama3.1/8b/llama8b_f16.irpa --llama3-8b-tokenizer-path=/data/llama3.1/8b/tokenizer_config.json --html=out/llm/llama/perplexity/torch_perplexity/index.html

      - name: Deploy to GitHub Pages
        uses: peaceiris/actions-gh-pages@4f9cc6602d3f66b9c108549d475ec49e8ef4d45e # v4.0.0
        with:
          github_token: ${{ secrets.SHARK_PLATFORM_GH_TOKEN }}
          publish_dir: ./out/llm/llama/perplexity/torch_perplexity
          destination_dir: ./llm/llama/perplexity/torch_perplexity
          keep_files: true<|MERGE_RESOLUTION|>--- conflicted
+++ resolved
@@ -51,27 +51,11 @@
         run: |
           source ${VENV_DIR}/bin/activate
           python -m pip install --no-compile --upgrade pip
-<<<<<<< HEAD
           pip install sharktank -f https://github.com/nod-ai/SHARK-Platform/releases/expanded_assets/dev-wheels --upgrade --pre
           pip install -f https://iree.dev/pip-release-links.html --upgrade --pre \
             iree-base-compiler iree-base-runtime --src deps \
             -e "git+https://github.com/iree-org/iree-turbine.git#egg=iree-turbine"
-=======
 
-          # Note: We install in three steps in order to satisfy requirements
-          # from non default locations first. Installing the PyTorch CPU
-          # wheels saves multiple minutes and a lot of bandwidth on runner setup.
-          pip install --no-compile -r pytorch-cpu-requirements.txt
-
-          # Install nightly IREE packages.
-          # We could also pin to a known working or stable version.
-          pip install -f https://iree.dev/pip-release-links.html --pre --upgrade \
-            iree-base-compiler \
-            iree-base-runtime \
-            iree-turbine
->>>>>>> eb1d4c3f
-
-          pip install --no-compile -r requirements.txt -r sharktank/requirements-tests.txt -e sharktank/
           pip freeze
 
       - name: Run perplexity test with IREE
@@ -117,25 +101,12 @@
         run: |
           source ${VENV_DIR}/bin/activate
           python -m pip install --no-compile --upgrade pip
-<<<<<<< HEAD
           pip install sharktank -f https://github.com/nod-ai/SHARK-Platform/releases/expanded_assets/dev-wheels --upgrade --pre
           pip install -f https://iree.dev/pip-release-links.html --upgrade --pre \
             iree-base-compiler iree-base-runtime --src deps \
             -e "git+https://github.com/iree-org/iree-turbine.git#egg=iree-turbine"
-=======
 
-          # Note: We install in three steps in order to satisfy requirements
-          # from non default locations first. Installing the PyTorch CPU
-          # wheels saves multiple minutes and a lot of bandwidth on runner setup.
-          pip install --no-compile -r pytorch-cpu-requirements.txt
-
-          # Install nightly iree-turbine.
-          # We could also pin to a known working or stable version.
-          pip install -f https://iree.dev/pip-release-links.html --pre --upgrade \
-            iree-turbine
-
-          pip install --no-compile -r requirements.txt -r sharktank/requirements-tests.txt -e sharktank/
->>>>>>> eb1d4c3f
+          pip freeze
 
       - name: Run perplexity test with Torch
         run: |
