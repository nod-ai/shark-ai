--- conflicted
+++ resolved
@@ -75,12 +75,8 @@
             iree-base-compiler \
             iree-base-runtime
 
-<<<<<<< HEAD
-      - name: Run perplexity test with vmfb
-        run:  pytest -n 8 -v -s sharktank/tests/evaluate/perplexity_vmfb_test.py --run-nightly-llama-tests --bs=100 --iree-device='hip://7' --iree-hip-target=gfx942 --iree-hal-target-backends=rocm --llama3-8b-f16-model-path=/data/llama3.1/8b/llama8b_f16.irpa --llama3-8b-tokenizer-path=/data/llama3.1/8b/tokenizer_config.json
-=======
       - name: Run perplexity test with IREE
-        run:  pytest -n 8 -v -s sharktank/tests/evaluate/perplexity_iree_test.py --longrun --iree-device='hip://7' --iree-hip-target=gfx942 --iree-hal-target-backends=rocm --llama3-8b-f16-model-path=/data/llama3.1/8b/llama8b_f16.irpa --llama3-8b-tokenizer-path=/data/llama3.1/8b/tokenizer_config.json --html=out/llm/llama/perplexity/iree_perplexity/index.html
+        run:  pytest -n 8 -v -s sharktank/tests/evaluate/perplexity_iree_test.py --run-nightly-llama-tests --bs=100 --iree-device='hip://7' --iree-hip-target=gfx942 --iree-hal-target-backends=rocm --llama3-8b-f16-model-path=/data/llama3.1/8b/llama8b_f16.irpa --llama3-8b-tokenizer-path=/data/llama3.1/8b/tokenizer_config.json --html=out/llm/llama/perplexity/iree_perplexity/index.html
 
       - name: Deploy to GitHub Pages
         uses: peaceiris/actions-gh-pages@4f9cc6602d3f66b9c108549d475ec49e8ef4d45e # v4.0.0
@@ -89,7 +85,6 @@
           publish_dir: ./out/llm/llama/perplexity/iree_perplexity
           destination_dir: ./llm/llama/perplexity/iree_perplexity
           keep_files: true
->>>>>>> 779adc3d
 
   test_perplexity_torch:
     if: ${{ github.repository_owner == 'nod-ai' || github.event_name != 'schedule' }}
